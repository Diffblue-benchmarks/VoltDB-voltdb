# This file is part of VoltDB.
# Copyright (C) 2008-2016 VoltDB Inc.
#
# This program is free software: you can redistribute it and/or modify
# it under the terms of the GNU Affero General Public License as
# published by the Free Software Foundation, either version 3 of the
# License, or (at your option) any later version.
#
# This program is distributed in the hope that it will be useful,
# but WITHOUT ANY WARRANTY; without even the implied warranty of
# MERCHANTABILITY or FITNESS FOR A PARTICULAR PURPOSE.  See the
# GNU Affero General Public License for more details.
#
# You should have received a copy of the GNU Affero General Public License
# along with VoltDB.  If not, see <http://www.gnu.org/licenses/>.

import ast
from collections import defaultdict
from flask import Flask, render_template, jsonify, abort, make_response, request, Response
from flask.ext.cors import CORS
from flask.views import MethodView
import json
import os
import os.path
import requests
import socket
import sys
import traceback
import urllib
from xml.etree.ElementTree import Element, SubElement, tostring, XML
from Validation import ServerInputs, DatabaseInputs, JsonInputs, UserInputs, ConfigValidation
import DeploymentConfig
import voltdbserver
import glob
import Log

sys.path.append(os.path.abspath(os.path.dirname(__file__) + '/' + '../../voltcli'))
from voltcli import utility
import voltdbclient
import logging
from logging.handlers import RotatingFileHandler
from flask_logging import Filter
import Configuration
import signal
import thread

filter_log = Filter('/api/1.0/', 'GET')

APP = Flask(__name__, template_folder="../templates", static_folder="../static")
CORS(APP)

__PATH__ = ""

__IP__ = "localhost"

__PORT__ = 8000

ALLOWED_EXTENSIONS = ['xml']


def receive_signal(signum, stack):
    config_path = os.path.join(Global.CONFIG_PATH, 'voltdeploy.xml')
    Configuration.validate_and_convert_xml_to_json(config_path)
    thread.start_new(sync_configuration, ())
    # print 'Received:', signum


signal.signal(signal.SIGHUP, receive_signal)


@APP.errorhandler(400)
def not_found(error):
    """
    Gives error message when any bad requests are made.
    Args:
        error (string): The first parameter.
    Returns:
        Error message.
    """
    return make_response(jsonify({'error': 'Bad request'}), 400)


@APP.errorhandler(404)
def not_found(error):
    """
    Gives error message when any invalid url are requested.
    Args:
        error (string): The first parameter.
    Returns:
        Error message.
    """
    return make_response(jsonify({'error': 'Not found'}), 404)


@APP.route("/")
def index():
    """
    Gets to the index page of VDM when http://localhost:8000/ is hit.
    """
    return render_template("index.html")


def make_public_server(servers):
    """
    Get the server information in required format.
    Args:
        servers (server object): The first parameter.
    Returns:
        Server object in required format.
    """
    new_server = {}
    for field in servers:
        new_server[field] = servers[field]
    return new_server


def make_public_database(databases):
    """
    Get the database information in required format.
    Args:
        databases (database object): The first parameter.
    Returns:
        Database object in required format.
    """
    new_database = {}
    for field in databases:
        new_database[field] = databases[field]
    return new_database


def make_public_deployment(deployments):
    """
    Get the deployment information  in required format.
    Args:
        deployments (deployment object): The first parameter.
    Returns:
        Deployment object in required format.
    """
    new_deployment = {}
    for field in deployments:
        new_deployment[field] = deployments[field]
    return new_deployment


def map_deployment(request, database_id):
    """
    Map the deployment information from request to deployment object in required format.
    Args:
        request (request object): The first parameter.
        database_id (int): The second parameter
    Returns:
        Deployment object in required format.
    """

    deployment = Global.DEPLOYMENT.get(database_id)

    if 'cluster' in request.json and 'elastic' in request.json['cluster']:
        deployment['cluster']['elastic'] = request.json['cluster']['elastic']

    if 'cluster' in request.json and 'schema' in request.json['cluster']:
        deployment['cluster']['schema'] = request.json['cluster']['schema']

    if 'cluster' in request.json and 'sitesperhost' in request.json['cluster']:
        deployment['cluster']['sitesperhost'] = request.json['cluster']['sitesperhost']

    if 'cluster' in request.json and 'kfactor' in request.json['cluster']:
        deployment['cluster']['kfactor'] = request.json['cluster']['kfactor']

    if 'admin-mode' in request.json and 'adminstartup' in request.json['admin-mode']:
        deployment['admin-mode']['adminstartup'] = request.json['admin-mode']['adminstartup']

    if 'admin-mode' in request.json and 'port' in request.json['admin-mode']:
        deployment['admin-mode']['port'] = request.json['admin-mode']['port']

    if 'commandlog' in request.json and 'adminstartup' in request.json['commandlog']:
        deployment['commandlog']['adminstartup'] = request.json['commandlog']['adminstartup']

    if 'commandlog' in request.json and 'frequency' in \
            request.json['commandlog'] and 'time' in request.json['commandlog']['frequency']:
        deployment['commandlog']['frequency']['time'] = request.json['commandlog']['frequency']['time']

    if 'commandlog' in request.json and 'frequency' in \
            request.json['commandlog'] and 'transactions' in request.json['commandlog']['frequency']:
        deployment['commandlog']['frequency']['transactions'] = request.json['commandlog']['frequency'][
            'transactions']

    if 'commandlog' in request.json and 'enabled' in request.json['commandlog']:
        deployment['commandlog']['enabled'] = request.json['commandlog']['enabled']

    if 'commandlog' in request.json and 'logsize' in request.json['commandlog']:
        deployment['commandlog']['logsize'] = request.json['commandlog']['logsize']

    if 'commandlog' in request.json and 'synchronous' in request.json['commandlog']:
        deployment['commandlog']['synchronous'] = request.json['commandlog']['synchronous']

    if 'heartbeat' in request.json and 'timeout' in request.json['heartbeat']:
        deployment['heartbeat']['timeout'] = request.json['heartbeat']['timeout']

    if 'httpd' in request.json and 'enabled' in request.json['httpd']:
        deployment['httpd']['enabled'] = request.json['httpd']['enabled']

    if 'httpd' in request.json and 'jsonapi' in request.json['httpd'] and 'enabled' in request.json['httpd'][
        'jsonapi']:
        deployment['httpd']['jsonapi']['enabled'] = request.json['httpd']['jsonapi']['enabled']

    if 'httpd' in request.json and 'port' in request.json['httpd']:
        deployment['httpd']['port'] = request.json['httpd']['port']

    if 'partition-detection' in request.json and 'enabled' in request.json['partition-detection']:
        deployment['partition-detection']['enabled'] = request.json['partition-detection']['enabled']

    if 'partition-detection' in request.json and 'snapshot' in request.json['partition-detection'] \
            and 'prefix' in request.json['partition-detection']['snapshot']:
        deployment['partition-detection']['snapshot']['prefix'] = \
            request.json['partition-detection']['snapshot']['prefix']

    if 'paths' in request.json and 'commandlog' in request.json['paths'] and \
                    'path' in request.json['paths']['commandlog']:
        deployment['paths']['commandlog']['path'] = \
            request.json['paths']['commandlog']['path']

    if 'paths' in request.json and 'commandlogsnapshot' in request.json['paths'] and \
                    'path' in request.json['paths']['commandlogsnapshot']:
        deployment['paths']['commandlogsnapshot']['path'] = \
            request.json['paths']['commandlogsnapshot']['path']

    if 'paths' in request.json and 'droverflow' in request.json['paths'] and \
                    'path' in request.json['paths']['droverflow']:
        deployment['paths']['droverflow']['path'] = \
            request.json['paths']['droverflow']['path']

    if 'paths' in request.json and 'exportoverflow' in request.json['paths'] and \
                    'path' in request.json['paths']['exportoverflow']:
        deployment['paths']['exportoverflow']['path'] = \
            request.json['paths']['exportoverflow']['path']

    if 'paths' in request.json and 'snapshots' in request.json['paths'] and \
                    'path' in request.json['paths']['snapshots']:
        deployment['paths']['snapshots']['path'] = \
            request.json['paths']['snapshots']['path']

    if 'paths' in request.json and 'voltdbroot' in request.json['paths'] and \
                    'path' in request.json['paths']['voltdbroot']:
        deployment['paths']['voltdbroot']['path'] = \
            request.json['paths']['voltdbroot']['path']

    if 'security' in request.json and 'enabled' in request.json['security']:
        deployment['security']['enabled'] = request.json['security']['enabled']

    if 'security' in request.json and 'frequency' in request.json['security']:
        deployment['security']['frequency'] = request.json['security']['frequency']

    if 'security' in request.json and 'provider' in request.json['security']:
        deployment['security']['provider'] = request.json['security']['provider']

    if 'snapshot' in request.json and 'enabled' in request.json['snapshot']:
        deployment['snapshot']['enabled'] = request.json['snapshot']['enabled']

    if 'snapshot' in request.json and 'frequency' in request.json['snapshot']:
        deployment['snapshot']['frequency'] = request.json['snapshot']['frequency']

    if 'snapshot' in request.json and 'prefix' in request.json['snapshot']:
        deployment['snapshot']['prefix'] = request.json['snapshot']['prefix']

    if 'snapshot' in request.json and 'retain' in request.json['snapshot']:
        deployment['snapshot']['retain'] = request.json['snapshot']['retain']

    if 'systemsettings' in request.json and 'elastic' in request.json['systemsettings'] \
            and 'duration' in request.json['systemsettings']['elastic']:
        deployment['systemsettings']['elastic']['duration'] = request.json['systemsettings']['elastic'][
            'duration']

    if 'systemsettings' in request.json and 'elastic' in request.json['systemsettings'] \
            and 'throughput' in request.json['systemsettings']['elastic']:
        deployment['systemsettings']['elastic']['throughput'] = request.json['systemsettings']['elastic'][
            'throughput']

    if 'systemsettings' in request.json and 'query' in request.json['systemsettings'] \
            and 'timeout' in request.json['systemsettings']['query']:
        deployment['systemsettings']['query']['timeout'] = request.json['systemsettings']['query']['timeout']

    if 'systemsettings' in request.json and 'temptables' in request.json['systemsettings'] \
            and 'maxsize' in request.json['systemsettings']['temptables']:
        deployment['systemsettings']['temptables']['maxsize'] = request.json['systemsettings']['temptables'][
            'maxsize']

    if 'systemsettings' in request.json and 'snapshot' in request.json['systemsettings'] \
            and 'priority' in request.json['systemsettings']['snapshot']:
        deployment['systemsettings']['snapshot']['priority'] = request.json['systemsettings']['snapshot']['priority']

    if 'systemsettings' in request.json and 'resourcemonitor' in request.json['systemsettings']:
        if 'resourcemonitor' not in deployment['systemsettings'] or deployment['systemsettings'][
            'resourcemonitor'] is None:
            deployment['systemsettings']['resourcemonitor'] = {}

        if 'memorylimit' in request.json['systemsettings']['resourcemonitor'] and \
                request.json['systemsettings']['resourcemonitor']['memorylimit']:
            deployment['systemsettings']['resourcemonitor']['memorylimit'] = {}
            if 'systemsettings' in request.json and 'resourcemonitor' in request.json['systemsettings'] \
                    and 'memorylimit' in request.json['systemsettings']['resourcemonitor'] \
                    and 'size' in request.json['systemsettings']['resourcemonitor']['memorylimit']:
                if request.json['systemsettings']['resourcemonitor']['memorylimit']['size'] != '':
                    deployment['systemsettings']['resourcemonitor']['memorylimit']['size'] = \
                        request.json['systemsettings']['resourcemonitor']['memorylimit']['size']
                else:
                    deployment['systemsettings']['resourcemonitor']['memorylimit'] = {}

    if 'systemsettings' in request.json and 'resourcemonitor' in request.json['systemsettings']:
        if 'resourcemonitor' not in deployment['systemsettings'] or deployment['systemsettings'][
            'resourcemonitor'] is None:
            deployment['systemsettings']['resourcemonitor'] = {}

        if 'disklimit' in request.json['systemsettings']['resourcemonitor']:
            if 'feature' in request.json['systemsettings']['resourcemonitor']['disklimit']:
                deployment['systemsettings']['resourcemonitor']['disklimit'] = {}
                deployment['systemsettings']['resourcemonitor']['disklimit']['feature'] = []
                if request.json['systemsettings']['resourcemonitor']['disklimit']['feature']:
                    for feature in request.json['systemsettings']['resourcemonitor']['disklimit']['feature']:
                        deployment['systemsettings']['resourcemonitor']['disklimit']['feature'].append(
                            {
                                'name': feature['name'],
                                'size': feature['size']
                            }
                        )
                else:
                    deployment['systemsettings']['resourcemonitor']['disklimit'] = {}

    if 'systemsettings' in deployment and 'resourcemonitor' in deployment['systemsettings']:
        result = False
        if 'memorylimit' in deployment['systemsettings']['resourcemonitor'] and \
                deployment['systemsettings']['resourcemonitor']['memorylimit']:
            result = True
        if 'disklimit' in deployment['systemsettings']['resourcemonitor'] and \
                deployment['systemsettings']['resourcemonitor']['disklimit']:
            result = True
        if result == False:
            deployment['systemsettings']['resourcemonitor'] = {}

    if 'import' in request.json:
        if 'import' not in deployment or deployment['import'] is None or deployment['import'] == "None":
            deployment['import'] = {}

    if 'import' in request.json and 'configuration' in request.json['import']:
        deployment['import']['configuration'] = []
        i = 0
        for configuration in request.json['import']['configuration']:
            if 'module' not in configuration:
                module = ''
            else:
                module = configuration['module']
            deployment['import']['configuration'].append(
                {
                    'enabled': configuration['enabled'],
                    'module': module,
                    'type': configuration['type'],
                    'format': configuration['format'],
                    'property': []
                }
            )

            if 'property' in configuration:
                for property in configuration['property']:
                    deployment['import']['configuration'][i]['property'].append(
                        {
                            'name': property['name'],
                            'value': property['value']
                        }
                    )
                i += 1
    if 'export' in request.json:
        if 'export' not in deployment or deployment['export'] is None or deployment['export'] == "None":
            deployment['export'] = {}

    if 'export' in request.json and 'configuration' in request.json['export']:
        try:
            deployment['export']['configuration'] = []
        except Exception, err:
            print err
        i = 0

        for configuration in request.json['export']['configuration']:
            if 'exportconnectorclass' not in configuration:
                export_connector_class = ''
            else:
                export_connector_class = configuration['exportconnectorclass']
            deployment['export']['configuration'].append(
                {
                    'enabled': configuration['enabled'],
                    'stream': configuration['stream'],
                    'type': configuration['type'],
                    'exportconnectorclass': export_connector_class,
                    'property': []
                }
            )

            if 'property' in configuration:
                for property in configuration['property']:
                    deployment['export']['configuration'][i]['property'].append(
                        {
                            'name': property['name'],
                            'value': property['value']
                        }
                    )
                i += 1

    if 'users' in request.json and 'user' in request.json['users']:
        deployment['users'] = {}
        deployment['users']['user'] = []
        for user in request.json['users']['user']:
            deployment['users']['user'].append(
                {
                    'name': user['name'],
                    'roles': user['roles'],
                    'password': user['password'],
                    'plaintext': user['plaintext']
                }
            )

    if 'dr' in request.json:
        if not request.json['dr']:
            deployment['dr'] = {}
        else:
            if 'dr' not in deployment or deployment['dr'] is None:
                deployment['dr'] = {}

            if 'connection' in request.json['dr'] and request.json['dr']['connection']:
                if not hasattr(deployment['dr'], 'connection'):
                    deployment['dr']['connection'] = {}

                if 'source' not in request.json['dr']['connection'] or \
                   ('source' in request.json['dr']['connection'] and
                        request.json['dr']['connection']['source'].strip() == ''):
                    deployment['dr']['connection'] = None
                else:
                    deployment['dr']['connection']['source'] = request.json['dr']['connection']['source']
            else:
                deployment['dr']['connection'] = None
            if 'id' in request.json['dr']:
                deployment['dr']['id'] = request.json['dr']['id']

            if 'listen' in request.json['dr']:
                deployment['dr']['listen'] = request.json['dr']['listen']
            else:
                deployment['dr']['listen'] = True

            if request.json['dr']:
                if 'port' in request.json['dr']:
                    deployment['dr']['port'] = request.json['dr']['port']
                else:
                    deployment['dr']['port'] = None

    return deployment


def map_deployment_users(request, user_id):
    if 'name' not in Global.DEPLOYMENT_USERS:
        Global.DEPLOYMENT_USERS[user_id] = {
            'userid': user_id,
            'databaseid': request.json['databaseid'],
            'name': request.json['name'],
            'password': urllib.unquote(str(request.json['password']).encode('ascii')).decode('utf-8'),
            'roles': request.json['roles'],
            'plaintext': request.json['plaintext']
        }

        deployment_user = Global.DEPLOYMENT_USERS.get(user_id)

    else:
        deployment_user = Global.DEPLOYMENT_USERS.get(user_id)

        if deployment_user is not None:
            deployment_user['name'] = request.json['name']
            deployment_user['password'] = request.json['password']
            deployment_user['plaintext'] = request.json['plaintext']
            deployment_user['roles'] = request.json['roles']

    return deployment_user


def get_volt_jar_dir():
    return os.path.realpath(os.path.join(Global.MODULE_PATH, '../../../..', 'voltdb'))


def get_port(ip_with_port):
    if ip_with_port != "":
        if ":" not in ip_with_port:
            return ip_with_port
        else:
            arr = ip_with_port.split(":")
            return arr[1]


def check_port_valid(port_option, server):
    if port_option == "http-listener":
        default_port = "8080"
    if port_option == "admin-listener":
        default_port = "21211"
    if port_option == "zookeeper-listener":
        default_port = "7181"
    if port_option == "replication-listener":
        default_port = "5555"
    if port_option == "client-listener":
        default_port = "21212"
    if port_option == "internal-listener":
        default_port = "3021"

    server_port = get_port(server[port_option])
    if server_port is None or server_port == "":
        server_port = default_port

    if port_option not in request.json:
        port = default_port
    else:
        port = get_port(request.json[port_option])

    if port == server_port:
        return jsonify(success=False,
                       errors="Port %s for the same host is already used by server %s for %s." % \
                              (port, server['hostname'], port_option))


def validate_server_ports(database_id, server_id=-1):
    arr = ["http-listener", "admin-listener", "internal-listener", "replication-listener", "zookeeper-listener",
           "client-listener"]

    specified_port_values = {
        "http-listener": get_port(request.json.get('http-listener', "").strip().lstrip("0")),
        "admin-listener": get_port(request.json.get('admin-listener', "").strip().lstrip("0")),
        "replication-listener": get_port(request.json.get('replication-listener', "").strip().lstrip("0")),
        "client-listener": get_port(request.json.get('client-listener', "").strip().lstrip("0")),
        "zookeeper-listener": get_port(request.json.get('zookeeper-listener', "").strip().lstrip("0")),
        "internal-listener": get_port(request.json.get('internal-listener', "").strip().lstrip("0"))
    }

    for option in arr:
        value = specified_port_values[option]
        for port_key in specified_port_values.keys():
            if option != port_key and value is not None and specified_port_values[port_key] == value:
                return jsonify(success=False, errors="Duplicate port")
    database_servers = get_servers_from_database_id(database_id)
    if server_id == -1:
        servers = [servers for servers in database_servers if servers['hostname'] == request.json['hostname']]
    else:
        servers = [servers for servers in database_servers if servers['hostname'] ==
                   request.json['hostname'] and servers['id'] != server_id]
    for server in servers:
        for option in arr:
            result = check_port_valid(option, server)
            if result is not None:
                return result


def sync_configuration():
    headers = {'content-type': 'application/json'}
    url = 'http://%s:%u/api/1.0/voltdeploy/configuration/' % \
          (__IP__, __PORT__)
    response = requests.post(url, headers=headers)
    return response


def replace_last(source_string, replace_what, replace_with):
    head, sep, tail = source_string.rpartition(replace_what)
    return head + replace_with + tail


def check_size_value(value, key):
    per_idx = value.find('%')
    if per_idx != -1:
        try:
            str_value = replace_last(value, '%', '')
            int_value = int(str_value)
            min_value = 0
            error_msg = key + ' percent value must be between 0 and 99.'
            if key == 'memorylimit':
                min_value = 1
                error_msg = key + ' percent value must be between 1 and 99.'
            if int_value < min_value or int_value > 99:
                return jsonify({'error': error_msg})
            return jsonify({'status': 'success'})
        except Exception, exp:
            return jsonify({'error': str(exp)})
    else:
        try:
            int_value = int(value)
            min_value = 0
            error_msg = key + ' value must be between 0 and 2147483647.'
            if key == 'memorylimit':
                min_value = 1
                error_msg = key + ' value must be between 1 and 2147483647.'
            if int_value < min_value or int_value > 2147483647:
                return jsonify({'error': error_msg})
            return jsonify({'status': 'success'})
        except Exception, exp:
            return jsonify({'error': str(exp)})


def is_pro_version(deployment):
    ##############################################
    file_path = ''
    try:
        volt_jar = glob.glob(os.path.join(get_volt_jar_dir(), 'voltdb-*.jar'))
        if len(volt_jar) > 0:
            file_path = volt_jar[0]
        else:
            print 'No voltdb jar file found.'
    except Exception, err:
        print err
    if file_path != '':
        is_pro = utility.is_pro_version(file_path)
        if is_pro:
            if 'commandlog' in deployment and 'enabled' in deployment['commandlog'] and not \
                    deployment['commandlog']['enabled']:
                deployment['commandlog']['enabled'] = True
                ###############################################


def allowed_file(filename):
    return '.' in filename and filename.rsplit('.', 1)[1] in ALLOWED_EXTENSIONS


def get_servers_from_database_id(database_id):
    servers = []
    database = Global.DATABASES.get(int(database_id))
    if database is None:
        return make_response(jsonify({'statusstring': 'No database found for id: %u' % int(database_id)}), 404)
    else:
        members = database['members']

    for server_id in members:
        server = Global.SERVERS.get(server_id)
        servers.append(server)
    return servers


def check_invalid_roles(roles):
    roles = str(request.json['roles']).split(',')
    for role in roles:
        if role.strip() == '':
            return False
    return True


class DictClass(dict):
    pass


IS_CURRENT_NODE_ADDED = False
IS_CURRENT_DATABASE_ADDED = False
IGNORETOP = {"databaseid": True, "users": True}


class Global:
    """
    Class to defined global variables for HTTPListener.
    """

    def __init__(self):
        pass

    SERVERS = {}
    DATABASES = {}
    DEPLOYMENT = {}
    DEPLOYMENT_USERS = {}
    CONFIG_PATH = ''
    DATA_PATH = ''
    MODULE_PATH = ''
    DELETED_HOSTNAME = ''
    VOLT_SERVER_PATH = ''


class ServerAPI(MethodView):
    """Class to handle requests related to server"""

    @staticmethod
    def get(database_id, server_id=None):
        """
        Get the members of the database with specified database_id.
        Args:
            database_id (int): The first parameter.
        Returns:
            List of member ids related to specified database.
        """

        if server_id is None:
            servers = []
            database = Global.DATABASES.get(database_id)
            if database is None:
                return make_response(jsonify({'statusstring': 'No database found for id: %u' % database_id}), 404)
            else:
                members = database['members']

            for server_id in members:
                server = Global.SERVERS.get(server_id)
                if not server:
                    return make_response(jsonify({'statusstring': 'Server details not found for id: %u' % server_id}),
                                         404)
                servers.append(server)

            return jsonify({'status': 200, 'statusString': 'OK', 'members': servers})
        else:
            database = Global.DATABASES.get(database_id)
            if database is None:
                return make_response(jsonify({'statusstring': 'No database found for id: %u' % database_id}), 404)
            else:
                members = database['members']
            if server_id in members:
                server = Global.SERVERS.get(server_id)
                if not server:
                    abort(404)
                return jsonify({'status': 200, 'statusString': 'OK', 'server': make_public_server(server)})
            else:
                return jsonify({'statusstring': 'Given server with id %u doesn\'t belong to database with id %u.' % (
                    server_id, database_id)})

    @staticmethod
    def post(database_id):
        """
        Saves the server and associate it to database with given database_id.
        Args:
            database_id (int): The first parameter.
        Returns:
            Information and the status of server if it is saved otherwise the error message.
        """
        if 'id' in request.json:
            return make_response(jsonify({'errors': 'You cannot specify \'Id\' while creating server.'}), 404)

        inputs = ServerInputs(request)
        if not inputs.validate():
            return jsonify(success=False, errors=inputs.errors)

        result = validate_server_ports(database_id)
        if result is not None:
            return result

        if not Global.SERVERS:
            server_id = 1
        else:
            server_id = Global.SERVERS.keys()[-1] + 1

        Global.SERVERS[server_id] = {
            'id': server_id,
            'name': request.json.get('name', "").strip(),
            'description': request.json.get('description', "").strip(),
            'hostname': request.json.get('hostname', "").strip(),
            'enabled': True,
            'admin-listener': request.json.get('admin-listener', "").strip().lstrip("0"),
            'zookeeper-listener': request.json.get('zookeeper-listener', "").strip().lstrip("0"),
            'replication-listener': request.json.get('replication-listener', "").strip().lstrip("0"),
            'client-listener': request.json.get('client-listener', "").strip().lstrip("0"),
            'internal-interface': request.json.get('internal-interface', "").strip(),
            'external-interface': request.json.get('external-interface', "").strip(),
            'public-interface': request.json.get('public-interface', "").strip(),
            'internal-listener': request.json.get('internal-listener', "").strip().lstrip("0"),
            'http-listener': request.json.get('http-listener', "").strip().lstrip("0"),
            'placement-group': request.json.get('placement-group', "").strip(),
            'isAdded': False
        }

        # Add server to the current database
        current_database = Global.DATABASES.get(database_id)
        if current_database is None:
            abort(404)
        if not request.json:
            abort(400)
        current_database['members'].append(server_id)

        sync_configuration()
        Configuration.write_configuration_file()
        url = 'http://%s:%u/api/1.0/databases/%u/servers/%u/' % \
              (__IP__, __PORT__, database_id, server_id)

        resp = make_response(jsonify({'status': 201, 'statusString': 'OK', 'server': Global.SERVERS[server_id],
                                      'members': current_database['members']}), 201)
        resp.headers['Location'] = url

        return resp

    @staticmethod
    def delete(database_id, server_id):
        """
        Delete the server with specified server_id.
        Args:
            server_id (int): The first parameter.
        Returns:
            True if the server is deleted otherwise the error message.
        """
        database = Global.DATABASES.get(database_id)
        if database is None:
            return make_response(jsonify({'statusstring': 'No database found for id: %u' % database_id}), 404)
        else:
            members = database['members']
        if server_id in members:
            # delete a single server
            server = Global.SERVERS.get(server_id)
            if server is None:
                return make_response(
                    jsonify({'statusstring': 'No server found for id: %u in database %u' % (server_id, database_id)}),
                    404)
            # remove the server from given database member list
            url = 'http://%s:%u/api/1.0/databases/%u/servers/%u/status' % \
                  (server['hostname'], __PORT__, database_id, server_id)
            response = requests.get(url)

            if response.json()['serverStatus']['status'] == "running":
                return make_response(jsonify({'statusstring': 'Cannot delete a running server'}), 403)
            else:
                # remove the server from given database member list
                current_database = Global.DATABASES.get(database_id)
                current_database['members'].remove(server_id)
                Global.DELETED_HOSTNAME = server['hostname']
                del Global.SERVERS[server_id]
                sync_configuration()
                Configuration.write_configuration_file()
                return '', 204
        else:
            return make_response(
                jsonify({'statusstring': 'No server found for id: %u in database %u' % (server_id, database_id)}), 404)

    @staticmethod
    def put(database_id, server_id):
        """
        Update the server with specified server_id.
        Args:
            server_id (int): The first parameter.
        Returns:
            Information of server with specified server_id after being updated
            otherwise the error message.
        """
        if 'id' in request.json and server_id != request.json['id']:
            return make_response(jsonify({'errors': 'Server Id mentioned in the payload and url doesn\'t match.'}), 404)

        database = Global.DATABASES.get(database_id)
        if database is None:
            return make_response(jsonify({'statusstring': 'No database found for id: %u' % database_id}), 404)
        else:
            members = database['members']
        if server_id in members:
            inputs = ServerInputs(request)
            if not inputs.validate():
                return jsonify(success=False, errors=inputs.errors)
            current_server = Global.SERVERS.get(server_id)
            if current_server is None:
                abort(404)

            result = validate_server_ports(database_id, server_id)
            if result is not None:
                return result

            current_server['name'] = \
                request.json.get('name', current_server['name'])
            current_server['hostname'] = \
                request.json.get('hostname', current_server['hostname'])
            current_server['description'] = \
                request.json.get('description', current_server['description'])
            current_server['enabled'] = \
                request.json.get('enabled', current_server['enabled'])
            current_server['admin-listener'] = \
                request.json.get('admin-listener', current_server['admin-listener'])
            current_server['internal-listener'] = \
                request.json.get('internal-listener', current_server['internal-listener'])
            current_server['http-listener'] = \
                request.json.get('http-listener', current_server['http-listener'])
            current_server['zookeeper-listener'] = \
                request.json.get('zookeeper-listener', current_server['zookeeper-listener'])
            current_server['replication-listener'] = \
                request.json.get('replication-listener', current_server['replication-listener'])
            current_server['client-listener'] = \
                request.json.get('client-listener', current_server['client-listener'])
            current_server['internal-interface'] = \
                request.json.get('internal-interface', current_server['internal-interface'])
            current_server['external-interface'] = \
                request.json.get('external-interface', current_server['external-interface'])
            current_server['public-interface'] = \
                request.json.get('public-interface', current_server['public-interface'])
            current_server['placement-group'] = \
                request.json.get('placement-group', current_server['placement-group'])
            current_server['placement-group'] = current_server['isAdded']
            sync_configuration()
            Configuration.write_configuration_file()
            return jsonify({'status': 200, 'statusString': 'OK', 'server': current_server})
        else:
            return jsonify({'statusString': 'Given server with id %u doesn\'t belong to database with id %u.' % (
                server_id, database_id)})


class DatabaseAPI(MethodView):
    """
    Class to handle requests related to database
    """

    @staticmethod
    def get(database_id):
        """
        Gets the information of the database with specified database_id. If the database_id is
        not specified, then it returns the information of all databases.
        Args:
            database_id (int): The first parameter. Defaults to None.
        Returns:
            database or list of databases.
        """

        if database_id is None:
            # return a list of users
            return jsonify({'status': 200, 'statusString': 'OK', 'databases': Global.DATABASES.values()})
        else:
            # expose a single user
            database = Global.DATABASES.get(database_id)
            if database is None:
                abort(404)
            return jsonify({'status': 200, 'statusString': 'OK', 'database': Global.DATABASES.get(database_id)})

    @staticmethod
    def post():
        """
        Saves the database.
        Returns:
            Information and the status of database if it is saved otherwise the error message.
        """
        if 'id' in request.json or 'members' in request.json:
            return make_response(
                jsonify({'error': 'You cannot specify \'Id\' or \'Members\' while creating database.'}), 404)
        inputs = DatabaseInputs(request)
        if not inputs.validate():
            return jsonify(success=False, errors=inputs.errors)

        databases = [v if type(v) is list else [v] for v in Global.DATABASES.values()]
        if request.json['name'] in [(d["name"]) for item in databases for d in item]:
            return make_response(jsonify({'error': 'database name already exists'}), 404)

        if not Global.DATABASES:
            database_id = 1
        else:
            database_id = Global.DATABASES.keys()[-1] + 1

        Global.DATABASES[database_id] = {'id': database_id, 'name': request.json['name'], 'members': []}

        # Create new deployment
        app_root = os.path.dirname(os.path.abspath(__file__))

        with open(os.path.join(app_root, "deployment.json")) as json_file:
            deployment = json.load(json_file)
            deployment['databaseid'] = database_id
            is_pro_version(deployment)
        Global.DEPLOYMENT[database_id] = deployment

        sync_configuration()

        Configuration.write_configuration_file()
        url = 'http://%s:%u/api/1.0/databases/%u' % \
              (__IP__, __PORT__, database_id)

        resp = make_response(
            jsonify({'status': 201, 'statusString': 'OK', 'database': Global.DATABASES.get(database_id)}), 201)
        resp.headers['Location'] = url

        return resp

    @staticmethod
    def put(database_id):
        """
        Updates the database with specified database_id.
        Args:
            database_id (int): The first parameter.
        Returns:
            Information and the status of database if it is updated otherwise the error message.
        """
        if 'members' in request.json:
            return make_response(jsonify({'error': 'You cannot specify \'Members\' while updating database.'}), 404)
        if 'id' in request.json and database_id != request.json['id']:
            return make_response(jsonify({'error': 'Database Id mentioned in the payload and url doesn\'t match.'}),
                                 404)
        inputs = DatabaseInputs(request)
        if not inputs.validate():
            return jsonify(success=False, errors=inputs.errors)

        database = Global.DATABASES.get(database_id)
        if database is None:
            abort(404)

        Global.DATABASES[database_id] = {'id': database_id, 'name': request.json['name'],
                                         'members': database['members']}

        sync_configuration()
        Configuration.write_configuration_file()
        return jsonify({'status': 200, 'statusString': 'OK', 'database': database})

    @staticmethod
    def delete(database_id):
        """
        Delete the database with specified database_id.
        Args:
        database_id (int): The first parameter.
        Returns:
        True if the server is deleted otherwise the error message.
        """
        members = []
        current_database = Global.DATABASES.get(database_id)
        if current_database is None:
            abort(404)
        else:
            members = current_database['members']

        for server_id in members:
            del Global.SERVERS[server_id]

        del Global.DATABASES[database_id]

        del Global.DEPLOYMENT[database_id]
        user_Id = []
        try:
            for key, value in Global.DEPLOYMENT_USERS.iteritems():
                if value["databaseid"] == database_id:
                    user_Id.append(int(value['userid']))

            for id in user_Id:
                del Global.DEPLOYMENT_USERS[id]
        except Exception, Err:
            print Err

        sync_configuration()
        Configuration.write_configuration_file()
        return '', 204


class DeploymentUserAPI(MethodView):
    """Class to handle request related to deployment."""

    @staticmethod
    def get(database_id):
        """
        Get the deployment with specified database_id.
        Args:
            database_id (int): The first parameter.
        Returns:
            List of deployment information with specified database.
        """
        # deployment_user = Global.DEPLOYMENT_USERS.get(user_id)

        deployment_user = []
        for key, value in Global.DEPLOYMENT_USERS.iteritems():
            if value["databaseid"] == database_id:
                deployment_user.append(value)

        return jsonify({'deployment': deployment_user})

    @staticmethod
    def post(database_id):
        """
        #     Add user information with specified username.
        #     Args:
        #         user (string): The first parameter.
        #     Returns:
        #         Deployment user object of added deployment user.
        #     """
        inputs = UserInputs(request)
        if not inputs.validate():
            return jsonify(success=False, errors=inputs.errors)

        is_invalid_roles = check_invalid_roles(request.json['roles'])
        if not is_invalid_roles:
            return make_response(jsonify({'error': 'Invalid user roles.'}))

        user = [v if type(v) is list else [v] for v in Global.DEPLOYMENT_USERS.values()]
        if request.json['name'] in [(d["name"]) for item in user for d in item] and d["databaseid"] == database_id:
            return make_response(jsonify({'error': 'user name already exists'}), 404)

        user_roles = ','.join(set(request.json['roles'].split(',')))
        if not Global.DEPLOYMENT_USERS:
            user_id = 1
        else:
            user_id = Global.DEPLOYMENT_USERS.keys()[-1] + 1

        try:

            Global.DEPLOYMENT_USERS[user_id] = {
                'userid': user_id,
                'databaseid': database_id,
                'name': request.json['name'],
                'password': urllib.unquote(str(request.json['password']).encode('ascii')).decode('utf-8'),
                'roles': user_roles,
                'plaintext': True
            }
        except Exception, err:
            print err

        sync_configuration()
        Configuration.write_configuration_file()

        return jsonify({'user': Global.DEPLOYMENT_USERS.get(user_id), 'status': 1, 'statusstring': 'User Created'})

    @staticmethod
    def put(database_id, user_id):
        #     """
        #     Add user information with specified username.
        #     Args:
        #         user (string): The first parameter.
        #     Returns:
        #         Deployment user object of added deployment user.
        #     """

        inputs = UserInputs(request)
        if not inputs.validate():
            return jsonify(success=False, errors=inputs.errors)

        current_user = Global.DEPLOYMENT_USERS.get(user_id)
        if current_user is None:
            return make_response(jsonify({'statusString': 'No user found for id: %u' % user_id}), 404)

        is_invalid_roles = check_invalid_roles(request.json['roles'])
        if not is_invalid_roles:
            return make_response(jsonify({'error': 'Invalid user roles.'}))

        user = [v if type(v) is list else [v] for v in Global.DEPLOYMENT_USERS.values()]
        if request.json['name'] in [(d["name"]) for item in user for d in item] and d["databaseid"] == database_id \
                and request.json["name"] != current_user["name"]:
            return make_response(jsonify({'error': 'user name already exists'}), 404)
        user_roles = ','.join(set(request.json.get('roles', current_user['roles']).split(',')))
        current_user = Global.DEPLOYMENT_USERS.get(user_id)

        current_user['name'] = request.json.get('name', current_user['name'])
        current_user['password'] = urllib.unquote(
            str(request.json.get('password', current_user['password'])).encode('ascii')).decode('utf-8')
        current_user['roles'] = user_roles
        current_user['plaintext'] = request.json.get('plaintext', current_user['plaintext'])
        sync_configuration()
        Configuration.write_configuration_file()
        return jsonify({'user': current_user, 'status': 1, 'statusstring': "User Updated"})

    @staticmethod
    def delete(database_id, user_id):
        """
        Delete the user with specified user_id.
        Args:
            user_id (int): The first parameter.
        Returns:
            True if the user is deleted otherwise the error message.
        """
        current_user = Global.DEPLOYMENT_USERS.get(user_id)
        if current_user is None:
            return make_response(jsonify({'statusstring': 'No user found for id: %u' % user_id}), 404)

        del Global.DEPLOYMENT_USERS[user_id]

        sync_configuration()
        Configuration.write_configuration_file()

        return jsonify({'status': 1, 'statusstring': "User Deleted"})


class StartDatabaseAPI(MethodView):
    """Class to handle request to start servers on all nodes of a database."""

    @staticmethod
    def put(database_id):
        """
        Starts VoltDB database servers on all nodes for the specified database
        Args:
            database_id (int): The id of the database that should be started
        Returns:
            Status string indicating if the database start requesst was sent successfully
        """

        try:

            if 'pause' in request.args:
                is_pause = request.args.get('pause').lower()
            else:
                is_pause = "false"

            database = voltdbserver.VoltDatabase(database_id)
            response = database.start_database(is_pause)
            return response
        except Exception, err:
            print traceback.format_exc()
            return make_response(jsonify({'status': 500, 'statusString': str(err)}),
                                 500)


class RecoverDatabaseAPI(MethodView):
    """Class to handle request to start servers on all nodes of a database."""

    @staticmethod
    def put(database_id):
        """
        Starts VoltDB database servers on all nodes for the specified database
        Args:
            database_id (int): The id of the database that should be started
        Returns:
            Status string indicating if the database start request was sent successfully
        """

        try:
            if 'pause' in request.args:
                pause = request.args.get('pause')

            database = voltdbserver.VoltDatabase(database_id)
            response = database.start_database(True, pause)
            return response
        except Exception, err:
            print traceback.format_exc()
            return make_response(jsonify({'statusString': str(err)}),
                                 500)


class StopDatabaseAPI(MethodView):
    """Class to handle request to stop a database."""

    @staticmethod
    def put(database_id):
        """
        Stops the specified VoltDB
        Args:
            database_id (int): The id of the database that should be stopped
        Returns:
            Status string indicating if the stop request was sent successfully
        """
        if 'force' in request.args:
            is_force = request.args.get('force').lower()
        else:
            is_force = "false"

        if is_force == "true":
            server = voltdbserver.VoltDatabase(database_id)
            response = server.kill_database(database_id)
            resp_json = json.loads(response.data)
            return make_response(jsonify({'status': 200, 'statusString': resp_json['statusString']}))

        else:
            try:
                server = voltdbserver.VoltDatabase(database_id)
                response = server.stop_database()
                # Don't use the response in the json we send back
                # because voltadmin shutdown gives 'Connection broken' output
                resp_json = json.loads(json.loads(response.data)['statusString'])
                resp_status = {}
                for value in resp_json:
                    resp_status[value] = {'status': json.loads(resp_json[value])['statusString']}
                return make_response(jsonify({'status': 200, 'statusString': str(resp_status)}),
                                     200)
            except Exception, err:
                print traceback.format_exc()
                return make_response(jsonify({'statusString': str(err)}),
                                     500)


class StopServerAPI(MethodView):
    """Class to handle request to stop a server."""

    @staticmethod
    def put(database_id, server_id):
        """
        Stops VoltDB database server on the specified server
        Args:
            database_id (int): The id of the database that should be stopped
            server_id (int): The id of the server node that is to be stopped
        Returns:
            Status string indicating if the stop request was sent successfully
        """

        if 'force' in request.args:
            is_force = request.args.get('force').lower()
        else:
            is_force = 'false'

        if 'stopserver' in request.args:
            is_stop_server = request.args.get('stopserver').lower()
        else:
            is_stop_server = 'false'

        if is_force == 'true':
            try:
                server = voltdbserver.VoltDatabase(database_id)
                response = server.kill_server(server_id)
                if 'Connection broken' in response.data:
                    return make_response(jsonify({'status': 200, 'statusString': 'SUCCESS: Server shutdown '
                                                                                 'successfully.'}))
                else:
                    return make_response(jsonify({'status': 200, 'statusString': response.data}))
            except Exception, err:
                print traceback.format_exc()
                return make_response(jsonify({'status': 500, 'statusString': str(err)}),
                                     500)
        else:
            try:
<<<<<<< HEAD
                if is_stop_server == 'true':
                    server = voltdbserver.VoltDatabase(database_id)
                    response = server.stop_local_server(server_id)
                    return make_response(jsonify({'status': 200, 'statusString': response.data}))
=======
                server = voltdbserver.VoltDatabase(database_id)
                response = server.stop_server(server_id)
                if 'Connection broken' in response:
                    return make_response(
                        jsonify({'status': 200, 'statusString': 'SUCCESS: Server shutdown successfully.'}))
>>>>>>> 3cbe3f29
                else:
                    server = voltdbserver.VoltDatabase(database_id)
                    response = server.stop_server(server_id)
                    if 'Connection broken' in response:
                        return make_response(jsonify({'status': 200, 'statusString': 'SUCCESS: Server shutdown successfully.'}))
                    else:
                        return make_response(jsonify({'status': 200, 'statusString': response}))
            except Exception, err:
                print traceback.format_exc()
                return make_response(jsonify({'status': 500, 'statusString': str(err)}),
                                     500)


class StartServerAPI(MethodView):
    """Class to handle request to start a server for this database."""

    @staticmethod
    def put(database_id, server_id):
        """
        Starts VoltDB database server on the specified server
        Args:
            database_id (int): The id of the database that should be started
            server_id (int): The id of the server node that is to be started
        Returns:
            Status string indicating if the server node start request was sent successfully
        """

        try:
            if 'pause' in request.args:
                pause = request.args.get('pause')
            else:
                pause = "false"

            if 'blocking' in request.args:
                is_blocking = int(request.args.get('blocking'))
            else:
                is_blocking = -1
            server = voltdbserver.VoltDatabase(database_id)
            response = server.start_server(server_id, pause, False, is_blocking)
            resp_json = json.loads(response.data)
            if response.status_code == 500:
                return make_response(jsonify({'status': '500', 'statusString': resp_json['statusString']}), 500)
            else:
                return make_response(jsonify({'status': '200', 'statusString': resp_json['statusString']}), 200)
        except Exception, err:
            print traceback.format_exc()
            return make_response(jsonify({'statusString': str(err)}),
                                 500)


class StartLocalServerAPI(MethodView):
    """Class to handle request to start local server for this database."""

    @staticmethod
    def put(database_id):
        """
        Starts VoltDB database server on this local machine
        Args:
            database_id (int): The id of the database that should be started
        Returns:
            Status string indicating if the server start request was sent successfully
        """

        try:
            sid = -1
            if 'pause' in request.args:
                pause = request.args.get('pause')

            if 'id' in request.args:
                sid = int(request.args.get('id'))
            if 'blocking' in request.args:
                is_blocking = int(request.args.get('blocking'))
            else:
                is_blocking = -1
            server = voltdbserver.VoltDatabase(database_id)
            return server.check_and_start_local_server(sid, pause, database_id, False, is_blocking)
        except Exception, err:
            print traceback.format_exc()
            return make_response(jsonify({'status': 500, 'statusString': str(err)}),
                                 500)


class RecoverServerAPI(MethodView):
    """Class to handle request to issue recover cmd on this local server."""

    @staticmethod
    def put(database_id):
        """
        Issues recover cmd on this local server
        Args:
            database_id (int): The id of the database that should be started
        Returns:
            Status string indicating if the request was sent successfully
        """

        try:
            sid = -1
            if 'pause' in request.args:
                pause = request.args.get('pause')

            if 'id' in request.args:
                sid = int(request.args.get('id'))
            server = voltdbserver.VoltDatabase(database_id)
            response = server.check_and_start_local_server(sid, pause, database_id, True)
            return response
        except Exception, err:
            print traceback.format_exc()
            return make_response(jsonify({'status': 500, 'statusString': str(err)}),
                                 500)


class AddServerAPI(MethodView):
    """Class to handle request to join the server to existing cluster."""

    @staticmethod
    def put(database_id, server_id):
        """
        Issues add cmd on this local server
        Args:
            database_id (int): The id of the database that should be started
        Returns:
            Status string indicating if the request was sent successfully
        """
        try:
            server = voltdbserver.VoltDatabase(database_id)
            response = server.start_server(server_id, False, -1, True)
            resp_json = json.loads(response.data)
            if response.status_code == 500:
                return make_response(jsonify({'status': '500', 'statusString': resp_json['statusString']}), 500)
            else:
                return make_response(jsonify({'status': '200', 'statusString': resp_json['statusString']}), 200)
        except Exception, err:
            print traceback.format_exc()
            return make_response(jsonify({'statusString': str(err)}),
                                 500)


class AddLocalServerAPI(MethodView):
    """Class to handle request to start local server for this database."""

    @staticmethod
    def put(database_id):
        """
        Starts VoltDB database server on this local machine
        Args:
            database_id (int): The id of the database that should be started
        Returns:
            Status string indicating if the server start request was sent successfully
        """

        try:
            sid = -1
            if 'id' in request.args:
                sid = int(request.args.get('id'))
            server = voltdbserver.VoltDatabase(database_id)
            return server.check_and_start_local_server(sid, False, -1, True )
        except Exception, err:
            print traceback.format_exc()
            return make_response(jsonify({'status': 500, 'statusString': str(err)}),
                                 500)


class VdmStatus(MethodView):
    """
    Class to get VDM status for peers to check.
    """

    @staticmethod
    def get():
        if request.args is not None and 'jsonp' in request.args and request.args['jsonp'] is not None:
            return str(request.args['jsonp']) + '(' + '{\'voltdeploy\': {"running": "true"}}' + ')'
        else:
            return jsonify({'voltdeploy': {"running": "true"}})


class SyncVdmConfiguration(MethodView):
    """
    Class to sync configuration between two servers.
    """

    @staticmethod
    def post():
        try:
            result = request.json

            databases = result['voltdeploy']['databases']
            databases = dict((int(key), value) for (key, value) in databases.items())

            servers = result['voltdeploy']['members']
            servers = dict((int(key), value) for (key, value) in servers.items())

            deployments = result['voltdeploy']['deployments']
            deployments = dict((int(key), value) for (key, value) in deployments.items())

            deployment_users = result['voltdeploy']['deployment_users']
            deployment_users = dict((int(key), value) for (key, value) in deployment_users.items())

        except Exception, errs:
            print traceback.format_exc()
            return jsonify({'status': 'success', 'error': str(errs)})

        try:
            Global.DATABASES = databases
            Global.SERVERS = servers
            Global.DEPLOYMENT = deployments
            Global.DEPLOYMENT_USERS = deployment_users
        except Exception, errs:
            print traceback.format_exc()
            return jsonify({'status': 'success', 'error': str(errs)})

        return jsonify({'status': 'success'})


class VdmConfiguration(MethodView):
    """
    Class related to the vdm configuration
    """

    @staticmethod
    def get():
        return jsonify(Configuration.get_configuration())

    @staticmethod
    def post():

        result = Configuration.get_configuration()
        d = result['voltdeploy']['members']
        for key, value in d.iteritems():
            try:
                headers = {'content-type': 'application/json'}
                url = 'http://%s:%u/api/1.0/voltdeploy/sync_configuration/' % (d[key]['hostname'], __PORT__)
                data = result
                response = requests.post(url, data=json.dumps(data), headers=headers)
            except Exception, errs:
                print traceback.format_exc()
                print str(errs)

        if Global.DELETED_HOSTNAME != '':
            try:
                headers = {'content-type': 'application/json'}
                url = 'http://%s:%u/api/1.0/voltdeploy/sync_configuration/' % (Global.DELETED_HOSTNAME, __PORT__)
                data = result
                response = requests.post(url, data=json.dumps(data), headers=headers)
                Global.DELETED_HOSTNAME = ''
            except Exception, errs:
                print traceback.format_exc()
                print str(errs)

        return jsonify({'deployment': response.status_code})


class DatabaseDeploymentAPI(MethodView):
    """
    Class related to the vdm configuration
    """

    @staticmethod
    def get(database_id):
        if 'Accept' in request.headers and 'application/json' in request.headers['Accept']:
            deployment = Global.DEPLOYMENT.get(database_id)

            new_deployment = deployment.copy()

            new_deployment['users'] = {}
            new_deployment['users']['user'] = []

            deployment_user = [v if type(v) is list else [v] for v in Global.DEPLOYMENT_USERS.values()]

            if deployment_user is not None:
                for user in deployment_user:
                    if user[0]['databaseid'] == database_id:
                        new_deployment['users']['user'].append({
                            'name': user[0]['name'],
                            'roles': user[0]['roles'],
                            'plaintext': user[0]['plaintext']

                        })

            del new_deployment['databaseid']

            return jsonify({'deployment': new_deployment})
        else:
            deployment_content = DeploymentConfig.DeploymentConfiguration.get_database_deployment(database_id)
            return Response(deployment_content, mimetype='text/xml')

    @staticmethod
    def put(database_id):
        if 'application/json' in request.headers['Content-Type']:
            inputs = JsonInputs(request)
            if not inputs.validate():
                return jsonify(success=False, errors=inputs.errors)
            result = Configuration.check_validation_deployment(request)
            if 'status' in result and result['status'] == 'error':
                return jsonify(result)
            if 'dr' in request.json and request.json['dr'] and 'id' not in request.json['dr']:
                return jsonify({'status': 'error', 'error': 'DR id is required.'})
            deployment = map_deployment(request, database_id)
            sync_configuration()
            Configuration.write_configuration_file()
            return jsonify({'status': 200, 'statusString': 'Ok', 'deployment': deployment})
        else:
            result = Configuration.set_deployment_for_upload(database_id, request)
            if 'status' in result and result['status'] == 'failure':
                return jsonify(result)
            else:
                return jsonify({'status': 'success'})


class VdmAPI(MethodView):
    """
    Class to return vdm.xml file
    """

    @staticmethod
    def get():
        vdm_content = Configuration.make_configuration_file()
        return Response(vdm_content, mimetype='text/xml')


class StatusDatabaseAPI(MethodView):
    """Class to return status of database and its servers."""

    @staticmethod
    def get(database_id):
        serverDetails = []
        status = ''

        database = Global.DATABASES.get(database_id)
        has_stalled = False
        has_run = False
        if not database:
            return make_response(jsonify({"status": 404, 'error': 'Not found'}), 404)
        else:
            if len(database['members']) == 0:
                return jsonify({"status": 404, "statusString": "No Members"})
            for server_id in database['members']:
                server = Global.SERVERS.get(server_id)
                url = ('http://%s:%u/api/1.0/databases/%u/servers/%u/status/') % \
                      (server['hostname'], __PORT__, database_id, server['id'])
                try:
                    response = requests.get(url)
                except Exception, err:
                    return jsonify({"status": 404, "statusString": "error"})

                if response.json()['serverStatus']['status'] == "stalled":
                    has_stalled = True
                elif response.json()['serverStatus']['status'] == "running":
                    has_run = True
                value = response.json()

                if 'status' in response.json():
                    del value['status']
                    del value['statusString']
                serverDetails.append({server['hostname']: value['serverStatus']})

            if has_run:
                status = 'running'
            elif has_stalled:
                status = 'stalled'
            elif not has_run and not has_stalled:
                status = 'stopped'

            isFreshStart = voltdbserver.check_snapshot_folder(database_id)

            return jsonify({'status': 200, 'statusString': 'OK',
                            'dbStatus': {'status': status, 'serverStatus': serverDetails,
                                         'isFreshStart': isFreshStart}})


class StatusDatabaseServerAPI(MethodView):
    """Class to return status of servers"""

    @staticmethod
    def get(database_id, server_id):
        database = Global.DATABASES.get(database_id)
        if not database:
            return make_response(jsonify({"status": 404, "statusString": "Not found"}), 404)
        else:
            server = Global.SERVERS.get(server_id)
            if len(database['members']) == 0:
                return jsonify({"status": 200, "statusString": "OK", 'error': 'errorNoMembers'})
            if not server:
                return make_response(jsonify({"status": 404, "statusString": "Not found"}), 404)
            elif server_id not in database['members']:
                return make_response(jsonify({"status": 404, "statusString": "Not found"}), 404)
            else:

                try:
                    if not server['client-listener']:
                        client_port = 21212
                        client_host = str(server['hostname'])
                    else:
                        client_listener = server['client-listener']
                        if ":" in client_listener:
                            arr_client = client_listener.split(':', 2)
                            client_port = int(arr_client[1])
                            client_host = str(arr_client[0])
                        else:
                            client_port = int(client_listener)
                            client_host = str(server['hostname'])

                    client = voltdbclient.FastSerializer(client_host, client_port)
                    proc = voltdbclient.VoltProcedure(client, "@Ping")
                    response = proc.call()
                    success = ''
                    try:
                        success = Log.get_error_log_details()
                    except:
                        pass

                    isFreshStart = voltdbserver.check_snapshot_folder_for_server(database_id, server_id)
                    return jsonify({'status': 200, 'statusString': 'OK', 'serverStatus': {'status': "running",
                                                                                          'details': success,
                                                                                          'isInitialized': not isFreshStart
                                                                                          }})
                    success = ''
                    try:
                        success = Log.get_error_log_details()
                    except:
                        pass
                    isFreshStart = voltdbserver.check_snapshot_folder_for_server(database_id, server_id)
                    voltProcess = voltdbserver.VoltDatabase(database_id)
                    if voltProcess.Get_Voltdb_Process(database_id).isProcessRunning:
                        return jsonify({'status': 200, 'statusString': 'OK', 'serverStatus': {'status': "running",
                                                                                              'details': success,
                                                                                              'isInitialized': not isFreshStart
                                                                                              }})
                    else:
                        return jsonify({'status': 200, 'statusString': 'OK', 'serverStatus': {'status': "stopped",
                                                                                              'details': success,
                                                                                              'isInitialized': not isFreshStart
                                                                                              }})
                except:
                    voltProcess = voltdbserver.VoltDatabase(database_id)
                    error = ''
                    try:
                        error = Log.get_error_log_details()
                    except:
                        pass
                    isFreshStart = voltdbserver.check_snapshot_folder_for_server(database_id, server_id)
                    if voltProcess.Get_Voltdb_Process(database_id).isProcessRunning:
                        return jsonify({'status': 200, 'statusString': 'OK', 'serverStatus': {'status': "stalled",
                                                                                              'details': error,
                                                                                              'isInitialized': not isFreshStart
                                                                                              }})
                    else:
                        return jsonify({'status': 200, 'statusString': 'OK', 'serverStatus': {'status': "stopped",
                                                                                              'details': error,
                                                                                              'isInitialized': not isFreshStart
                                                                                              }})



def main(runner, amodule, config_dir, data_dir, server):
    try:
        F_DEBUG = os.environ['DEBUG']
    except KeyError:
        F_DEBUG = 'False'

    if F_DEBUG == 'True':
        APP.config.update(DEBUG=True)

    path = os.path.dirname(amodule.__file__)
    Global.MODULE_PATH = path
    depjson = os.path.join(path, "deployment.json")
    json_data = open(depjson).read()
    deployment = json.loads(json_data)
    Global.CONFIG_PATH = config_dir
    Global.DATA_PATH = data_dir
    global __IP__
    global __PORT__

    config_path = os.path.join(config_dir, 'voltdeploy.xml')

    arrServer = {}
    bindIp = "0.0.0.0"
    if server is not None:
        arrServer = server.split(':', 2)
        __host_name__ = arrServer[0]
        __host_or_ip__ = arrServer[0]
        bindIp = __host_or_ip__
        __PORT__ = int(8000)
        __IP__ = arrServer[0]
        if len(arrServer) >= 2:
            __PORT__ = int(arrServer[1])
    else:
        __host_name__ = socket.gethostname()
        __host_or_ip__ = socket.gethostbyname(__host_name__)
        __IP__ = __host_or_ip__
        __PORT__ = int(8000)

    if os.path.exists(config_path):
        Configuration.convert_xml_to_json(config_path)
    else:
        is_pro_version(deployment)

        Global.DEPLOYMENT[deployment['databaseid']] = deployment

        Global.SERVERS[1] = {'id': 1, 'name': __host_name__, 'hostname': __host_or_ip__, 'description': "",
                             'enabled': True, 'external-interface': "", 'internal-interface': "",
                             'public-interface': "", 'client-listener': "", 'internal-listener': "",
                             'admin-listener': "", 'http-listener': "", 'replication-listener': "",
                             'zookeeper-listener': "", 'placement-group': "", 'isAdded': False}

        Global.DATABASES[1] = {'id': 1, 'name': "Database", "members": [1]}

    Configuration.write_configuration_file()

    SERVER_VIEW = ServerAPI.as_view('server_api')
    DATABASE_VIEW = DatabaseAPI.as_view('database_api')

    START_LOCAL_SERVER_VIEW = StartLocalServerAPI.as_view('start_local_server_api')
    RECOVER_DATABASE_SERVER_VIEW = RecoverServerAPI.as_view('recover_server_api')
    STOP_DATABASE_SERVER_VIEW = StopServerAPI.as_view('stop_server_api')
    START_DATABASE_VIEW = StartDatabaseAPI.as_view('start_database_api')
    START_DATABASE_SERVER_VIEW = StartServerAPI.as_view('start_server_api')
    STOP_DATABASE_VIEW = StopDatabaseAPI.as_view('stop_database_api')
    RECOVER_DATABASE_VIEW = RecoverDatabaseAPI.as_view('recover_database_api')
    DEPLOYMENT_USER_VIEW = DeploymentUserAPI.as_view('deployment_user_api')
    VDM_STATUS_VIEW = VdmStatus.as_view('vdm_status_api')
    VDM_CONFIGURATION_VIEW = VdmConfiguration.as_view('vdm_configuration_api')
    SYNC_VDM_CONFIGURATION_VIEW = SyncVdmConfiguration.as_view('sync_vdm_configuration_api')
    DATABASE_DEPLOYMENT_VIEW = DatabaseDeploymentAPI.as_view('database_deployment_api')
    STATUS_DATABASE_VIEW = StatusDatabaseAPI.as_view('status_database_api')
    STATUS_DATABASE_SERVER_VIEW = StatusDatabaseServerAPI.as_view('status_database_server_view')
    VDM_VIEW = VdmAPI.as_view('vdm_api')
    ADD_SERVER_VIEW = AddServerAPI.as_view('add_server_api')
    ADD_LOCAL_SERVER_VIEW = AddLocalServerAPI.as_view('add_local_server_api')

    APP.add_url_rule('/api/1.0/databases/<int:database_id>/servers/', strict_slashes=False,
                     view_func=SERVER_VIEW, methods=['GET', 'POST'])
    APP.add_url_rule('/api/1.0/databases/<int:database_id>/servers/<int:server_id>/', strict_slashes=False,
                     view_func=SERVER_VIEW, methods=['GET', 'PUT', 'DELETE'])
    APP.add_url_rule('/api/1.0/databases/', strict_slashes=False, defaults={'database_id': None},
                     view_func=DATABASE_VIEW, methods=['GET'])
    APP.add_url_rule('/api/1.0/databases/<int:database_id>', strict_slashes=False, view_func=DATABASE_VIEW,
                     methods=['GET', 'PUT', 'DELETE'])
    APP.add_url_rule('/api/1.0/databases/', strict_slashes=False, view_func=DATABASE_VIEW, methods=['POST'])
    APP.add_url_rule('/api/1.0/databases/<int:database_id>/servers/<int:server_id>/start', strict_slashes=False,
                     view_func=START_DATABASE_SERVER_VIEW, methods=['PUT'])
    APP.add_url_rule('/api/1.0/databases/<int:database_id>/servers/<int:server_id>/stop', strict_slashes=False,
                     view_func=STOP_DATABASE_SERVER_VIEW, methods=['PUT'])

    APP.add_url_rule('/api/1.0/databases/<int:database_id>/start', strict_slashes=False,
                     view_func=START_DATABASE_VIEW, methods=['PUT'])
    APP.add_url_rule('/api/1.0/databases/<int:database_id>/stop', strict_slashes=False,
                     view_func=STOP_DATABASE_VIEW, methods=['PUT'])
    APP.add_url_rule('/api/1.0/databases/<int:database_id>/recover', strict_slashes=False,
                     view_func=RECOVER_DATABASE_VIEW, methods=['PUT'])
    APP.add_url_rule('/api/1.0/databases/<int:database_id>/servers/<int:server_id>/add', strict_slashes=False,
                     view_func=ADD_SERVER_VIEW, methods=['PUT'])
    # Internal API
    APP.add_url_rule('/api/1.0/databases/<int:database_id>/servers/start', strict_slashes=False,
                     view_func=START_LOCAL_SERVER_VIEW, methods=['PUT'])
    APP.add_url_rule('/api/1.0/databases/<int:database_id>/servers/recover', strict_slashes=False,
                     view_func=RECOVER_DATABASE_SERVER_VIEW, methods=['PUT'])
    APP.add_url_rule('/api/1.0/databases/<int:database_id>/status/', strict_slashes=False,
                     view_func=STATUS_DATABASE_VIEW, methods=['GET'])
    APP.add_url_rule('/api/1.0/databases/<int:database_id>/servers/<int:server_id>/status/', strict_slashes=False,
                     view_func=STATUS_DATABASE_SERVER_VIEW, methods=['GET'])
    APP.add_url_rule('/api/1.0/databases/<int:database_id>/users/<int:user_id>/', strict_slashes=False,
                     view_func=DEPLOYMENT_USER_VIEW, methods=['PUT', 'DELETE'])
    APP.add_url_rule('/api/1.0/databases/<int:database_id>/users/', strict_slashes=False,
                     view_func=DEPLOYMENT_USER_VIEW, methods=['GET', 'POST'])
    APP.add_url_rule('/api/1.0/voltdeploy/status/', strict_slashes=False,
                     view_func=VDM_STATUS_VIEW, methods=['GET'])
    APP.add_url_rule('/api/1.0/voltdeploy/configuration/', strict_slashes=False,
                     view_func=VDM_CONFIGURATION_VIEW, methods=['GET', 'POST'])
    APP.add_url_rule('/api/1.0/voltdeploy/sync_configuration/', strict_slashes=False,
                     view_func=SYNC_VDM_CONFIGURATION_VIEW, methods=['POST'])
    APP.add_url_rule('/api/1.0/databases/<int:database_id>/deployment/', strict_slashes=False,
                     view_func=DATABASE_DEPLOYMENT_VIEW,
                     methods=['GET', 'PUT'])
    APP.add_url_rule('/api/1.0/voltdeploy/', strict_slashes=False, view_func=VDM_VIEW,
                     methods=['GET'])
    APP.add_url_rule('/api/1.0/databases/<int:database_id>/servers/add', strict_slashes=False,
                     view_func=ADD_LOCAL_SERVER_VIEW, methods=['PUT'])

    log_file = os.path.join(Global.DATA_PATH, 'voltdeploy.log')
    if os.path.exists(log_file):
        open(log_file, 'w').close()
    handler = RotatingFileHandler(log_file)
    handler.setFormatter(logging.Formatter(
        "%(asctime)s|%(levelname)s|%(message)s"))
    log = logging.getLogger('werkzeug')
    log.setLevel(logging.NOTSET)
    log.addHandler(handler)

    APP.run(threaded=True, host=bindIp, port=__PORT__)<|MERGE_RESOLUTION|>--- conflicted
+++ resolved
@@ -1282,18 +1282,10 @@
                                      500)
         else:
             try:
-<<<<<<< HEAD
                 if is_stop_server == 'true':
                     server = voltdbserver.VoltDatabase(database_id)
                     response = server.stop_local_server(server_id)
                     return make_response(jsonify({'status': 200, 'statusString': response.data}))
-=======
-                server = voltdbserver.VoltDatabase(database_id)
-                response = server.stop_server(server_id)
-                if 'Connection broken' in response:
-                    return make_response(
-                        jsonify({'status': 200, 'statusString': 'SUCCESS: Server shutdown successfully.'}))
->>>>>>> 3cbe3f29
                 else:
                     server = voltdbserver.VoltDatabase(database_id)
                     response = server.stop_server(server_id)
@@ -1419,7 +1411,7 @@
         """
         try:
             server = voltdbserver.VoltDatabase(database_id)
-            response = server.start_server(server_id, False, -1, True)
+            response = server.start_server(server_id, 'false', False, -1, True)
             resp_json = json.loads(response.data)
             if response.status_code == 500:
                 return make_response(jsonify({'status': '500', 'statusString': resp_json['statusString']}), 500)
