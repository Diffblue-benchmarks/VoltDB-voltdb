--- conflicted
+++ resolved
@@ -792,15 +792,9 @@
         if 'id' in request.json and server_id != request.json['id']:
             return make_response(jsonify({'error': 'Server Id mentioned in the payload and url doesn\'t match.'}), 404)
 
-<<<<<<< HEAD
-        database = [database for database in Global.DATABASES if database['id'] == database_id]
-        if len(database) == 0:
-            return make_response(jsonify({'statusString': 'No database found for id: %u' % database_id}), 404)
-=======
         database = Global.DATABASES.get(database_id)
         if database is None:
             return make_response(jsonify({'statusstring': 'No database found for id: %u' % database_id}), 404)
->>>>>>> 0fc1e61d
         else:
             members = database['members']
         if server_id in members:
@@ -845,17 +839,11 @@
                 request.json.get('placement-group', current_server['placement-group'])
             sync_configuration()
             Configuration.write_configuration_file()
-<<<<<<< HEAD
             return jsonify({'status': 200, 'statusString': 'OK', 'server': current_server[0]})
         else:
             return jsonify({'statusString': 'Given server with id %u doesn\'t belong to database with id %u.' % (
             server_id, database_id)})
-=======
-            return jsonify({'server': current_server, 'status': 1})
-        else:
-            return jsonify({'statusstring': 'Given server with id %u doesn\'t belong to database with id %u.' % (
-                server_id, database_id)})
->>>>>>> 0fc1e61d
+
 
 
 class DatabaseAPI(MethodView):
@@ -948,11 +936,7 @@
 
         sync_configuration()
         Configuration.write_configuration_file()
-<<<<<<< HEAD
         return jsonify({'status': 200, 'statusString': 'OK', 'database': current_database[0]})
-=======
-        return jsonify({'database': database, 'status': 1})
->>>>>>> 0fc1e61d
 
     @staticmethod
     def delete(database_id):
