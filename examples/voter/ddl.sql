create table text_narrow_noix (
      a bigint NOT NULL
    , b varchar(512)
);
PARTITION TABLE text_narrow_noix ON COLUMN a;
create table text_all_with_idx (
      a bigint NOT NULL
    , b varchar(512)
    , c int
    , d timestamp
    , e varchar(1024)
);
PARTITION TABLE text_all_with_idx ON COLUMN a;
CREATE INDEX idx_col_one ON text_all_with_idx(a,c);
CREATE INDEX idx_col_two ON text_all_with_idx(a,b);
CREATE INDEX idx_col_three ON text_all_with_idx(a,d);

create table text_narrow_mp (
      a bigint NOT NULL
    , b varchar(512)
);

-- contestants table holds the contestants numbers (for voting) and names
CREATE TABLE contestants
(
  contestant_number integer     NOT NULL
, contestant_name   varchar(50) NOT NULL
, CONSTRAINT PK_contestants PRIMARY KEY
  (
    contestant_number
  )
);

-- votes table holds every valid vote.
--   voters are not allowed to submit more than <x> votes, x is passed to client application
CREATE TABLE votes
(
  phone_number       bigint     NOT NULL
, state              varchar(2) NOT NULL
, contestant_number  integer    NOT NULL
);

PARTITION TABLE votes ON COLUMN phone_number;

-- Map of Area Codes and States for geolocation classification of incoming calls
CREATE TABLE area_code_state
(
  area_code smallint   NOT NULL
, state     varchar(2) NOT NULL
, CONSTRAINT PK_area_code_state PRIMARY KEY
  (
    area_code
  )
);

-- rollup of votes by phone number, used to reject excessive voting
CREATE VIEW v_votes_by_phone_number
(
  phone_number
, num_votes
)
AS
   SELECT phone_number
        , COUNT(*)
     FROM votes
 GROUP BY phone_number
;

-- rollup of votes by contestant and state for the heat map and results
CREATE VIEW v_votes_by_contestant_number_state
(
  contestant_number
, state
, num_votes
)
AS
   SELECT contestant_number
        , state
        , COUNT(*)
     FROM votes
 GROUP BY contestant_number
        , state
;

-- stored procedures
CREATE PROCEDURE FROM CLASS voter.procedures.Initialize;
CREATE PROCEDURE FROM CLASS voter.procedures.Results;
CREATE PROCEDURE FROM CLASS voter.procedures.Vote;
CREATE PROCEDURE FROM CLASS voter.procedures.ContestantWinningStates;
CREATE PROCEDURE FROM CLASS voter.procedures.GetStateHeatmap;
<<<<<<< HEAD
CREATE PROCEDURE FROM CLASS voter.procedures.CSVLoad;
CREATE PROCEDURE FROM CLASS voter.procedures.CSVLoadRaw;
=======

CREATE INDEX early_and_often ON v_votes_by_phone_number (num_votes, phone_number);

CREATE PROCEDURE top_voters AS SELECT * from v_votes_by_phone_number WHERE num_votes > 1 ORDER BY num_votes DESC, phone_number DESC;
>>>>>>> 84574b86
<|MERGE_RESOLUTION|>--- conflicted
+++ resolved
@@ -1,25 +1,3 @@
-create table text_narrow_noix (
-      a bigint NOT NULL
-    , b varchar(512)
-);
-PARTITION TABLE text_narrow_noix ON COLUMN a;
-create table text_all_with_idx (
-      a bigint NOT NULL
-    , b varchar(512)
-    , c int
-    , d timestamp
-    , e varchar(1024)
-);
-PARTITION TABLE text_all_with_idx ON COLUMN a;
-CREATE INDEX idx_col_one ON text_all_with_idx(a,c);
-CREATE INDEX idx_col_two ON text_all_with_idx(a,b);
-CREATE INDEX idx_col_three ON text_all_with_idx(a,d);
-
-create table text_narrow_mp (
-      a bigint NOT NULL
-    , b varchar(512)
-);
-
 -- contestants table holds the contestants numbers (for voting) and names
 CREATE TABLE contestants
 (
@@ -88,12 +66,5 @@
 CREATE PROCEDURE FROM CLASS voter.procedures.Vote;
 CREATE PROCEDURE FROM CLASS voter.procedures.ContestantWinningStates;
 CREATE PROCEDURE FROM CLASS voter.procedures.GetStateHeatmap;
-<<<<<<< HEAD
 CREATE PROCEDURE FROM CLASS voter.procedures.CSVLoad;
-CREATE PROCEDURE FROM CLASS voter.procedures.CSVLoadRaw;
-=======
-
-CREATE INDEX early_and_often ON v_votes_by_phone_number (num_votes, phone_number);
-
-CREATE PROCEDURE top_voters AS SELECT * from v_votes_by_phone_number WHERE num_votes > 1 ORDER BY num_votes DESC, phone_number DESC;
->>>>>>> 84574b86
+CREATE PROCEDURE FROM CLASS voter.procedures.CSVLoadRaw;