--- conflicted
+++ resolved
@@ -41,12 +41,6 @@
     final static String EXPORT_PN = "InsertExport2";
 
     public InsertExport(Client client, AtomicLong rowsAdded) {
-
-<<<<<<< HEAD
-    public InsertExport(Client client, AtomicLong rowsAdded) {
-
-=======
->>>>>>> ce47e525
         m_client = client;
         m_rowsAdded = rowsAdded;
     }
