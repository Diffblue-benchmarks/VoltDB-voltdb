/* This file is part of VoltDB.
 * Copyright (C) 2008-2018 VoltDB Inc.
 *
 * This file contains original code and/or modifications of original code.
 * Any modifications made by VoltDB Inc. are licensed under the following
 * terms and conditions:
 *
 * Permission is hereby granted, free of charge, to any person obtaining
 * a copy of this software and associated documentation files (the
 * "Software"), to deal in the Software without restriction, including
 * without limitation the rights to use, copy, modify, merge, publish,
 * distribute, sublicense, and/or sell copies of the Software, and to
 * permit persons to whom the Software is furnished to do so, subject to
 * the following conditions:
 *
 * The above copyright notice and this permission notice shall be
 * included in all copies or substantial portions of the Software.
 *
 * THE SOFTWARE IS PROVIDED "AS IS", WITHOUT WARRANTY OF ANY KIND,
 * EXPRESS OR IMPLIED, INCLUDING BUT NOT LIMITED TO THE WARRANTIES OF
 * MERCHANTABILITY, FITNESS FOR A PARTICULAR PURPOSE AND NONINFRINGEMENT.
 * IN NO EVENT SHALL THE AUTHORS BE LIABLE FOR ANY CLAIM, DAMAGES OR
 * OTHER LIABILITY, WHETHER IN AN ACTION OF CONTRACT, TORT OR OTHERWISE,
 * ARISING FROM, OUT OF OR IN CONNECTION WITH THE SOFTWARE OR THE USE OR
 * OTHER DEALINGS IN THE SOFTWARE.
 */
/* Copyright (C) 2008 by H-Store Project
 * Brown University
 * Massachusetts Institute of Technology
 * Yale University
 *
 * Permission is hereby granted, free of charge, to any person obtaining
 * a copy of this software and associated documentation files (the
 * "Software"), to deal in the Software without restriction, including
 * without limitation the rights to use, copy, modify, merge, publish,
 * distribute, sublicense, and/or sell copies of the Software, and to
 * permit persons to whom the Software is furnished to do so, subject to
 * the following conditions:
 *
 * The above copyright notice and this permission notice shall be
 * included in all copies or substantial portions of the Software.
 *
 * THE SOFTWARE IS PROVIDED "AS IS", WITHOUT WARRANTY OF ANY KIND,
 * EXPRESS OR IMPLIED, INCLUDING BUT NOT LIMITED TO THE WARRANTIES OF
 * MERCHANTABILITY, FITNESS FOR A PARTICULAR PURPOSE AND NONINFRINGEMENT
 * IN NO EVENT SHALL THE AUTHORS BE LIABLE FOR ANY CLAIM, DAMAGES OR
 * OTHER LIABILITY, WHETHER IN AN ACTION OF CONTRACT, TORT OR OTHERWISE,
 * ARISING FROM, OUT OF OR IN CONNECTION WITH THE SOFTWARE OR THE USE OR
 * OTHER DEALINGS IN THE SOFTWARE.
 */

// A stupid and simple unit test framework for C++ code.
// Evan Jones <ej@evanjones.ca>

#include <cstdlib> // for getenv
#include <cstring> // for strcmp
#include <cstdio>
#include <cassert>
#include <sstream>
#include <dirent.h>
#include <errno.h>
#include <fcntl.h>
#include <sys/types.h>
#include <sys/stat.h>
#include <sys/wait.h>
#include <unistd.h>
#include <memory>
#include "harness.h"
#include "common/FatalException.hpp"
#include "common/SerializableEEException.h"

using std::string;

// A custom assert macro that avoids "unused variable" warnings when compiled
// away.
#ifdef NDEBUG
#undef assert
#define assert(x) ((void)(x))
#endif


// Contains and runs a collection of tests.
void TestSuite::registerTest(Test* (*test_factory)()) {
    assert(test_factory != NULL);
    test_factories_.push_back(test_factory);
}

// JSON requires the following characters to be escaped in strings:
// quotation mark, revrse solidus, and U+0000 through U+001F.
// http://www.ietf.org/rfc/rfc4627.txt
void jsonEscape(string* s) {
    static const char ESCAPES[] = { '"', '\\', '\b', '\f', '\n', '\r', '\t' };
    static const char REPLACEMENTS[] = { '"', '\\', 'b', 'f', 'n', 'r', 't' };
    assert(sizeof(ESCAPES) == sizeof(REPLACEMENTS));

    for (size_t i = 0; i < s->size(); ++i) {
        char c = (*s)[i];
        if ((0 <= c && c <= 0x1f) || c == '"' || c =='\\') {
            // The character must be replaced with something: look in escapes
            bool replaced = false;
            for (int j = 0; j < static_cast<int>(sizeof(ESCAPES)); ++j) {
                if (ESCAPES[j] == c) {
                    replaced = true;
                    (*s)[i] = '\\';
                    i += 1;
                    s->insert(i, 1, REPLACEMENTS[j]);
                    break;
                }
            }
            if (!replaced) {
                // Use a hex escape sequence
                char hex[7];
                int bytes = snprintf(hex, sizeof(hex), "\\u%04x", (int) c);
                assert(bytes == sizeof(hex)-1);
                s->replace(i, 1, hex, sizeof(hex)-1);
                // normally move forward 1 character, so move past the entire escape
                i += sizeof(hex) - 2;
            }
        }
    }
}

int TestSuite::runAll() {
    // Change to the root directory to avoid tests that depend on files, etc.
    int status = chdir("/");
    assert(status == 0);

    // Look to see if we should produce machine readable output
    const char* machine_readable = getenv(stupidunit::OUT_FILE_ENVIRONMENT_VARIABLE);
    int json_output = -1;
    if (machine_readable != NULL && machine_readable[0] != '\0') {
        json_output = open(machine_readable, O_WRONLY | O_CREAT | O_EXCL, 0666);
        if (json_output == -1 && errno == EEXIST) {
            fprintf(stderr,
                    "ERROR: %s file (%s) already exists: remove this file to run the tests",
                    stupidunit::OUT_FILE_ENVIRONMENT_VARIABLE, machine_readable);
            abort();
        }
        assert(json_output >= 0);

        size_t bytes = write(json_output, "[", 1);
        assert(bytes == 1);
    }

    int failed_tests = 0;
    const char* last_suite = NULL;
    for (size_t i = 0; i < test_factories_.size(); ++i) {
        // Create the test
        std::unique_ptr<Test> test{test_factories_[i]()};
        assert(test != NULL);

        // Print the suite name if it is new
        if (last_suite == NULL || strcmp(test->suiteName(), last_suite) != 0) {
            if (last_suite != NULL) printf("\n");
            last_suite = test->suiteName();
            printf("%s:\n", last_suite);
        }

        // Print the test name
        printf("\t%s: ", test->testName());
        fflush(stdout);

        // run the test and check the result
        try {
            test->run();
            if (test->testSuccess()) {
                printf("PASSED.\n");
            } else {
                printf("FAILED.\n");
                test->printErrors();
                printf("\n");
                failed_tests++;
            }
        }
        catch (voltdb::SerializableEEException& eeExc) {
            printf("Uncaught SerializableEEException: %s\n", eeExc.message().c_str());
            test->printErrors();
            printf("\n");
            failed_tests++;
        }
        catch (voltdb::FatalException& fatalExc) {
            printf("Uncaught FatalException: %s\n", fatalExc.m_reason.c_str());
            test->printErrors();
            printf("\n");
            failed_tests++;
        }

        if (json_output != -1) {
            string json = "{\"class_name\": \"";
            json += test->suiteName();
            json += "\", \"name\": \"";
            json += test->testName();
            json += "\"";
            if (!test->testSuccess()) {
                json += ", \"failure\": \"";
                for (size_t j = 0; j < test->stupidunitNumErrors(); ++j) {
                    string message = test->stupidunitError((int)j);
                    jsonEscape(&message);
                    json += message;
                    json += "\\n";
                }
                json += "\"";
            }
            json += "}";

            if (i != test_factories_.size() - 1) {
                json += ",\n";
            } else {
                json += "]\n";
            }

            size_t bytes = write(json_output, json.data(), json.size());
            assert(bytes == json.size());
        }
<<<<<<< HEAD

        // Clean up the test
        try {
            delete test;
        }
        catch (voltdb::FatalException& fatalExc) {
            printf("Uncaught FatalException while cleaning up test object: %s\n", fatalExc.m_reason.c_str());
            test->printErrors();
            printf("\n");
            failed_tests++;
        }


=======
>>>>>>> c3c994ca
    }

    if (json_output != -1) {
        int error = close(json_output);
        assert(error == 0);
    }

    if (failed_tests == 0) {
        printf("PASSED\n");
    } else {
        printf("%d FAILED\n", failed_tests);
    }
    return failed_tests;
}

TestSuite* TestSuite::globalInstance() {
    // Avoids static initialization order problems, although it could have destructor order
    // problems if the TestSuite destructor did anything. See:
    // http://www.parashift.com/c++-faq-lite/ctors.html#faq-10.12
    static TestSuite global_suite;
    return &global_suite;
}

void Test::fail(const char* file, int line, const char* message) {
    std::ostringstream output;
    output << file << ":" << line << ": Test failed: " << message;
    errors_.push_back(output.str());
}

void Test::printErrors() const {
    for (size_t i = 0; i < errors_.size(); ++i) {
        printf("%s\n", errors_[i].c_str());
    }
}

const string& Test::stupidunitError(int i) const {
    assert(0 <= i && i < static_cast<int>(errors_.size()));
    return errors_[i];
}

namespace stupidunit {

ChTempDir::ChTempDir() : name_(P_tmpdir) {
    name_ += "/test_XXXXXX";
    // Abuse the type system to modify the string in place
    char* result = mkdtemp(const_cast<char*>(name_.c_str()));
    // TODO: Abort/throw on error
    assert(result != NULL);
    assert(result == name_.c_str());

    int status = chdir(name_.c_str());
    assert(status == 0);
}

std::string ChTempDir::tempFile(const std::string &prefix) const {
    std::string file_template = this->name_ + "/" + prefix + "XXXXXX";
    int fd = mkstemp(const_cast<char*>(file_template.c_str()));
    assert(fd != -1);
    close(fd);
    return (file_template);
}

// Recursively deletes the file named path. If path is a file, it will be
// removed. If it is a directory, everything in it will also be deleted.
// Returns 0 on success, -1 on error, and sets errno appropriately.
static int rmtree(const char* path) {
    // TODO: Handle errors in a more intelligent fashion?
    DIR* dir = opendir(path);
    if (dir == NULL) {
        if (errno == ENOTDIR) {
            // Not a directory: unlink it instead
            return unlink(path);
        }

        return -1;
    }
    assert(dir != NULL);

    for (struct dirent* entry = readdir(dir); entry != NULL; entry = readdir(dir)) {
        // Skip special directories
        if (strcmp(entry->d_name, ".") == 0 || strcmp(entry->d_name, "..") == 0) {
            continue;
        }

        // Recursively delete the directory entry. This handles regular files
        // and directories.
        string fullpath(path);
        fullpath += "/";
        fullpath += entry->d_name;
        rmtree(fullpath.c_str());
    }

    int error = closedir(dir);
    assert(error == 0);

    return rmdir(path);
}

ChTempDir::~ChTempDir() {
    // TODO: chdir back to the original directory?
    int status = chdir("/");
    assert(status == 0);

    // Recursively delete everything in the temporary directory.
    status = rmtree(name_.c_str());
    assert(status == 0);
}

// TODO: Capture and match client output
ExpectDeathStatus expectDeath() {
    // Skip expectDeath in non-debug builds because overwriting memory doesn't
    // always cause release builds to crash.
#if not(defined(DEBUG)) || defined(MEMCHECK)
    printf("SKIPPED: expectDeath test due to non-debug build or memcheck build.\n");
    return SUCCESS;
#endif

    // Create a pipe for the child's output
    int pipe_descriptors[2];
    int error = pipe(pipe_descriptors);
    assert(error == 0);


    pid_t expect_death_pid = fork();
    if (expect_death_pid == 0) {
        // Capture the child's output: replace stdout and stderr with the pipe
        error = dup2(pipe_descriptors[1], 1);
        assert(error == 1);
        error = dup2(pipe_descriptors[1], 2);
        assert(error == 2);

        // This is the child: tell the macro to run the block
        return EXECUTE_BLOCK;
    }

    // Parent: close the write end of the pipe
    error = close(pipe_descriptors[1]);
    assert(error == 0);

    // Read the child's output
    string output;
    char buffer[4096];
    size_t bytes = 0;
    while ((bytes = read(pipe_descriptors[0], buffer, sizeof(buffer))) > 0) {
        output.append(buffer, bytes);
    }
    assert(bytes == 0);
    error = close(pipe_descriptors[0]);
    assert(error == 0);

    // Collect the child's output status
    int expect_death_status = -1;
    waitpid(expect_death_pid, &expect_death_status, 0);
    if (WIFEXITED(expect_death_status)) {
        // The block exited: it was supposed to die!
        return FAILED;
    }

    // The client failed in some way: great
    return SUCCESS;
}

const char OUT_FILE_ENVIRONMENT_VARIABLE[] = "STUPIDUNIT_OUTPUT";

}  // namespace stupidunit<|MERGE_RESOLUTION|>--- conflicted
+++ resolved
@@ -178,12 +178,6 @@
             printf("\n");
             failed_tests++;
         }
-        catch (voltdb::FatalException& fatalExc) {
-            printf("Uncaught FatalException: %s\n", fatalExc.m_reason.c_str());
-            test->printErrors();
-            printf("\n");
-            failed_tests++;
-        }
 
         if (json_output != -1) {
             string json = "{\"class_name\": \"";
@@ -212,22 +206,6 @@
             size_t bytes = write(json_output, json.data(), json.size());
             assert(bytes == json.size());
         }
-<<<<<<< HEAD
-
-        // Clean up the test
-        try {
-            delete test;
-        }
-        catch (voltdb::FatalException& fatalExc) {
-            printf("Uncaught FatalException while cleaning up test object: %s\n", fatalExc.m_reason.c_str());
-            test->printErrors();
-            printf("\n");
-            failed_tests++;
-        }
-
-
-=======
->>>>>>> c3c994ca
     }
 
     if (json_output != -1) {
