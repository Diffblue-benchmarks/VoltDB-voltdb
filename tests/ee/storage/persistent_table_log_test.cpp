/* This file is part of VoltDB.
 * Copyright (C) 2008-2015 VoltDB Inc.
 *
 * Permission is hereby granted, free of charge, to any person obtaining
 * a copy of this software and associated documentation files (the
 * "Software"), to deal in the Software without restriction, including
 * without limitation the rights to use, copy, modify, merge, publish,
 * distribute, sublicense, and/or sell copies of the Software, and to
 * permit persons to whom the Software is furnished to do so, subject to
 * the following conditions:
 *
 * The above copyright notice and this permission notice shall be
 * included in all copies or substantial portions of the Software.
 *
 * THE SOFTWARE IS PROVIDED "AS IS", WITHOUT WARRANTY OF ANY KIND,
 * EXPRESS OR IMPLIED, INCLUDING BUT NOT LIMITED TO THE WARRANTIES OF
 * MERCHANTABILITY, FITNESS FOR A PARTICULAR PURPOSE AND NONINFRINGEMENT.
 * IN NO EVENT SHALL THE AUTHORS BE LIABLE FOR ANY CLAIM, DAMAGES OR
 * OTHER LIABILITY, WHETHER IN AN ACTION OF CONTRACT, TORT OR OTHERWISE,
 * ARISING FROM, OUT OF OR IN CONNECTION WITH THE SOFTWARE OR THE USE OR
 * OTHER DEALINGS IN THE SOFTWARE.
 */

#include "harness.h"
#include "common/TupleSchema.h"
#include "common/types.h"
#include "common/NValue.hpp"
#include "common/ValueFactory.hpp"
#include "common/serializeio.h"
#include "execution/VoltDBEngine.h"
#include "storage/persistenttable.h"
#include "storage/tablefactory.h"
#include "storage/tableutil.h"
#include "storage/DRTupleStream.h"
#include "indexes/tableindex.h"
#include <vector>
#include <string>
#include <stdint.h>

using namespace voltdb;

class PersistentTableLogTest : public Test {
public:
    PersistentTableLogTest() {
        m_engine = new voltdb::VoltDBEngine();
        int partitionCount = 1;
        m_engine->initialize(1,1, 0, 0, "", false, DEFAULT_TEMP_TABLE_MEMORY);
        m_engine->updateHashinator( HASHINATOR_LEGACY, (char*)&partitionCount, NULL, 0);

        m_columnNames.push_back("1");
        m_columnNames.push_back("2");
        m_columnNames.push_back("3");
        m_columnNames.push_back("4");
        m_columnNames.push_back("5");
        m_columnNames.push_back("6");
        m_columnNames.push_back("7");
        m_columnNames.push_back("8");
        m_columnNames.push_back("9");
        m_columnNames.push_back("10");

        m_tableSchemaTypes.push_back(voltdb::VALUE_TYPE_BIGINT);
        m_tableSchemaTypes.push_back(voltdb::VALUE_TYPE_TINYINT);
        m_tableSchemaTypes.push_back(voltdb::VALUE_TYPE_INTEGER);
        m_tableSchemaTypes.push_back(voltdb::VALUE_TYPE_BIGINT);
        m_tableSchemaTypes.push_back(voltdb::VALUE_TYPE_SMALLINT);
        m_tableSchemaTypes.push_back(voltdb::VALUE_TYPE_DOUBLE);
        m_tableSchemaTypes.push_back(voltdb::VALUE_TYPE_VARCHAR);
        m_tableSchemaTypes.push_back(voltdb::VALUE_TYPE_VARCHAR);
        m_tableSchemaTypes.push_back(voltdb::VALUE_TYPE_VARCHAR);
        m_tableSchemaTypes.push_back(voltdb::VALUE_TYPE_VARCHAR);

        m_tableSchemaColumnSizes.push_back(NValue::getTupleStorageSize(voltdb::VALUE_TYPE_BIGINT));
        m_tableSchemaColumnSizes.push_back(NValue::getTupleStorageSize(voltdb::VALUE_TYPE_TINYINT));
        m_tableSchemaColumnSizes.push_back(NValue::getTupleStorageSize(voltdb::VALUE_TYPE_INTEGER));
        m_tableSchemaColumnSizes.push_back(NValue::getTupleStorageSize(voltdb::VALUE_TYPE_BIGINT));
        m_tableSchemaColumnSizes.push_back(NValue::getTupleStorageSize(voltdb::VALUE_TYPE_SMALLINT));
        m_tableSchemaColumnSizes.push_back(NValue::getTupleStorageSize(voltdb::VALUE_TYPE_DOUBLE));
        m_tableSchemaColumnSizes.push_back(300);
        m_tableSchemaColumnSizes.push_back(10);
        m_tableSchemaColumnSizes.push_back(500);
        m_tableSchemaColumnSizes.push_back(15);

        m_tableSchemaAllowNull.push_back(false);
        m_tableSchemaAllowNull.push_back(false);
        m_tableSchemaAllowNull.push_back(true);
        m_tableSchemaAllowNull.push_back(true);
        m_tableSchemaAllowNull.push_back(true);
        m_tableSchemaAllowNull.push_back(true);
        m_tableSchemaAllowNull.push_back(false);
        m_tableSchemaAllowNull.push_back(false);
        m_tableSchemaAllowNull.push_back(true);
        m_tableSchemaAllowNull.push_back(true);

        m_primaryKeyIndexColumns.push_back(0);
        m_primaryKeyIndexColumns.push_back(1);
        m_primaryKeyIndexColumns.push_back(6);
        m_primaryKeyIndexColumns.push_back(7);

        // Narrower table with no uninlined column
        m_narrowColumnNames.push_back("1");
        m_narrowColumnNames.push_back("2");

        m_narrowTableSchemaTypes.push_back(voltdb::VALUE_TYPE_BIGINT);
        m_narrowTableSchemaTypes.push_back(voltdb::VALUE_TYPE_VARCHAR);

        m_narrowTableSchemaColumnSizes.push_back(NValue::getTupleStorageSize(voltdb::VALUE_TYPE_BIGINT));
        m_narrowTableSchemaColumnSizes.push_back(15);

        m_narrowTableSchemaAllowNull.push_back(false);
        m_narrowTableSchemaAllowNull.push_back(true);

        m_engine->setUndoToken(INT64_MIN + 1);
    }

    ~PersistentTableLogTest() {
        delete m_engine;
        delete m_table;
    }

    void initTable(bool withPK = true) {
        m_tableSchema = TupleSchema::createTupleSchemaForTest(m_tableSchemaTypes,
                                                              m_tableSchemaColumnSizes,
                                                              m_tableSchemaAllowNull);
        m_table = dynamic_cast<PersistentTable*>(
<<<<<<< HEAD
            TableFactory::getPersistentTable(0, "Foo", m_tableSchema, m_columnNames, signature, false, 0));
=======
            TableFactory::getPersistentTable(0, "Foo", m_tableSchema, m_columnNames, signature));
>>>>>>> 7912fb8c

        if ( ! withPK ) {
            return;
        }
        voltdb::TableIndexScheme indexScheme("primaryKeyIndex",
                                             BALANCED_TREE_INDEX,
                                             m_primaryKeyIndexColumns,
                                             TableIndex::simplyIndexColumns(),
                                             true, true, m_tableSchema);

        TableIndex *pkeyIndex = TableIndexFactory::TableIndexFactory::getInstance(indexScheme);
        assert(pkeyIndex);
        m_table->addIndex(pkeyIndex);
        m_table->setPrimaryKeyIndex(pkeyIndex);
    }

    void initNarrowTable() {
        m_tableSchema = TupleSchema::createTupleSchemaForTest(m_narrowTableSchemaTypes,
                                                              m_narrowTableSchemaColumnSizes,
                                                              m_narrowTableSchemaAllowNull);
        m_table = dynamic_cast<PersistentTable*>(
<<<<<<< HEAD
            TableFactory::getPersistentTable(0, "Foo", m_tableSchema, m_narrowColumnNames, signature, false, 0));
=======
            TableFactory::getPersistentTable(0, "Foo", m_tableSchema, m_narrowColumnNames, signature));
>>>>>>> 7912fb8c
    }

    VoltDBEngine *m_engine;
    TupleSchema *m_tableSchema;
    PersistentTable *m_table;
    std::vector<std::string> m_columnNames;
    std::vector<ValueType> m_tableSchemaTypes;
    std::vector<int32_t> m_tableSchemaColumnSizes;
    std::vector<bool> m_tableSchemaAllowNull;
    std::vector<int> m_primaryKeyIndexColumns;

    std::vector<std::string> m_narrowColumnNames;
    std::vector<ValueType> m_narrowTableSchemaTypes;
    std::vector<int32_t> m_narrowTableSchemaColumnSizes;
    std::vector<bool> m_narrowTableSchemaAllowNull;

    char signature[20];
};

class StackCleaner {
public:
    StackCleaner(TableTuple tuple) : m_tuple(tuple) {}
    ~StackCleaner() {
        m_tuple.freeObjectColumns();
        delete [] m_tuple.address();
    }
private:
    TableTuple m_tuple;
};

TEST_F(PersistentTableLogTest, InsertDeleteThenUndoOneTest) {
    initTable();
    tableutil::addRandomTuples(m_table, 1000);
    voltdb::TableTuple tuple(m_tableSchema);

    tableutil::getRandomTuple(m_table, tuple);

    ASSERT_FALSE( m_table->lookupTupleForUndo(tuple).isNullTuple());

    voltdb::TableTuple tupleBackup(m_tableSchema);
    tupleBackup.move(new char[tupleBackup.tupleLength()]);
    tupleBackup.copyForPersistentInsert(tuple);
    StackCleaner cleaner(tupleBackup);

    m_engine->setUndoToken(INT64_MIN + 2);
    // this next line is a testing hack until engine data is
    // de-duplicated with executorcontext data
    m_engine->updateExecutorContextUndoQuantumForTest();

    m_table->deleteTuple(tuple, true);

    ASSERT_TRUE( m_table->lookupTupleForUndo(tupleBackup).isNullTuple());

    m_engine->undoUndoToken(INT64_MIN + 2);

    ASSERT_FALSE(m_table->lookupTupleForUndo(tuple).isNullTuple());
}

TEST_F(PersistentTableLogTest, LoadTableThenUndoTest) {
    initTable();
    tableutil::addRandomTuples(m_table, 1000);

    CopySerializeOutput serialize_out;
    m_table->serializeTo(serialize_out);

    m_engine->setUndoToken(INT64_MIN + 2);
    // this next line is a testing hack until engine data is
    // de-duplicated with executorcontext data
    m_engine->updateExecutorContextUndoQuantumForTest();

    m_table->deleteAllTuples(true);
    m_engine->releaseUndoToken(INT64_MIN + 2);

    delete m_table;

    initTable();

    ReferenceSerializeInputBE serialize_in(serialize_out.data() + sizeof(int32_t), serialize_out.size() - sizeof(int32_t));

    m_engine->setUndoToken(INT64_MIN + 3);
    // this next line is a testing hack until engine data is
    // de-duplicated with executorcontext data
    m_engine->updateExecutorContextUndoQuantumForTest();

    m_table->loadTuplesFrom(serialize_in, NULL, NULL);
    voltdb::TableTuple tuple(m_tableSchema);

    tableutil::getRandomTuple(m_table, tuple);
    ASSERT_FALSE( m_table->lookupTupleForUndo(tuple).isNullTuple());

    m_engine->undoUndoToken(INT64_MIN + 3);

    ASSERT_TRUE(m_table->lookupTupleForUndo(tuple).isNullTuple());
    ASSERT_TRUE(m_table->activeTupleCount() == (int64_t)0);
}

TEST_F(PersistentTableLogTest, LoadTableThenReleaseTest) {
    initTable();
    tableutil::addRandomTuples(m_table, 1000);

    CopySerializeOutput serialize_out;
    m_table->serializeTo(serialize_out);

    m_engine->setUndoToken(INT64_MIN + 2);
    // this next line is a testing hack until engine data is
    // de-duplicated with executorcontext data
    m_engine->updateExecutorContextUndoQuantumForTest();

    m_table->deleteAllTuples(true);
    m_engine->releaseUndoToken(INT64_MIN + 2);

    delete m_table;

    initTable();

    ReferenceSerializeInputBE serialize_in(serialize_out.data() + sizeof(int32_t), serialize_out.size() - sizeof(int32_t));

    m_engine->setUndoToken(INT64_MIN + 3);
    // this next line is a testing hack until engine data is
    // de-duplicated with executorcontext data
    m_engine->updateExecutorContextUndoQuantumForTest();

    m_table->loadTuplesFrom(serialize_in, NULL, NULL);
    voltdb::TableTuple tuple(m_tableSchema);

    tableutil::getRandomTuple(m_table, tuple);
    ASSERT_FALSE( m_table->lookupTupleForUndo(tuple).isNullTuple());

    m_engine->releaseUndoToken(INT64_MIN + 3);

    ASSERT_FALSE(m_table->lookupTupleForUndo(tuple).isNullTuple());
    ASSERT_TRUE(m_table->activeTupleCount() == (int64_t)1000);
}

TEST_F(PersistentTableLogTest, InsertUpdateThenUndoOneTest) {
    initTable();
    tableutil::addRandomTuples(m_table, 1);
    voltdb::TableTuple tuple(m_tableSchema);

    tableutil::getRandomTuple(m_table, tuple);
    //std::cout << "Retrieved random tuple " << std::endl << tuple.debugNoHeader() << std::endl;

    ASSERT_FALSE( m_table->lookupTupleForUndo(tuple).isNullTuple());

    /*
     * A backup copy of what the tuple looked like before updates
     */
    voltdb::TableTuple tupleBackup(m_tableSchema);
    tupleBackup.move(new char[tupleBackup.tupleLength()]);
    tupleBackup.copyForPersistentInsert(tuple);

    /*
     * A copy of the tuple to modify and use as a source tuple when updating the new tuple.
     */
    voltdb::TableTuple tupleCopy(m_tableSchema);
    tupleCopy.move(new char[tupleCopy.tupleLength()]);
    tupleCopy.copyForPersistentInsert(tuple);

    m_engine->setUndoToken(INT64_MIN + 2);

    // this next line is a testing hack until engine data is
    // de-duplicated with executorcontext data
    m_engine->updateExecutorContextUndoQuantumForTest();

    /*
     * Update a few columns
     */
    tupleCopy.setNValue(0, ValueFactory::getBigIntValue(5));
    NValue newStringValue = ValueFactory::getStringValue("foo");
    tupleCopy.setNValue(7, newStringValue);
    NValue oldStringValue = tupleCopy.getNValue(6);
    tupleCopy.setNValue(6, ValueFactory::getStringValue("bar"));

    m_table->updateTuple(tuple, tupleCopy);

    ASSERT_TRUE( m_table->lookupTupleForUndo(tupleBackup).isNullTuple());
    ASSERT_FALSE( m_table->lookupTupleForUndo(tupleCopy).isNullTuple());
    m_engine->undoUndoToken(INT64_MIN + 2);

    ASSERT_FALSE(m_table->lookupTupleForUndo(tuple).isNullTuple());
    ASSERT_TRUE( m_table->lookupTupleForUndo(tupleCopy).isNullTuple());
    tupleBackup.freeObjectColumns();
    tupleCopy.freeObjectColumns();
    delete [] tupleBackup.address();
    delete [] tupleCopy.address();
    newStringValue.free();
    oldStringValue.free();
}

TEST_F(PersistentTableLogTest, InsertThenUndoInsertsOneTest) {
    initTable();
    tableutil::addRandomTuples(m_table, 10);
    ASSERT_EQ( m_table->activeTupleCount(), 10);
    m_engine->undoUndoToken(INT64_MIN + 1);
    ASSERT_EQ( m_table->activeTupleCount(), 0);
}

TEST_F(PersistentTableLogTest, InsertDupsThenUndoWorksTest) {
    initTable(false);
    tableutil::addDuplicateRandomTuples(m_table, 2);
    tableutil::addDuplicateRandomTuples(m_table, 3);
    ASSERT_EQ(5, m_table->activeTupleCount());
    m_engine->undoUndoToken(INT64_MIN + 1);
    ASSERT_EQ(0, m_table->activeTupleCount());
}

TEST_F(PersistentTableLogTest, FindBlockTest) {
    initTable();
    const int blockSize = m_table->getTableAllocationSize();
    TBBucketPtr bucket(new TBBucket());

    // these will be used as artificial tuple block addresses
    TBPtr block1(new (ThreadLocalPool::getExact(sizeof(TupleBlock))->malloc()) TupleBlock(m_table, bucket));
    TBPtr block2(new (ThreadLocalPool::getExact(sizeof(TupleBlock))->malloc()) TupleBlock(m_table, bucket));
    TBPtr block3(new (ThreadLocalPool::getExact(sizeof(TupleBlock))->malloc()) TupleBlock(m_table, bucket));

    TBMap blocks;
    char *base = block1->address();

    // block2 is adjacent to block1, block3 is 1 block away from block2
    blocks.insert(base,                 block1);
    blocks.insert(base + blockSize,     block2);
    blocks.insert(base + blockSize * 3, block3);

    // in the middle but land on a missing boundary
    ASSERT_EQ(PersistentTable::findBlock(base + blockSize * 2, blocks, blockSize).get(), NULL);
    // past the end but on a boundary
    ASSERT_EQ(PersistentTable::findBlock(base + blockSize * 4, blocks, blockSize).get(), NULL);

    // the following tuples should be found in the map
    ASSERT_EQ(PersistentTable::findBlock(base,                     blocks, blockSize)->address(),
              block1->address());
    ASSERT_EQ(PersistentTable::findBlock(base + blockSize - 1,     blocks, blockSize)->address(),
              block1->address());
    ASSERT_EQ(PersistentTable::findBlock(base + blockSize * 4 - 1, blocks, blockSize)->address(),
              block3->address());
}

TEST_F(PersistentTableLogTest, LookupTupleForUndoNoPKTest) {
    initTable(false);
    tableutil::addDuplicateRandomTuples(m_table, 2);
    tableutil::addDuplicateRandomTuples(m_table, 3);

    // assert that lookupTupleForUndo finds the correct tuple
    voltdb::TableTuple tuple(m_tableSchema);
    tableutil::getRandomTuple(m_table, tuple);
    ASSERT_EQ(m_table->lookupTupleForUndo(tuple).address(), tuple.address());
}

TEST_F(PersistentTableLogTest, LookupTupleUsingTempTupleTest) {
    initNarrowTable();

    // Create three tuple with a variable length VARCHAR column, then call
    // lookupTupleForUndo() to look each tuple up from wide to narrower column.
    // It will use the memcmp() code path for the comparison, which should all
    // succeed because there is no uninlined stuff.

    NValue wideStr = ValueFactory::getStringValue("a long string");
    NValue narrowStr = ValueFactory::getStringValue("a");
    NValue nullStr = ValueFactory::getNullStringValue();

    TableTuple wideTuple(m_tableSchema);
    wideTuple.move(new char[wideTuple.tupleLength()]);
    ::memset(wideTuple.address(), 0, wideTuple.tupleLength());
    wideTuple.setNValue(0, ValueFactory::getBigIntValue(1));
    wideTuple.setNValue(1, wideStr);
    m_table->insertTuple(wideTuple);
    delete[] wideTuple.address();

    TableTuple narrowTuple(m_tableSchema);
    narrowTuple.move(new char[narrowTuple.tupleLength()]);
    ::memset(narrowTuple.address(), 0, narrowTuple.tupleLength());
    narrowTuple.setNValue(0, ValueFactory::getBigIntValue(2));
    narrowTuple.setNValue(1, narrowStr);
    m_table->insertTuple(narrowTuple);
    delete[] narrowTuple.address();

    TableTuple nullTuple(m_tableSchema);
    nullTuple.move(new char[nullTuple.tupleLength()]);
    ::memset(nullTuple.address(), 0, nullTuple.tupleLength());
    nullTuple.setNValue(0, ValueFactory::getBigIntValue(3));
    nullTuple.setNValue(1, nullStr);
    m_table->insertTuple(nullTuple);
    delete[] nullTuple.address();

    TableTuple tempTuple = m_table->tempTuple();
    tempTuple.setNValue(0, ValueFactory::getBigIntValue(1));
    tempTuple.setNValue(1, wideStr);
    TableTuple result = m_table->lookupTupleForUndo(tempTuple);
    ASSERT_FALSE(result.isNullTuple());

    tempTuple = m_table->tempTuple();
    tempTuple.setNValue(0, ValueFactory::getBigIntValue(2));
    tempTuple.setNValue(1, narrowStr);
    result = m_table->lookupTupleForUndo(tempTuple);
    ASSERT_FALSE(result.isNullTuple());

    tempTuple = m_table->tempTuple();
    tempTuple.setNValue(0, ValueFactory::getBigIntValue(3));
    tempTuple.setNValue(1, nullStr);
    result = m_table->lookupTupleForUndo(tempTuple);
    ASSERT_FALSE(result.isNullTuple());

    wideStr.free();
    narrowStr.free();
    nullStr.free();
}

int main() {
    return TestSuite::globalInstance()->runAll();
}<|MERGE_RESOLUTION|>--- conflicted
+++ resolved
@@ -122,11 +122,7 @@
                                                               m_tableSchemaColumnSizes,
                                                               m_tableSchemaAllowNull);
         m_table = dynamic_cast<PersistentTable*>(
-<<<<<<< HEAD
-            TableFactory::getPersistentTable(0, "Foo", m_tableSchema, m_columnNames, signature, false, 0));
-=======
             TableFactory::getPersistentTable(0, "Foo", m_tableSchema, m_columnNames, signature));
->>>>>>> 7912fb8c
 
         if ( ! withPK ) {
             return;
@@ -148,11 +144,7 @@
                                                               m_narrowTableSchemaColumnSizes,
                                                               m_narrowTableSchemaAllowNull);
         m_table = dynamic_cast<PersistentTable*>(
-<<<<<<< HEAD
-            TableFactory::getPersistentTable(0, "Foo", m_tableSchema, m_narrowColumnNames, signature, false, 0));
-=======
             TableFactory::getPersistentTable(0, "Foo", m_tableSchema, m_narrowColumnNames, signature));
->>>>>>> 7912fb8c
     }
 
     VoltDBEngine *m_engine;
