<<<<<<< HEAD
[Inline batch input:3]: DDL Error: "object name already exists: T in statement [create table t (i integer)]"
=======
Unexpected exception applying DDL statements to original catalog: [(inline batch delimited by 'EOF' in scripts/batching/file_inlinebatch_error.in):3]: DDL Error: "object name already exists: T in statement [create table t (i integer)]"
>>>>>>> 13e50062
<|MERGE_RESOLUTION|>--- conflicted
+++ resolved
@@ -1,5 +1 @@
-<<<<<<< HEAD
-[Inline batch input:3]: DDL Error: "object name already exists: T in statement [create table t (i integer)]"
-=======
-Unexpected exception applying DDL statements to original catalog: [(inline batch delimited by 'EOF' in scripts/batching/file_inlinebatch_error.in):3]: DDL Error: "object name already exists: T in statement [create table t (i integer)]"
->>>>>>> 13e50062
+[(inline batch delimited by 'EOF' in scripts/batching/file_inlinebatch_error.in):3]: DDL Error: "object name already exists: T in statement [create table t (i integer)]"