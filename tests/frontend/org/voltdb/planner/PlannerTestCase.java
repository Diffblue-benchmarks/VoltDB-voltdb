/* This file is part of VoltDB.
 * Copyright (C) 2008-2017 VoltDB Inc.
 *
 * Permission is hereby granted, free of charge, to any person obtaining
 * a copy of this software and associated documentation files (the
 * "Software"), to deal in the Software without restriction, including
 * without limitation the rights to use, copy, modify, merge, publish,
 * distribute, sublicense, and/or sell copies of the Software, and to
 * permit persons to whom the Software is furnished to do so, subject to
 * the following conditions:
 *
 * The above copyright notice and this permission notice shall be
 * included in all copies or substantial portions of the Software.
 *
 * THE SOFTWARE IS PROVIDED "AS IS", WITHOUT WARRANTY OF ANY KIND,
 * EXPRESS OR IMPLIED, INCLUDING BUT NOT LIMITED TO THE WARRANTIES OF
 * MERCHANTABILITY, FITNESS FOR A PARTICULAR PURPOSE AND NONINFRINGEMENT.
 * IN NO EVENT SHALL THE AUTHORS BE LIABLE FOR ANY CLAIM, DAMAGES OR
 * OTHER LIABILITY, WHETHER IN AN ACTION OF CONTRACT, TORT OR OTHERWISE,
 * ARISING FROM, OUT OF OR IN CONNECTION WITH THE SOFTWARE OR THE USE OR
 * OTHER DEALINGS IN THE SOFTWARE.
 */

package org.voltdb.planner;

import java.net.URL;
import java.util.ArrayList;
import java.util.EmptyStackException;
import java.util.List;
import java.util.Map.Entry;
import java.util.Stack;

import org.apache.commons.lang3.StringUtils;
import org.voltdb.catalog.Catalog;
import org.voltdb.catalog.Database;
import org.voltdb.compiler.DeterminismMode;
import org.voltdb.expressions.AbstractExpression;
import org.voltdb.expressions.TupleValueExpression;
import org.voltdb.plannodes.AbstractPlanNode;
import org.voltdb.plannodes.NestLoopPlanNode;
import org.voltdb.plannodes.OrderByPlanNode;
import org.voltdb.plannodes.SeqScanPlanNode;
import org.voltdb.types.ExpressionType;
import org.voltdb.types.JoinType;
import org.voltdb.types.PlanNodeType;
import org.voltdb.types.PlannerType;
import org.voltdb.types.SortDirectionType;

import junit.framework.TestCase;

public class PlannerTestCase extends TestCase {

    private PlannerTestAideDeCamp m_aide;
    private boolean m_byDefaultInferPartitioning = true;
    private boolean m_byDefaultPlanForSinglePartition;
    final private int m_defaultParamCount = 0;
    private String m_noJoinOrder = null;

    /**
     * @param sql
     * @return
     */
    private int countQuestionMarks(String sql) {
        int paramCount = 0;
        int skip = 0;
        while (true) {
            // Yes, we ARE assuming that test queries don't contain quoted question marks.
            skip = sql.indexOf('?', skip);
            if (skip == -1) {
                break;
            }
            skip++;
            paramCount++;
        }
        return paramCount;
    }

    protected void failToCompile(PlannerType plannerType, String sql, String... patterns) {
        int paramCount = countQuestionMarks(sql);
        try {
            List<AbstractPlanNode> unexpected = m_aide.compile(plannerType, sql, paramCount,
                    m_byDefaultInferPartitioning, m_byDefaultPlanForSinglePartition, null);
            printExplainPlan(unexpected);
            fail("Expected planner failure, but found success.");
        }
        catch (Exception ex) {
            String result = ex.toString();
            for (String pattern : patterns) {
                if ( ! result.contains(pattern)) {
                    fail("Did not find pattern '" + pattern + "' in error string '" + result + "'");
                }
            }
        }
    }

    protected void failToCompile(String sql, String... patterns) {
        failToCompile(PlannerType.VOLTDB, sql, patterns);
    }

    protected CompiledPlan compileAdHocPlan(String sql) {
        return compileAdHocPlan(sql, DeterminismMode.SAFER);
    }

    protected CompiledPlan compileAdHocPlan(String sql, DeterminismMode detMode) {
        CompiledPlan cp = null;
        try {
            cp = m_aide.compileAdHocPlan(PlannerType.VOLTDB, sql, detMode);
            assertTrue(cp != null);
        }
        catch (Exception ex) {
            ex.printStackTrace();
            fail(ex.getMessage());
        }
        return cp;
    }

    /**
     * Fetch compiled planned based on provided partitioning information.
     * @param sql: SQL statement
     * @param inferPartitioning: Flag to indicate whether to use infer or forced partitioning
     *                           when generating plan. True to use infer partitioning info,
     *                           false for forced partitioning
     * @param forcedSP: Flag to indicate whether to generate plan for forced SP or MP.
     *                  If inferPartitioing flag is set to true, this flag is ignored
     * @param detMode: Specifies determinism mode - Faster or Safer
     * @return: Compiled plan based on specified input parameters
     */

    protected CompiledPlan compileAdHocPlan(String sql,
                                            boolean inferPartitioning,
                                            boolean forcedSP,
                                            DeterminismMode detMode) {
        CompiledPlan cp = null;
        try {
            cp = m_aide.compileAdHocPlan(PlannerType.VOLTDB, sql, inferPartitioning, forcedSP, detMode);
            assertTrue(cp != null);
        }
        catch (Exception ex) {
            ex.printStackTrace();
            fail();
        }
        return cp;
    }

    protected CompiledPlan compileAdHocCalcitePlan(String sql,
            boolean inferPartitioning,
            boolean forcedSP,
            DeterminismMode detMode) {
        CompiledPlan cp = null;
        try {
            cp = m_aide.compileAdHocPlan(PlannerType.CALCITE, sql, inferPartitioning, forcedSP, detMode);
            assertTrue(cp != null);
        }
        catch (Exception ex) {
            ex.printStackTrace();
            fail();
        }
        return cp;
    }


    protected CompiledPlan compileAdHocPlan(String sql,
                                            boolean inferPartitioning,
                                            boolean forcedSP) {
        return compileAdHocPlan(sql, inferPartitioning, forcedSP, DeterminismMode.SAFER);
    }

    protected List<AbstractPlanNode> compileInvalidToFragments(String sql) {
        boolean planForSinglePartitionFalse = false;
        return compileWithJoinOrderToFragments(sql, m_defaultParamCount,
                planForSinglePartitionFalse, m_noJoinOrder);
    }

    /** A helper here where the junit test can assert success */
    protected List<AbstractPlanNode> compileToFragments(String sql) {
        return compileToFragments(sql, false);
    }

    protected List<AbstractPlanNode> compileToFragments(String sql, boolean planForSinglePartition) {
        return compileWithJoinOrderToFragments(sql, planForSinglePartition, m_noJoinOrder);
    }

    protected List<AbstractPlanNode> compileToFragmentsForSinglePartition(String sql) {
        boolean planForSinglePartitionFalse = false;
        return compileWithJoinOrderToFragments(sql, planForSinglePartitionFalse, m_noJoinOrder);
    }


    /** A helper here where the junit test can assert success */
    protected List<AbstractPlanNode> compileWithJoinOrderToFragments(String sql, String joinOrder) {
        boolean planForSinglePartitionFalse = false;
        return compileWithJoinOrderToFragments(sql, planForSinglePartitionFalse, joinOrder);
    }

    /** A helper here where the junit test can assert success */
    private List<AbstractPlanNode> compileWithJoinOrderToFragments(String sql,
                                                                   boolean planForSinglePartition,
                                                                   String joinOrder) {
        try {
            // Yes, we ARE assuming that test queries don't contain quoted question marks.
            int paramCount = StringUtils.countMatches(sql, "?");
            return compileWithJoinOrderToFragments(sql, paramCount, planForSinglePartition, joinOrder);
        }
        catch (PlanningErrorException pe) {
            fail("Query: '" + sql + "' threw " + pe);
            return null; // dead code.
        }
    }

    /** A helper here where the junit test can assert success */
    private List<AbstractPlanNode> compileWithJoinOrderToFragments(String sql, int paramCount,
                                                                   boolean planForSinglePartition,
                                                                   String joinOrder) {
        //* enable to debug */ System.out.println("DEBUG: compileWithJoinOrderToFragments(\"" + sql + "\", " + planForSinglePartition + ", \"" + joinOrder + "\")");
        List<AbstractPlanNode> pn = m_aide.compile(PlannerType.VOLTDB, sql, paramCount, m_byDefaultInferPartitioning, m_byDefaultPlanForSinglePartition, joinOrder);
        assertTrue(pn != null);
        assertFalse(pn.isEmpty());
        assertTrue(pn.get(0) != null);
        if (planForSinglePartition) {
            if (pn.size() != 1) {
                System.err.printf("Plan: %s\n", pn);
                System.err.printf("Error: pn.size == %d, should be 1\n", pn.size());
            }
            assertTrue(pn.size() == 1);
        }
        return pn;
    }

    protected AbstractPlanNode compileSPWithJoinOrder(String sql, String joinOrder) {
        try {
            return compileWithCountedParamsAndJoinOrder(sql, joinOrder);
        }
        catch (Exception ex) {
            ex.printStackTrace();
            fail();
            return null;
        }
    }

    protected void compileWithInvalidJoinOrder(String sql, String joinOrder) throws Exception {
        compileWithJoinOrderToFragments(sql, m_defaultParamCount, m_byDefaultPlanForSinglePartition, joinOrder);
    }


    private AbstractPlanNode compileWithCountedParamsAndJoinOrder(String sql,
                                                                  String joinOrder) throws Exception {
        // Yes, we ARE assuming that test queries don't contain quoted question marks.
        int paramCount = StringUtils.countMatches(sql, "?");
        return compileSPWithJoinOrder(sql, paramCount, joinOrder);
    }

    /**
     * Assert that the plan for a statement produces a plan that meets some
     * basic expectations.
     * @param sql a statement to plan
     *            as if for a single-partition stored procedure
     * @param nOutputColumns the expected number of plan result columns,
     *                       because of the planner's history of such errors
     * @param nodeTypes the expected node types of the resulting plan tree
     *                  listed in top-down order with wildcard support.
     *                  See assertTopDownTree.
     * @return the plan for more detailed testing.
     */
    protected AbstractPlanNode compileToTopDownTree(String sql,
            int nOutputColumns, PlanNodeType... nodeTypes) {
        return compileToTopDownTree(sql, nOutputColumns, false, nodeTypes);
    }

    protected AbstractPlanNode compileToTopDownTree(String sql,
            int nOutputColumns, boolean hasOptionalSelectProjection, PlanNodeType... nodeTypes) {
        // Yes, we ARE assuming that test queries don't
        // contain quoted question marks.
        int paramCount = StringUtils.countMatches(sql, "?");
        AbstractPlanNode result = compileSPWithJoinOrder(sql, paramCount, null);
        assertEquals(nOutputColumns, result.getOutputSchema().size());
        assertTopDownTree(result, hasOptionalSelectProjection, nodeTypes);
        return result;
    }

    /** A helper here where the junit test can assert success */
    protected AbstractPlanNode compile(String sql) {
        // Yes, we ARE assuming that test queries don't contain quoted question marks.
        int paramCount = StringUtils.countMatches(sql, "?");
        return compileSPWithJoinOrder(sql, paramCount, null);
    }

    /** A helper here where the junit test can assert success */
    protected AbstractPlanNode compileForSinglePartition(String sql) {
        // Yes, we ARE assuming that test queries don't contain quoted question marks.
        int paramCount = StringUtils.countMatches(sql, "?");
        boolean m_infer = m_byDefaultInferPartitioning;
        boolean m_forceSP = m_byDefaultInferPartitioning;
        m_byDefaultInferPartitioning = false;
        m_byDefaultPlanForSinglePartition = true;

        AbstractPlanNode pn = compileSPWithJoinOrder(sql, paramCount, null);
        m_byDefaultInferPartitioning = m_infer;
        m_byDefaultPlanForSinglePartition = m_forceSP;
        return pn;
    }

    /** A helper here where the junit test can assert success */
    protected AbstractPlanNode compileSPWithJoinOrder(String sql,
                                                      int paramCount,
                                                      String joinOrder) {
        List<AbstractPlanNode> pns = null;
        try {
            pns = compileWithJoinOrderToFragments(sql, paramCount, m_byDefaultPlanForSinglePartition, joinOrder);
        }
        catch (Exception ex) {
            ex.printStackTrace();
            fail(ex.getMessage());
        }
        assertTrue(pns.get(0) != null);
        return pns.get(0);
    }

    /**
     *  Find all the aggregate nodes in a fragment, whether they are hash, serial or partial.
     * @param fragment     Fragment to search for aggregate plan nodes
     * @return a list of all the nodes we found
     */
    protected static List<AbstractPlanNode> findAllAggPlanNodes(AbstractPlanNode fragment) {
        List<AbstractPlanNode> aggNodes = fragment.findAllNodesOfType(PlanNodeType.AGGREGATE);
        List<AbstractPlanNode> hashAggNodes = fragment.findAllNodesOfType(PlanNodeType.HASHAGGREGATE);
        List<AbstractPlanNode> partialAggNodes = fragment.findAllNodesOfType(PlanNodeType.PARTIALAGGREGATE);

        aggNodes.addAll(hashAggNodes);
        aggNodes.addAll(partialAggNodes);
        return aggNodes;
    }


    protected void setupSchema(URL ddlURL, String basename,
                               boolean planForSinglePartition) throws Exception {
        m_aide = new PlannerTestAideDeCamp(ddlURL, basename);
        m_byDefaultPlanForSinglePartition = planForSinglePartition;
    }

    protected void setupSchema(boolean inferPartitioning, URL ddlURL,
                               String basename) throws Exception {
        m_byDefaultInferPartitioning = inferPartitioning;
        m_aide = new PlannerTestAideDeCamp(ddlURL, basename);
    }

    public String getCatalogString() {
        return m_aide.getCatalogString();
    }

<<<<<<< HEAD
    protected Database getDatabase() {
=======
    public Catalog getCatalog() {
        return m_aide.getCatalog();
    }

    Database getDatabase() {
>>>>>>> d8c523cf
        return m_aide.getDatabase();
    }

    protected void printExplainPlan(List<AbstractPlanNode> planNodes) {
        for (AbstractPlanNode apn: planNodes) {
            System.out.println(apn.toExplainPlanString());
        }
    }

    protected String buildExplainPlan(List<AbstractPlanNode> planNodes) {
        String explain = "";
        for (AbstractPlanNode apn: planNodes) {
            explain += apn.toExplainPlanString() + '\n';
        }
        return explain;
    }

    protected void checkQueriesPlansAreTheSame(String sql1, String sql2) {
        String explainStr1, explainStr2;
        List<AbstractPlanNode> pns = compileToFragments(sql1);
        explainStr1 = buildExplainPlan(pns);
        pns = compileToFragments(sql2);
        explainStr2 = buildExplainPlan(pns);

        assertEquals(explainStr1, explainStr2);
    }

    /**
     * Call this function to verify that an order by plan node has the
     * sort expressions and directions we expect.
     *
     * @param orderByPlanNode The plan node to test.
     * @param columnDescrs Pairs of expressions and sort directions. There
     *                     must be an even number of these, the even
     *                     numbered ones must be expressions and the odd
     *                     numbered ones must be sort directions.  This is
     *                     numbering starting at 0.  So, they must be in
     *                     the order expr, direction, expr, direction, and
     *                     so forth.
     */
    protected void verifyOrderByPlanNode(OrderByPlanNode  orderByPlanNode,
                                         Object       ... columnDescrs) {
        // We should have an even number of columns
        assertEquals(0, columnDescrs.length % 2);
        List<AbstractExpression> exprs = orderByPlanNode.getSortExpressions();
        List<SortDirectionType>  dirs  = orderByPlanNode.getSortDirections();
        assertEquals(exprs.size(), dirs.size());
        assertEquals(columnDescrs.length/2, exprs.size());
        for (int idx = 0; idx < exprs.size(); ++idx) {
            // Assert that an expected one-part name matches a tve by column name
            // and an expected two-part name matches a tve by table and column name.
            AbstractExpression expr = exprs.get(idx);
            assertTrue(expr instanceof TupleValueExpression);
            TupleValueExpression tve = (TupleValueExpression)expr;
            String expectedNames[] = ((String)columnDescrs[2*idx]).split("\\.");
            String columnName = null;
            int nParts = expectedNames.length;
            if (nParts > 1) {
                assertEquals(2, nParts);
                String tableName = expectedNames[0].toUpperCase();
                assertEquals(tableName, tve.getTableName().toUpperCase());
            }
            // In either case, the column name must match the LAST part.
            columnName = expectedNames[nParts-1].toUpperCase();
            assertEquals(columnName, tve.getColumnName().toUpperCase());

            SortDirectionType dir = dirs.get(idx);
            assertEquals(columnDescrs[2*idx+1], dir);
        }
    }

    /**
     * Assert that a plan's left-most branch is made up of plan nodes of
     * specified classes.
     * @param expectedClasses a list of expected AbstractPlanNode classes
     * @param actualPlan the top of a plan node tree expected to have instances
     *                   of the expected classes along its left-most branch
     *                   listed from top to bottom.
     */
    static protected void assertClassesMatchNodeChain(
            List<Class<? extends AbstractPlanNode>> expectedClasses,
            AbstractPlanNode actualPlan) {
        AbstractPlanNode pn = actualPlan;
        for (Class<? extends AbstractPlanNode> c : expectedClasses) {
            assertFalse("The actual plan is shallower than expected",
                    pn == null);
            assertTrue("Expected plan to contain an instance of " + c.getSimpleName() +", "
                    + "instead found " + pn.getClass().getSimpleName(),
                    c.isInstance(pn));
            if (pn.getChildCount() > 0) {
                pn = pn.getChild(0);
            }
            else {
                pn = null;
            }
        }

        assertTrue("Actual plan longer than expected", pn == null);
    }

    /**
     * Find a specific node in a plan tree following the left-most path,
     * (child[0]), and asserting the expected class of each plan node along the
     * way, inclusive of the start and end.
     * @param expectedClasses a list of expected AbstractPlanNode classes
     * @param actualPlan the top of a plan node tree expected to have instances
     *                   of the expected classes along its left-most branch
     *                   listed in top-down order.
     * @return the child node matching the last expected class in the list.
     *                   It need not be a leaf node.
     */
    protected static AbstractPlanNode followAssertedLeftChain(
            AbstractPlanNode start,
            PlanNodeType startType, PlanNodeType... nodeTypes) {
        return followAssertedLeftChain(start, false, startType, nodeTypes);
    }

    protected static AbstractPlanNode followAssertedLeftChain(
            AbstractPlanNode start,
            boolean hasOptionalProjection,
            PlanNodeType startType,
            PlanNodeType... nodeTypes)
    {
        AbstractPlanNode result = start;
        assertEquals(startType, result.getPlanNodeType());
        for (int nodeNumber = 0; nodeNumber < nodeTypes.length; nodeNumber += 1) {
            PlanNodeType type = nodeTypes[nodeNumber];
            assertTrue(result.getChildCount() > 0);
            result = result.getChild(0);
            if (hasOptionalProjection
                    && (nodeNumber == 0)
                    && (result.getPlanNodeType() == PlanNodeType.PROJECTION)) {
                nodeNumber -= 1;
            } else {
                assertEquals(type, result.getPlanNodeType());
            }
        }
        return result;
    }

    /**
     * Assert that a plan's left-most branch is made up of plan nodes of
     * expected classes.
     * @param expectedClasses a list of expected AbstractPlanNode classes
     * @param actualPlan the top of a plan node tree expected to have instances
     *                   of the expected classes along its left-most branch
     *                   listed from top to bottom.
     */
    protected static void assertLeftChain(
            AbstractPlanNode start, PlanNodeType... nodeTypes) {
        AbstractPlanNode pn = start;
        for (PlanNodeType type : nodeTypes) {
            assertFalse("Child node(s) are missing from the actual plan chain.",
                    pn == null);
            if ( ! type.equals(pn.getPlanNodeType())) {
                fail("Expecting plan node of type " + type + ", " +
                        "instead found " + pn.getPlanNodeType() + ".");
            }
            pn = (pn.getChildCount() > 0) ? pn.getChild(0) : null;
        }
        assertTrue("Actual plan chain was longer than expected",
                pn == null);
    }

    /**
     * Assert that a two-fragment plan's coordinator fragment does a simple
     * projection.  Sometimes the projection is optimized away, and
     * that's ok.
     **/
    protected static void assertProjectingCoordinator(
            List<AbstractPlanNode> lpn) {
        AbstractPlanNode pn;
        pn = lpn.get(0);
        assertTopDownTreeWithOptionalSelectProjection(pn, PlanNodeType.SEND,
                PlanNodeType.RECEIVE);
    }

    /**
     * Assert that a two-fragment plan's coordinator fragment does a left join
     * with a specific replicated table on its outer side.
     **/
    protected static void assertReplicatedLeftJoinCoordinator(
            List<AbstractPlanNode> lpn, String replicatedTable) {
        AbstractPlanNode pn;
        AbstractPlanNode node;
        NestLoopPlanNode nlj;
        SeqScanPlanNode seqScan;
        pn = lpn.get(0);
        assertTopDownTree(pn,
                true,
                PlanNodeType.SEND,
                PlanNodeType.NESTLOOP,
                PlanNodeType.SEQSCAN,
                PlanNodeType.RECEIVE);
        node = followAssertedLeftChain(pn, true,
                PlanNodeType.SEND,
                PlanNodeType.NESTLOOP);
        nlj = (NestLoopPlanNode) node;
        assertEquals(JoinType.LEFT, nlj.getJoinType());
        assertEquals(2, nlj.getChildCount());
        seqScan = (SeqScanPlanNode) nlj.getChild(0);
        assertEquals(replicatedTable, seqScan.getTargetTableName().toUpperCase());
    }

    // Print a tree of plan nodes by type.
    protected void printPlanNodes(AbstractPlanNode root, int fragmentNumber, int numberOfFragments) {
        System.out.printf("  Plan for fragment %d of %d\n",
                          fragmentNumber,
                          numberOfFragments);
        String lines[] = root.toExplainPlanString().split("\n");
        System.out.printf("    Explain:\n");
        for (String line : lines) {
            System.out.printf("      %s\n", line);
        }
        System.out.printf("    Nodes:\n");
        for (;root != null;
                root = (root.getChildCount() > 0) ? root.getChild(0) : null) {
            System.out.printf("      Node type %s\n", root.getPlanNodeType());
            for (int idx = 1; idx < root.getChildCount(); idx += 1) {
                System.out.printf("        Child %d: %s\n", idx, root.getChild(idx).getPlanNodeType());
            }
            for (Entry<PlanNodeType, AbstractPlanNode> entry : root.getInlinePlanNodes().entrySet()) {
                System.out.printf("        Inline %s\n", entry.getKey());
            }
            for (Entry<PlanNodeType, AbstractPlanNode> entry : root.getInlinePlanNodes().entrySet()) {
                System.out.printf("        Inline %s\n", entry.getKey());
            }
        }
    }

    /**
     * Assert that an expression tree contains the expected types of expressions
     * in the order listed, assuming a top-down left-to-right depth-first
     * traversal through left, right, and args children.
     * A null expression type in the list will match any expression
     * node or tree at the corresponding position.
     **/
    protected static void assertExprTopDownTree(AbstractExpression start,
            ExpressionType... exprTypes) {
        assertNotNull(start);
        Stack<AbstractExpression> stack = new Stack<>();
        stack.push(start);
        for (ExpressionType type : exprTypes) {
            // Process each node before its children or later siblings.
            AbstractExpression parent;
            try {
                parent = stack.pop();
            }
            catch (EmptyStackException ese) {
                fail("No expression was found in the tree to match type " + type);
                return; // This dead code hushes warnings.
            }
            List<AbstractExpression> args = parent.getArgs();
            AbstractExpression rightExpr = parent.getRight();
            AbstractExpression leftExpr = parent.getLeft();
            int argCount = (args == null) ? 0 : args.size();
            int childCount = argCount +
                    (rightExpr == null ? 0 : 1) +
                    (leftExpr == null ? 0 : 1);
            if (type == null) {
                // A null type wildcard matches any child TREE or NODE.
                System.out.println("DEBUG: Suggestion -- expect " +
                        parent.getExpressionType() +
                        " with " + childCount + " direct children.");
                continue;
            }
            assertEquals(type, parent.getExpressionType());
            // Iterate from the last child to the first.
            while (argCount > 0) {
                // Push each child to be processed before its parent's
                // or its own later siblings (already pushed).
                stack.push(parent.getArgs().get(--argCount));
            }
            if (rightExpr != null) {
                stack.push(rightExpr);
            }
            if (leftExpr != null) {
                stack.push(leftExpr);
            }
        }
        assertTrue("Extra expression node(s) (" + stack.size() +
                ") were found in the tree with no expression type to match",
                stack.isEmpty());
    }

    /**
     * Assert that a plan node tree contains the expected types of plan nodes
     * in the order listed, assuming a top-down left-to-right depth-first
     * traversal through the child vector. A null plan node type in the list
     * will match any plan node or subtree at the corresponding position.
     **/
    protected static void assertTopDownTree(AbstractPlanNode start,
            PlanNodeType... nodeTypes) {
        assertTopDownTree(start, false, nodeTypes);
    }

    protected static void assertTopDownTreeWithOptionalSelectProjection(AbstractPlanNode start,
            PlanNodeType... nodeTypes) {
        assertTopDownTree(start, true, nodeTypes);
    }

    protected static void assertTopDownTree(AbstractPlanNode start,
                                            boolean hasOptionalProjection,
                                            PlanNodeType ... nodeTypes) {
        Stack<AbstractPlanNode> stack = new Stack<>();
        stack.push(start);

        for (int nodeNumber = 0; nodeNumber < nodeTypes.length; nodeNumber += 1) {
            PlanNodeType type = nodeTypes[nodeNumber];
            // Process each node before its children or later siblings.
            AbstractPlanNode parent;
            try {
                parent = stack.pop();
            }
            catch (EmptyStackException ese) {
                fail("No node was found in the tree to match node type " + type);
                return; // This dead code hushes warnings.
            }
            int childCount = parent.getChildCount();
            if (type == null) {
                // A null type wildcard matches any child TREE or NODE.
                System.out.println("DEBUG: Suggestion -- expect " +
                        parent.getPlanNodeType() +
                        " with " + childCount + " direct children.");
                continue;
            }
            // If we have specified that this has an optional
            // projection node, then we may find a projection
            // node at node number 1.  This is from the select
            // list projection, but we may have optimized it away.
            if (nodeNumber == 1 && hasOptionalProjection) {
                if (PlanNodeType.PROJECTION == parent.getPlanNodeType()) {
                    assertEquals(1, parent.getChildCount());
                    // We don't actually want to use up this
                    // type from nodeTypes.  So undo the increment
                    // we are about to do.
                    nodeNumber -= 1;
                    stack.push(parent.getChild(0));
                    continue;
                }
            }
            assertEquals(type, parent.getPlanNodeType());
            // Iterate from the last child to the first.
            while (childCount > 0) {
                // Push each child to be processed before its parent's
                // or its own later (already pushed) siblings.
                stack.push(parent.getChild(--childCount));
            }
        }
        assertTrue("Extra plan node(s) (" + stack.size() +
                ") were found in the tree with no node type to match",
                stack.isEmpty());
    }

    protected class PlanWithInlineNodes {
        PlanNodeType m_type = null;

        List<PlanNodeType> m_branches = new ArrayList<>();
        public PlanWithInlineNodes(PlanNodeType mainType, PlanNodeType ... nodes) {
            m_type = mainType;
            for (PlanNodeType node : nodes) {
                m_branches.add(node);
            }
        }

        public String match(AbstractPlanNode node) {
            PlanNodeType mainNodeType = node.getPlanNodeType();
            if (m_type != mainNodeType) {
                return String.format("PlanWithInlineNode: expected main plan node type %s, got %s",
                                     m_type, mainNodeType);
            }
            for (PlanNodeType nodeType : m_branches) {
                AbstractPlanNode inlineNode = node.getInlinePlanNode(nodeType);
                if (inlineNode == null) {
                    return String.format("Expected inline node type %s but didn't find it.",
                                         nodeType.name());
                }
            }
            if (m_branches.size() != node.getInlinePlanNodes().size()) {
                return String.format("Expected %d inline nodes, found %d", m_branches.size(), node.getInlinePlanNodes().size());
            }
            return null;
        }
    }

    /**
     * Validate a plan.  This is kind of like
     * PlannerTestCase.compileToTopDownTree.  The differences are
     * <ol>
     *   <li>We can compile MP plans and SP plans, and</li>
     *   <li>The boundaries between fragments in MP plans
     *       are marked with PlanNodeType.INVALID.</li>
     *   <li>We can describe inline nodes pretty easily.</li>
     * </ol>
     *
     * See TestWindowFunctions.testWindowFunctionWithIndex for examples
     * of the use of this function.
     *
     * @param SQL The statement text.
     * @param numberOfFragments The number of expected fragments.
     * @param types The plan node types of the inline and out-of-line nodes.
     *              If types[idx] is a PlanNodeType, then the node should
     *              have no inline children.  If types[idx] is an object of
     *              type PlanWithInlineNode then it has the main node type,
     *              and node types of the inline children as well.
     */
    protected void validatePlan(String SQL,
                                int numberOfFragments,
                                Object ...types) {
        List<AbstractPlanNode> fragments = compileToFragments(SQL);
        assertEquals(String.format("Expected %d fragments, not %d",
                                   numberOfFragments,
                                   fragments.size()),
                     numberOfFragments,
                     fragments.size());
        int idx = 0;
        int fragment = 1;
        // The index of the last PlanNodeType in types.
        int nchildren = types.length;
        System.out.printf("Plan for <%s>\n", SQL);
        for (AbstractPlanNode plan : fragments) {
            printPlanNodes(plan, fragment, numberOfFragments);
            // The boundaries between fragments are
            // marked with PlanNodeType.INVALID.
            if (fragment > 1) {
                assertEquals("Expected a fragment to start here",
                             PlanNodeType.INVALID,
                             types[idx]);
                idx += 1;
            }
            fragment += 1;
            for (;plan != null; idx += 1) {
                if (types.length <= idx) {
                    fail(String.format("Expected %d plan nodes, but found more.", types.length));
                }
                if (types[idx] instanceof PlanNodeType) {
                    assertEquals(String.format("Expected %s plan node but found %s", types[idx], plan.getPlanNodeType()),
                                 types[idx], plan.getPlanNodeType());
                } else if (types[idx] instanceof PlanWithInlineNodes) {
                    PlanWithInlineNodes branch = (PlanWithInlineNodes)types[idx];
                    String error = branch.match(plan);
                    if (error != null) {
                        fail(error);
                    }
                } else {
                    fail("Expected a PlanNodeType or an array of PlanNodeTypes here.");
                }
                plan = (plan.getChildCount() > 0) ? plan.getChild(0) : null;
            }
        }
        assertEquals(nchildren, idx);
    }

}<|MERGE_RESOLUTION|>--- conflicted
+++ resolved
@@ -347,15 +347,11 @@
         return m_aide.getCatalogString();
     }
 
-<<<<<<< HEAD
-    protected Database getDatabase() {
-=======
     public Catalog getCatalog() {
         return m_aide.getCatalog();
     }
 
-    Database getDatabase() {
->>>>>>> d8c523cf
+    protected Database getDatabase() {
         return m_aide.getDatabase();
     }
 
