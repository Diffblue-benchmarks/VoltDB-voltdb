--- conflicted
+++ resolved
@@ -159,15 +159,6 @@
                 partitioning, hsql, estimates, false,
                 costModel, null, joinOrder, detMode, false)) {
 
-<<<<<<< HEAD
-            if (PlannerType.VOLTDB == plannerType) {
-                planner.parse();
-                plan = planner.plan();
-            } else if (PlannerType.CALCITE == plannerType) {
-                // TODO: plan using the calcite planner
-            }
-            assert(plan != null);
-=======
             switch (plannerType) {
                 case VOLTDB: {
                     planner.parse();
@@ -185,7 +176,6 @@
             }
 
             Assert.assertNotNull(plan);
->>>>>>> b682ecd1
         }
 
         // Partitioning optionally inferred from the planning process.
