<?xml version="1.0" ?>
<project default="default" name="VoltDB">

<!-- GENERAL HELPER MACROS -->
<macrodef name="envdefault">
    <attribute name="prop" />
    <attribute name="var" />
    <attribute name="default" />
    <sequential>
        <condition property="@{prop}" value="${env.@{var}}" else="@{default}">
            <isset property="env.@{var}" />
        </condition>
    </sequential>
</macrodef>

<macrodef name="invoke-javac">
    <attribute name="srcdir"/>
    <attribute name="destdir" default="${build.prod.dir}"/>
    <attribute name="excludes" default=""/>
    <attribute name="includes" default=""/>
    <sequential>
        <javac
            srcdir="@{srcdir}"
            destdir="@{destdir}"
            excludes="@{excludes}"
            includes="@{includes}"
            encoding='UTF-8'
            debug='true'
            includeAntRuntime='false'>
            <classpath refid="project.classpath" />
        </javac>
    </sequential>
</macrodef>

<!-- PATHS AND PROPERTIES -->

<tstamp/>

<!-- make environment var foo available as env.foo -->
<property environment="env"/>

<!-- allow env.VOLTBUILD to override "build" property -->
<envdefault prop="build" var="VOLTBUILD" default="release" />
<envdefault prop="jmemcheck" var="JMEMCHECK" default="memcheck" />

<!-- allow env.VOLTPRO to override "voltpro" property -->
<condition property="voltpro" value="${env.VOLTPRO}">
    <isset property="env.VOLTPRO"/>
</condition>

<!-- stub the voltpro classpath and src.dir fileset so a fileset with this id always exists -->
<fileset id="voltpro.classpath" file="." excludes="**"/>
<fileset id="voltpro.src.dir" file="." excludes="**"/>

<!-- import the pro build.xml if it exists and is requested -->
<import file="${voltpro}/build.xml" optional="true"/>

<property name='base.dir'                    location='.' />
<property name='build.dir'                   location='obj/${build}' />
<property name='build.prod.dir'              location='${build.dir}/prod' />
<property name='build.test.dir'              location='${build.dir}/test' />
<property name='build.testproc.dir'          location='${build.dir}/testprocs' />
<property name='build.client.dir'            location='${build.dir}/clientobj' />
<property name='build.admin.dir'             location='${build.dir}/admin' />
<property name='raw.dist.dir'                location='${build.dir}' />
<property name='dist.dir'                    location='${build.dir}/dist' />
<property name='dist.examples.dir'           location='${dist.dir}/examples' />
<property name='doc.dir'                     location='doc' />
<property name='src.gpl.dir'                 location='src/frontend' />
<property name='src.hsqldb.dir'              location='src/hsqldb19b3' />
<property name='src.test.dir'                location='tests/frontend' />
<property name='src.testproc.dir'            location='tests/testprocs' />
<property name='src.hsqldb.test.dir'         location='tests/hsqldb' />
<property name='src.ee.test.dir'             location='tests/ee' />
<property name='src.dbmonitor.dir'           location='src/frontend/org/voltdb/dbmonitor' />
<property name='build.testoutput.dir'        location='${build.dir}/testoutput' />
<property name='build.testobjects.dir'       location='${build.dir}/testobjects' />
<property name='lib.dir'                     location='lib' />
<property name='vendor.lib.dir'              location='third_party/java/jars' />
<property name='vendor.src.dir'              location='third_party/java/src'  />
<property name='vendor.cpp.dir'              location='third_party/cpp' />
<property name='src.ee.parent.dir'           location='src/ee' />
<property name='src.ee.dir'                  location='src/ee' />
<property name='src.catalog.dir'             location='src/catgen' />
<property name='depcache'                    value='.depcache' />
<property name='project.parsergen.dir'       location='${src.gpl.dir}/org/voltdb/compiler/projectfile' />
<property name='project.parsergen.pkg'       value='org.voltdb.compiler.projectfile' />
<property name='project.parsergen.xsd'       value='org/voltdb/compiler/ProjectFileSchema.xsd' />
<property name='deployment.parsergen.dir'    location='${src.gpl.dir}/org/voltdb/compiler/deploymentfile' />
<property name='deployment.parsergen.pkg'    value='org.voltdb.compiler.deploymentfile' />
<property name='deployment.parsergen.xsd'    value='org/voltdb/compiler/DeploymentFileSchema.xsd' />
<property name='debian.package.dir'          value='obj/debian' />
<property name='rpm.package.dir'             value='obj/rpms' />

<!-- os.mac is set when build is running on Mac OSX -->
<condition property="os.mac">
    <os family="mac"/>
</condition>



<!-- emma build instrumentation location -->
<property name='build.instr.dir'             location='${build.dir}/instr' />

<!-- Default heap size for Volt server (MB)  -->
<condition property="volt.server.memory" value="2048">
    <not><isset property="volt.server.memory"/></not>
</condition>

<!-- Default heap size for Volt clients+loaders (MB)  -->
<condition property="volt.client.memory" value="2048">
    <not><isset property="volt.client.memory"/></not>
</condition>

<!-- Default always round trip DDL in junit. Jenkins will turn this off on master  -->
<condition property="VOLT_LOG_LEVEL" value="500">
    <not><isset property="VOLT_LOG_LEVEL"/></not>
</condition>

<condition property="verifycatalogdebug" value="true">
    <not><isset property="verifycatalogdebug"/></not>
</condition>

<!-- Property "kitbuild" is true if we're pulling in both Mac and Linux native libraries -->
<property name="kitbuild" value="false"/>

<!-- Overridden in the Hudson test script. -->
<property name='junit.haltonfailure'    value='false' />
<property name="j2se_api" value="http://docs.oracle.com/javase/7/docs/api/"/>

<path id='project.classpath'>
    <pathelement location='${build.instr.dir}' />
    <pathelement location='${build.client.dir}' />
    <pathelement location='${build.prod.dir}' />
    <pathelement location='${build.testproc.dir}' />
    <pathelement location='${build.test.dir}' />
    <fileset dir='${lib.dir}'>
        <include name='*.jar' />
    </fileset>
    <fileset dir='${vendor.lib.dir}'>
        <include name='*.jar' />
        <exclude name='ant.jar' />
        <exclude name='classes-java1.7.jar' />
    </fileset>
    <pathelement path="${java.class.path}"/>
    <fileset refid="voltpro.classpath"/>
</path>

<patternset id='junit.exclusions'>
<!--Global exclude list for junit -->
    <!-- Exclude nested classes -->
    <exclude name="**/*$*.class"/>

    <!-- Exclude quarantine -->
    <exclude name="org/voltdb/quarantine/**/*.class"/>

    <!-- Specifig exclude community tests -->
    <exclude name="org/voltdb/regressionsuites/TestMaliciousClientSuite.class" /> <!-- fails legacy -->
    <exclude name="org/voltdb/regressionsuites/TestIV2BlacklistSaveRestoreSysprocSuite.class" />
    <!-- Recorded as ENG-4423 -->
    <exclude name="**/TestRejoinFuzz.class" />
    <exclude name="**/TestRejoinFuzz2.class" />

    <!-- Specific Excluded pro tests -->
    <exclude name="**/TestCommandLogServer.class" />
    <exclude name="**/TestPauselessRejoinFuzz.class" /> <!-- fails legacy -->
    <exclude name="**/TestExportBase.class"/>
    <exclude name="**/TestExportBaseSocketExport.class"/>
    <exclude name="org/voltdb/regressionsuites/TestIV2BlacklistSaveRestoreSysprocSuite.class" /> <!-- fails legacy -->

</patternset>

<patternset id='junit.all.path'>
    <!-- Standard junit fileset -->
    <include name='org/hsqldb_voltpatches/**/Test*.class'/>
    <include name='org/voltcore/**/Test*.class' />
    <include name='org/voltdb/**/Test*.class'/>
    <!-- Exclude tests -->
    <patternset refid="junit.exclusions"/>
</patternset>

<patternset id='junit.exclude.regression.path'>
    <exclude name="org/voltdb/regressionsuites/*.class"/>
</patternset>

<!-- 2 old patternsets which will be deprecated after Docker deployed in testing -->
<patternset id='junit.regression.h1.path'>
    <!-- Standard junit fileset -->
    <include name='org/voltdb/regressionsuites/TestA*.class' />
    <include name='org/voltdb/regressionsuites/TestB*.class' />
    <include name='org/voltdb/regressionsuites/TestC*.class' />
    <include name='org/voltdb/regressionsuites/TestD*.class' />
    <include name='org/voltdb/regressionsuites/TestE*.class' />
    <include name='org/voltdb/regressionsuites/TestF*.class' />
    <include name='org/voltdb/regressionsuites/TestG*.class' />
    <include name='org/voltdb/regressionsuites/TestH*.class' />
    <include name='org/voltdb/regressionsuites/TestI*.class' />
    <include name='org/voltdb/regressionsuites/TestJ*.class' />
    <include name='org/voltdb/regressionsuites/TestK*.class' />
    <include name='org/voltdb/regressionsuites/TestL*.class' />
    <include name='org/voltdb/regressionsuites/TestM*.class' />
    <include name='org/voltdb/regressionsuites/TestN*.class' />
    <include name='org/voltdb/regressionsuites/TestO*.class' />
    <include name='org/voltdb/regressionsuites/TestP*.class' />
    <!-- Exclude tests -->
    <patternset refid='junit.exclusions'/>
</patternset>

<patternset id='junit.regression.h2.path'>
    <!-- Standard junit fileset -->
    <include name='org/voltdb/regressionsuites/TestQ*.class' />
    <include name='org/voltdb/regressionsuites/TestR*.class' />
    <include name='org/voltdb/regressionsuites/TestS*.class' />
    <include name='org/voltdb/regressionsuites/TestT*.class' />
    <include name='org/voltdb/regressionsuites/TestU*.class' />
    <include name='org/voltdb/regressionsuites/TestV*.class' />
    <include name='org/voltdb/regressionsuites/TestW*.class' />
    <include name='org/voltdb/regressionsuites/TestX*.class' />
    <include name='org/voltdb/regressionsuites/TestY*.class' />
    <include name='org/voltdb/regressionsuites/TestZ*.class' />
    <!-- Exclude tests -->
    <patternset refid='junit.exclusions'/>
</patternset>

<!-- 6 new patternsets which will be used after Docker deployed in testing -->
<patternset id='junit.regression.p1.path'>
    <!-- Standard junit fileset -->
    <include name='org/voltdb/regressionsuites/TestCatalogUpdateSuite.class' />
    <include name='org/voltdb/regressionsuites/TestDecimalRoundingSuite.class' />
    <include name='org/voltdb/regressionsuites/TestEELibraryLoaderSuite.class' />
    <include name='org/voltdb/regressionsuites/TestElasticJoinSettings.class' />
    <include name='org/voltdb/regressionsuites/TestEmptySchema.class' />
    <include name='org/voltdb/regressionsuites/TestExecutionSiteDeath.class' />
    <include name='org/voltdb/regressionsuites/TestExistsNotFactoringSuite.class' />
    <include name='org/voltdb/regressionsuites/TestExplainCommandSuite.class' />
    <include name='org/voltdb/regressionsuites/TestFailureDetectSuite.class' />
    <include name='org/voltdb/regressionsuites/TestFunctionsForJSON.class' />
    <include name='org/voltdb/regressionsuites/TestGiantDeleteSuite.class' />
    <include name='org/voltdb/regressionsuites/TestInsertIntoSelectSuite.class' />
    <include name='org/voltdb/regressionsuites/TestJMXPort.class' />
    <include name='org/voltdb/regressionsuites/TestJoinsSuite.class' />
    <include name='org/voltdb/regressionsuites/TestMPMultiRoundTripSuite.class' />
    <include name='org/voltdb/regressionsuites/TestMultiPartitionSuite.class' />
    <include name='org/voltdb/regressionsuites/TestQueryTimeout.class' />
    <include name='org/voltdb/regressionsuites/TestReplicationSuite.class' />
    <include name='org/voltdb/regressionsuites/TestSQLTypesSuite.class' />
    <include name='org/voltdb/regressionsuites/TestStatisticsSuite.class' />
    <include name='org/voltdb/regressionsuites/TestStopNode.class' />
    <include name='org/voltdb/regressionsuites/TestStopNode2NK1PartitionDetection.class' />
    <include name='org/voltdb/regressionsuites/TestSystemProcedureSuite.class' />
    <include name='org/voltdb/regressionsuites/TestTableCountSuite.class' />
    <include name='org/voltdb/regressionsuites/TestUpdateDeployment.class' />
    <!-- Exclude tests -->
    <patternset refid='junit.exclusions'/>
</patternset>

<patternset id='junit.regression.p2.path'>
    <!-- Standard junit fileset -->
    <include name='org/voltdb/regressionsuites/TestCRUDSuite.class' />
    <include name='org/voltdb/regressionsuites/TestCatalogUpdateAutoUpgradeSuite.class' />
    <include name='org/voltdb/regressionsuites/TestCompactingViewsSuite.class' />
    <include name='org/voltdb/regressionsuites/TestDecimalDefaults.class' />
    <include name='org/voltdb/regressionsuites/TestFailuresSuite.class' />
    <include name='org/voltdb/regressionsuites/TestFunctionsForVoltDBSuite.class' />
    <include name='org/voltdb/regressionsuites/TestGroupByComplexMaterializedViewSuite.class' />
    <include name='org/voltdb/regressionsuites/TestGroupBySuite.class' />
    <include name='org/voltdb/regressionsuites/TestHttpPort.class' />
    <include name='org/voltdb/regressionsuites/TestIndexColumnLessThanSuite.class' />
    <include name='org/voltdb/regressionsuites/TestIndexLimitSuite.class' />
    <include name='org/voltdb/regressionsuites/TestIndexMemoryOwnershipSuite.class' />
    <include name='org/voltdb/regressionsuites/TestIndexOverflowSuite.class' />
    <include name='org/voltdb/regressionsuites/TestIndexesSuite.class' />
    <include name='org/voltdb/regressionsuites/TestLimitOffsetSuite.class' />
    <include name='org/voltdb/regressionsuites/TestLoadingSuite.class' />
    <include name='org/voltdb/regressionsuites/TestMaxSuite.class' />
    <include name='org/voltdb/regressionsuites/TestPartialIndexesSuite.class' />
    <include name='org/voltdb/regressionsuites/TestPartitionDetection.class' />
    <include name='org/voltdb/regressionsuites/TestPasswordMaskSuite.class' />
    <include name='org/voltdb/regressionsuites/TestRollbackSuite.class' />
    <include name='org/voltdb/regressionsuites/TestSPBasecaseSuite.class' />
    <include name='org/voltdb/regressionsuites/TestSaveRestoreSysprocSuite.class' />
    <include name='org/voltdb/regressionsuites/TestSecurityNoAdminUser.class' />
    <include name='org/voltdb/regressionsuites/TestShutdown.class' />
    <include name='org/voltdb/regressionsuites/TestSqlAggregateSuite.class' />
    <include name='org/voltdb/regressionsuites/TestSqlUpdateSuite.class' />
    <include name='org/voltdb/regressionsuites/TestSqlUpsertSuite.class' />
    <include name='org/voltdb/regressionsuites/TestUnionSuite.class' />
    <include name='org/voltdb/regressionsuites/TestUpdateClasses.class' />

    <!-- Exclude tests -->
    <patternset refid='junit.exclusions'/>
</patternset>

<patternset id='junit.regression.p3.path'>
    <!-- Standard junit fileset -->
    <include name="org/voltdb/regressionsuites/Test*.class"/>

    <!-- Exclude tests -->
    <invert>
        <patternset refid="junit.regression.p1.path"/>
        <patternset refid="junit.regression.p2.path"/>
    </invert>
    <patternset refid='junit.exclusions'/>
</patternset>

<patternset id='junit.other.p1.path'>
    <!-- Standard junit fileset -->
    <include name='org/hsqldb_voltpatches/TestJDBC.class' />
    <include name='org/voltcore/agreement/TestMeshArbiter.class' />
    <include name='org/voltcore/messaging/TestHostMessenger.class' />
    <include name='org/voltcore/messaging/TestMessaging.class' />
    <include name='org/voltcore/messaging/TestSiteFailureMessage.class' />
    <include name='org/voltcore/network/TestNIOReadStream.class' />
    <include name='org/voltcore/network/TestNIOWriteStream.class' />
    <include name='org/voltcore/utils/TestCOWMap.class' />
    <include name='org/voltcore/utils/TestCOWSortedMap.class' />
    <include name='org/voltcore/utils/TestMurmur3.class' />
    <include name='org/voltcore/utils/TestRateLimitedLogger.class' />
    <include name='org/voltcore/zk/TestBabySitter.class' />
    <include name='org/voltcore/zk/TestMapCache.class' />
    <include name='org/voltcore/zk/TestStateMachine.class' />
    <include name='org/voltdb/TestAdHocCLReplay.class' />
    <include name='org/voltdb/TestAdhocCompilerErrorMessages.class' />
    <include name='org/voltdb/TestAdhocCreateDropRole.class' />
    <include name='org/voltdb/TestAdhocCreateStatementProc.class' />
    <include name='org/voltdb/TestAdhocDropTable.class' />
    <include name='org/voltdb/TestAdhocWithOnlyComment.class' />
    <include name='org/voltdb/TestBuildString.class' />
    <include name='org/voltdb/TestCLReplayAutoCatalogUpgrade.class' />
    <include name='org/voltdb/TestExportInsertIntoSelectSuite.class' />
    <include name='org/voltdb/TestJoin.class' />
    <include name='org/voltdb/TestPortPirate.class' />
    <include name='org/voltdb/TestReplicatedInvocation.class' />
    <include name='org/voltdb/TestRoutingEdgeCases.class' />
    <include name='org/voltdb/TestSimpleCJK.class' />
    <include name='org/voltdb/TestSnapshotDaemon.class' />
    <include name='org/voltdb/TestSnapshotDaemonLeaderElection.class' />
    <include name='org/voltdb/TestSnapshotIOAgent.class' />
    <include name='org/voltdb/TestSnapshotInitiationInfo.class' />
    <include name='org/voltdb/TestStartAction.class' />
    <include name='org/voltdb/TestStatsAgent.class' />
    <include name='org/voltdb/TestStatsProcInputTable.class' />
    <include name='org/voltdb/TestStatsProcOutputTable.class' />
    <include name='org/voltdb/TestStatsProcProfTable.class' />
    <include name='org/voltdb/TestTableHelper.class' />
    <include name='org/voltdb/TestTheHashinator.class' />
    <include name='org/voltdb/TestTransactionIdManager.class' />
    <include name='org/voltdb/TestTwoSitePlans.class' />
    <include name='org/voltdb/TestVarBinaryPartition.class' />
    <include name='org/voltdb/TestVoltDB.class' />
    <include name='org/voltdb/TestVoltTable.class' />
    <include name='org/voltdb/TestVoltTableUtil.class' />
    <include name='org/voltdb/TestVoltType.class' />
    <include name='org/voltdb/canonicalddl/TestCanonicalDDLThroughSQLcmd.class' />
    <include name='org/voltdb/client/TestDistributer.class' />
    <include name='org/voltdb/client/TestHashinatorLite.class' />
    <include name='org/voltdb/client/TestProcedureInvocation.class' />
    <include name='org/voltdb/common/TestPermission.class' />
    <include name='org/voltdb/compiler/TestAsyncCompilerAgent.class' />
    <include name='org/voltdb/compiler/TestCatalogVersionUpgrade.class' />
    <include name='org/voltdb/compiler/TestClassMatcher.class' />
    <include name='org/voltdb/compiler/TestClusterCompiler.class' />
    <include name='org/voltdb/compiler/TestDDLCompiler.class' />
    <include name='org/voltdb/compiler/TestLiveDDLCompiler.class' />
    <include name='org/voltdb/compiler/TestPartitionDDL.class' />
    <include name='org/voltdb/compiler/TestProcCompiler.class' />
    <include name='org/voltdb/compiler/TestVoltCompiler.class' />
    <include name='org/voltdb/dr2/TestDR2OverReplicationFail.class' />
    <include name='org/voltdb/dr2/TestDR2PartitionGateway.class' />
    <include name='org/voltdb/dr2/TestDR2Producer.class' />
    <include name='org/voltdb/dr2/TestDR2SecondaryRejoin.class' />
    <include name='org/voltdb/dr2/TestDRConnectionService.class' />
    <include name='org/voltdb/dr2/TestDRConsumerCoordinator.class' />
    <include name='org/voltdb/dr2/TestDRConsumerDispatcher.class' />
    <include name='org/voltdb/dr2/TestDRConsumerReceiveState.class' />
    <include name='org/voltdb/dr2/TestDRConsumerSyncState.class' />
    <include name='org/voltdb/dr2/TestDRConsumerTaskUtils.class' />
    <include name='org/voltdb/dr2/TestDRNormalBufferReceiver.class' />
    <include name='org/voltdb/dr2/TestDRNormalPartitionBufferReceiver.class' />
    <include name='org/voltdb/dr2/TestDRSnapshotBufferReceiver.class' />
    <include name='org/voltdb/dr2/TestDRSnapshotPartitionBufferReceiver.class' />
    <include name='org/voltdb/dr2/snapshot/TestSyncSnapshotBufferQueue.class' />
    <include name='org/voltdb/dr2/snapshot/TestSyncSnapshotTimeout.class' />
    <include name='org/voltdb/dtxn/TestSiteTracker.class' />
    <include name='org/voltdb/dtxn/TestStoredProcedureErrorTrap.class' />
    <include name='org/voltdb/export/TestExportDataSource.class' />
    <include name='org/voltdb/export/TestExportGeneration.class' />
    <include name='org/voltdb/export/TestExportV2Suite.class' />
    <include name='org/voltdb/export/TestExportV2SuitePro.class' />
    <include name='org/voltdb/exportclient/TestJDBCExportClient.class' />
    <include name='org/voltdb/exportclient/decode/TestEndpointExpander.class' />
    <include name='org/voltdb/exportclient/decode/TestJsonObjectDecoer.class' />
    <include name='org/voltdb/exportclient/decode/TestJsonStringDecoder.class' />
    <include name='org/voltdb/exportclient/decode/TestStringArrayDecoder.class' />
    <include name='org/voltdb/exportclient/kafka/TestKafkaExportClient.class' />
    <include name='org/voltdb/groovy/TestGroovyDeployment.class' />
    <include name='org/voltdb/importer/TestChannelDistributer.class' />
    <include name='org/voltdb/iv2/TestCartographer.class' />
    <include name='org/voltdb/iv2/TestLeaderAppointer.class' />
    <include name='org/voltdb/iv2/TestLeaderCache.class' />
    <include name='org/voltdb/iv2/TestMpPromoteAlgo.class' />
    <include name='org/voltdb/iv2/TestMpTransactionState.class' />
    <include name='org/voltdb/iv2/TestMpTransactionTaskQueue.class' />
    <include name='org/voltdb/iv2/TestRepairLog.class' />
    <include name='org/voltdb/iv2/TestUniqueIdGenerator.class' />
    <include name='org/voltdb/jdbc/TestJDBCDriver.class' />
    <include name='org/voltdb/utils/TestCommandLine.class' />
    <include name='org/voltdb/utils/TestCommandLogTracker.class' />
    <include name='org/voltdb/utils/TestEncoder.class' />
    <include name='org/voltdb/utils/TestHDFSUtils.class' />
    <include name='org/voltdb/utils/TestInMemoryJarfile.class' />
    <include name='org/voltdb/utils/TestJDBCLoader.class' />
    <include name='org/voltdb/utils/TestSplitSQLStatements.class' />
    <include name='org/voltdb/utils/TestSqlCmdErrorHandling.class' />

    <!-- Exclude tests -->
    <patternset refid='junit.exclusions'/>
</patternset>

<patternset id='junit.other.p2.path'>
    <!-- Standard junit fileset -->
    <include name='org/voltcore/agreement/TestAgreementSeeker.class' />
    <include name='org/voltcore/agreement/TestFuzzMeshArbiter.class' />
    <include name='org/voltdb/TestAdhocAlterTable.class' />
    <include name='org/voltdb/TestAdhocCreateTable.class' />
    <include name='org/voltdb/TestAdhocProcedureRoles.class' />
    <include name='org/voltdb/TestCLReplayLiveDDLSwitch.class' />
    <include name='org/voltdb/TestCLReplayStringParam.class' />
    <include name='org/voltdb/TestClientInterface.class' />
    <include name='org/voltdb/TestClientInterfaceHandleManager.class' />
    <include name='org/voltdb/TestCommandLogReplayState.class' />
    <include name='org/voltdb/TestDefaultDeployment.class' />
    <include name='org/voltdb/TestEELibraryLoader.class' />
    <include name='org/voltdb/TestEmptyCatalog.class' />
    <include name='org/voltdb/TestExpectations.class' />
    <include name='org/voltdb/TestExportGroups.class' />
    <include name='org/voltdb/TestExportRejoin.class' />
    <include name='org/voltdb/TestExportRollback.class' />
    <include name='org/voltdb/TestExportSnapshot.class' />
    <include name='org/voltdb/TestExportStatsSuite.class' />
    <include name='org/voltdb/TestExportSuite.class' />
    <include name='org/voltdb/TestJavaAssertionsAreOn.class' />
    <include name='org/voltdb/TestJdbcDatabaseMetaDataGenerator.class' />
    <include name='org/voltdb/TestLikeQueries.class' />
    <include name='org/voltdb/TestLiveDDLAfterAutoUpgrade.class' />
    <include name='org/voltdb/TestLiveDDLSchemaSwitch.class' />
    <include name='org/voltdb/TestMixedVersionClusters.class' />
    <include name='org/voltdb/TestRejoinWithCatalogUpdates.class' />
    <include name='org/voltdb/TestRestoreAgent.class' />
    <include name='org/voltdb/TestVoltLicense.class' />
    <include name='org/voltdb/catalog/TestCatalogSerialization.class' />
    <include name='org/voltdb/catalog/TestDRCatalogDiffs.class' />
    <include name='org/voltdb/client/TestClientFeatures.class' />
    <include name='org/voltdb/dr2/TestDR2IdempotencyFilter.class' />
    <include name='org/voltdb/dr2/TestDR2InvocationBuffer.class' />
    <include name='org/voltdb/dr2/TestDR2InvocationBufferQueue.class' />
    <include name='org/voltdb/dr2/TestDR2NewInstanceReplacesOld.class' />
    <include name='org/voltdb/dr2/snapshot/TestSyncSnapshotResultCollector.class' />
    <include name='org/voltdb/dtxn/TestNonDetermisticSeppuku.class' />
    <include name='org/voltdb/export/TestExportSnapshotPreservesSequenceNumber.class' />
    <include name='org/voltdb/export/TestStreamBlockQueue.class' />
    <include name='org/voltdb/exportclient/TestElasticSearchHttpExportClient.class' />
    <include name='org/voltdb/exportclient/TestExportDecoderBase.class' />
    <include name='org/voltdb/exportclient/TestExportToFileClient.class' />
    <include name='org/voltdb/exportclient/TestHttpExportClient.class' />
    <include name='org/voltdb/exportclient/decode/TestEntityDecoders.class' />
    <include name='org/voltdb/expressions/TestExpressionUtil.class' />
    <include name='org/voltdb/fullddlfeatures/TestDDLFeatures.class' />
    <include name='org/voltdb/iv2/TestReplaySequencer.class' />
    <include name='org/voltdb/iv2/TestSite.class' />
    <include name='org/voltdb/iv2/TestSpPromoteAlgo.class' />
    <include name='org/voltdb/iv2/TestSpSchedulerDedupe.class' />
    <include name='org/voltdb/iv2/TestSpSchedulerSpHandle.class' />
    <include name='org/voltdb/iv2/TestTransactionTaskQueue.class' />
    <include name='org/voltdb/iv2/TestTxnEgo.class' />
    <include name='org/voltdb/jdbc/TestJDBCConnectionFail.class' />
    <include name='org/voltdb/jdbc/TestJDBCMultiConnection.class' />
    <include name='org/voltdb/jdbc/TestJDBCMultiNodeConnection.class' />
    <include name='org/voltdb/jdbc/TestJDBCQueries.class' />
    <include name='org/voltdb/jdbc/TestJDBCResultSet.class' />
    <include name='org/voltdb/jdbc/TestJDBCSecurityEnabled.class' />
    <include name='org/voltdb/jni/TestExecutionEngine.class' />
    <include name='org/voltdb/jni/TestFragmentProgressUpdate.class' />
    <include name='org/voltdb/join/TestDataMigrationSnapshotPlanner.class' />
    <include name='org/voltdb/join/TestElasticJoinUtils.class' />
    <include name='org/voltdb/messaging/TestVoltMessageSerialization.class' />
    <include name='org/voltdb/planner/TestAdHocPlans.class' />
    <include name='org/voltdb/planner/TestDeterminism.class' />
    <include name='org/voltdb/planner/TestIndexSelection.class' />
    <include name='org/voltdb/planner/TestMultipleOuterJoinPlans.class' />
    <include name='org/voltdb/planner/TestPlannerTool.class' />
    <include name='org/voltdb/planner/TestPlansCount.class' />
    <include name='org/voltdb/planner/TestPlansGroupBy.class' />
    <include name='org/voltdb/planner/TestPlansJoin.class' />
    <include name='org/voltdb/planner/TestPlansMatView.class' />
    <include name='org/voltdb/planner/TestPlansScalarSubQueries.class' />
    <include name='org/voltdb/planner/TestPlansTPCC.class' />
    <include name='org/voltdb/planner/TestPushDownAggregates.class' />
    <include name='org/voltdb/planner/TestSelfJoins.class' />
    <include name='org/voltdb/planner/TestVerbotenPlans.class' />
    <include name='org/voltdb/plannodes/TestNestLoopPlanNode.class' />
    <include name='org/voltdb/rejoin/TestIv2RejoinCoordinator.class' />
    <include name='org/voltdb/rejoin/TestPauselessRejoinEndToEnd.class' />
    <include name='org/voltdb/utils/TestCSVLoaderCommandLoggingMP.class' />
    <include name='org/voltdb/utils/TestCollector.class' />
    <include name='org/voltdb/utils/TestMiscUtils.class' />
    <include name='org/voltdb/utils/TestSQLLexer.class' />
    <include name='org/voltdb/utils/TestSegmentPool.class' />
    <include name='org/voltdb/utils/TestSqlCmdInterface.class' />
    <include name='org/voltdb/utils/TestSqlCommandParserInteractive.class' />
    <include name='org/voltdb/utils/TestVoltBulkLoader.class' />

    <!-- Exclude tests -->
    <patternset refid='junit.exclusions'/>
</patternset>

<patternset id='junit.other.p3.path'>
    <!-- Standard junit fileset -->
    <patternset refid="junit.all.path" />

    <!-- Exclude tests -->
    <patternset refid="junit.exclude.regression.path"/>
    <invert>
        <patternset refid="junit.other.p1.path"/>
        <patternset refid="junit.other.p2.path"/>
    </invert>
</patternset>

<!-- Workload Tracer Properties -->
<condition property="workload.trace.class" value="">
    <not><isset property="workload.trace.class"/></not>
</condition>
<condition property="workload.trace.path" value="">
    <not><isset property="workload.trace.path"/></not>
</condition>
<condition property="workload.trace.ignore" value="">
    <not><isset property="workload.trace.ignore"/></not>
</condition>

<!--
***************************************
PRIMARY ENTRY POINTS
***************************************
-->

<target name="default"
    depends="compile, ee, voltdb.jar, voltdbclient.jar, importbundles"
    description="Compile Java classes and C++ JNI library."
/>
<target name="check"
    depends="licensecheck, default, voltdbipc"
    description="Run Java and C++ JNI testcases." >
    <condition property="timeoutLength" value="${timeoutLength}" else='18000000'>
        <isset property="timeoutLength"/>
    </condition>

    <exec executable="ant" failonerror="true" timeout="18000000">
        <arg value="eecheck" />
        <arg value="junit" />
        <arg value="sqlcmdtest" />
        <arg value="distcheck" />
        <arg value="pythonfser" />
        <arg value="-Dbuild=${build}" />
        <arg value="-DtimeoutLength=${timeoutLength}" />
        <arg value="-DVOLT_REGRESSIONS=${VOLT_REGRESSIONS}" />
        <arg value="-DVOLT_ENABLEIV2=${VOLT_ENABLEIV2}" />
    </exec>
</target>
<target name="check_noclustering"
    depends="licensecheck, compile, voltdbipc"
    description="Run Java and C++ JNI testcases that apply to a single node." >
    <condition property="timeoutLength" value="${timeoutLength}" else='18000000'>
        <isset property="timeoutLength"/>
    </condition>

    <exec executable="ant" failonerror="true" timeout="18000000">
        <arg value="eecheck" />
        <arg value="junit_noclustering" />
        <arg value="distcheck" />
        <arg value="pythonfser" />
        <arg value="-Dbuild=${build}" />
        <arg value="-DtimeoutLength=${timeoutLength}" />
        <arg value="-DVOLT_REGRESSIONS=localhsql" />
        <arg value="-DVOLT_ENABLEIV2=${VOLT_ENABLEIV2}" />
    </exec>
</target>
<target name="check_quick"
    depends="compile, voltdbipc"
    description="Run a subset of Java testcases and test fragments." >
    <condition property="timeoutLength" value="${timeoutLength}" else='480000'>
        <isset property="timeoutLength"/>
    </condition>

    <exec executable="ant" failonerror="true" timeout="1800000">
        <arg value="licensecheck" />
        <arg value="junit_quick" />
        <arg value="distcheck" />
        <arg value="-Dbuild=${build}" />
        <arg value="-DtimeoutLength=${timeoutLength}" />
        <arg value="-DVOLT_REGRESSIONS=${VOLT_REGRESSIONS}" />
        <arg value="-DVOLT_ENABLEIV2=${VOLT_ENABLEIV2}" />
    </exec>
</target>

<target name="check_sql"
    depends="licensecheck, compile, voltdbipc, eecheck"
    description="Run Java and C++ JNI testcases stressing sql functionality over process architecture." >
    <condition property="timeoutLength" value="${timeoutLength}" else='9000000'>
        <isset property="timeoutLength"/>
    </condition>

    <exec executable="ant" failonerror="true" timeout="9000000">
        <arg value="junit_sql" />
        <arg value="-Dbuild=${build}" />
        <arg value="-DtimeoutLength=${timeoutLength}" />
        <arg value="-DVOLT_REGRESSIONS=${VOLT_REGRESSIONS}" />
    </exec>
</target>

<target name="quarantine"
    depends="compile, ee"
    description="Run quarantined tests." >
    <condition property="timeoutLength" value="${timeoutLength}" else='480000'>
        <isset property="timeoutLength"/>
    </condition>

    <exec executable="ant" failonerror="true" timeout="1800000">
        <arg value="junit_quarantine" />
        <arg value="-Dbuild=${build}" />
        <arg value="-DtimeoutLength=${timeoutLength}" />
        <arg value="-DVOLT_REGRESSIONS=${VOLT_REGRESSIONS}" />
        <arg value="-DVOLT_ENABLEIV2=${VOLT_ENABLEIV2}" />
    </exec>
</target>

<target name="killstragglers"
        description="Run the killstragglers script">
    <exec executable="tools/killstragglers.sh"
          failonerror="true" timeout="1800000">
    </exec>
</target>

<target name="all"
    depends="compile, ee, junit, eecheck, javadoc, jars, bindoc"
    description="Do all tasks."
/>
<target name="jars"
    depends="voltdb.jar, voltdbfat.jar, voltdbclient.jar, importbundles"
    description="Create production JAR files."
/>
<target name="dist"
    depends="dist_client, dist_internal, dist_tools"
    description="Create VoltDB release packages with examples and documentation."
/>

<target name="bindoc" depends="buildinfo"
        description="Generate README for certain bin programs.">
    <exec executable="/bin/sh">
        <arg value="-c" />
        <arg value="${base.dir}/bin/voltadmin help &gt; ${base.dir}/README.voltadmin" />
    </exec>
</target>

<target name="dist_tools" depends="buildinfo, bindoc"
        description="Create VoltDB tools release package.">

    <!-- add tools and support files -->
    <dist_tools_macro distlabel="-tools" />

    <!-- add README.voltadmin -->
    <copy todir="${dist.dir}-tools" file="${base.dir}/README.voltadmin"/>

    <!-- LICENSE isn't handled by dist_tools_macro -->
    <copy todir="${dist.dir}-tools" file="${dist.dir}/LICENSE"/>

    <!-- tools/volt is unwanted for now in the tools distribution -->
    <delete dir="${dist.dir}-tools/tools" failonerror="false" />

    <!-- copy recursively to the tarball staging directory -->
    <copy todir="${raw.dist.dir}/voltdb-tools-${dist.version}">
        <fileset dir="${dist.dir}-tools" defaultexcludes="yes">
            <include name="**" />
        </fileset>
    </copy>

    <!-- make bin and tools contents executable -->
    <chmod perm="ugo+rx">
        <fileset dir="${raw.dist.dir}/voltdb-tools-${dist.version}">
            <include name="bin/*"/>
            <include name="tools/*"/>
        </fileset>
    </chmod>

    <!-- create the tools distribution tarball -->
    <exec executable="tar" failonerror="true">
        <arg value="-cz"/>
        <arg value="-C"/>
        <arg value="${raw.dist.dir}"/>
        <arg value="-f"/>
        <arg value="${raw.dist.dir}/voltdb-tools-${dist.version}.tar.gz"/>
        <arg value="voltdb-tools-${dist.version}"/>
    </exec>

    <!-- remove the tarball staging directory -->
    <exec dir='.' executable='/bin/sh'>
        <arg line="-c 'rm -rfv ${raw.dist.dir}/voltdb-tools-${dist.version}'"/>
    </exec>

</target>

<!--
***************************************
DISTRIBUTION
***************************************
-->

<target name="javadoc">
    <echo message="Building Stored Procedure JavaDoc"/>
    <!-- populate selected server/compiler javadoc documentation -->
    <javadoc
        destdir="doc/javadoc/procedure-api"
        Public="true"
        version="true"
        use="true"
        failonerror="true"
        additionalparam="-quiet"
        Overview='${src.gpl.dir}/overview-public.html'
        Windowtitle='VoltDB Server APIs'>
        <link href="${j2se_api}"/>
        <classpath refid='project.classpath' />
        <fileset dir="." defaultexcludes="yes">
            <include name="src/frontend/org/voltdb/VoltTable.java" />
            <include name="src/frontend/org/voltdb/VoltTableRow.java" />
            <include name="src/frontend/org/voltdb/VoltProcedure.java" />
            <include name="src/frontend/org/voltdb/SQLStmt.java" />
            <include name="src/frontend/org/voltdb/VoltType.java" />
            <include name="src/frontend/org/voltdb/ProcInfo.java" />
            <include name="src/frontend/org/voltdb/importer/AbstractImporter.java" />
            <include name="src/frontend/org/voltdb/importer/AbstractImporterFactory.java" />
            <include name="src/frontend/org/voltdb/importer/ImporterConfig.java" />
            <include name="src/frontend/org/voltdb/types/TimestampType.java" />
            <include name="src/frontend/org/voltdb/types/GeographyValue.java" />
            <include name="src/frontend/org/voltdb/types/GeographyPointValue.java" />
        </fileset>
    </javadoc>

    <!-- populate selected client javadoc documentation -->
    <ant antfile="build-client.xml" target="javadoc" inheritAll="false">
        <property name="build" value="${build}"/>
    </ant>
</target>

<!-- dist_internal_core populates the core distribution components needed by all
     distributions except tools. -->
<target name="dist_internal_core" depends="compile, ee, javadoc, voltdb.jar, voltdbclient.jar, importbundles, bindoc">
    <!-- prepare release directory for new content -->
    <delete includeemptydirs="true" failonerror='false'>
        <fileset dir="${dist.dir}" includes="**/*" />
    </delete>
    <mkdir dir="${dist.dir}" />

    <!-- populate the docs and other core files -->
    <copy todir="${dist.dir}/">
        <fileset dir="." defaultexcludes="yes">
            <include name="README.md"/>
            <include name="README.thirdparty"/>
            <include name="LICENSE"/>
            <include name="doc/**"/>
            <include name="lib/*"/>
            <include name="voltdb/**"/>
            <exclude name=".gitignore"/>
            <exclude name="lib/python" />
            <exclude name="doc/tutorials/**" />
            <exclude name="voltdb/libvoltdb*" />
        </fileset>
    </copy>

    <!-- create, and leave empty extension directory for user supplied jars -->
    <mkdir dir="${dist.dir}/lib/extension"/>

    <!-- populate java client and native libraries -->
    <copy todir="${dist.dir}/voltdb" flatten="true" >
        <fileset dir="voltdb" defaultexcludes="yes">
            <include name="voltdbclient-${dist.version}.jar" />
            <include name="voltdbclient-${dist.version}-javadoc.jar" />
        </fileset>
    </copy>

    <!-- add the Project and Deployment file schemas to the dist -->
    <copy todir="${dist.dir}/tools" file="src/frontend/org/voltdb/compiler/ProjectFileSchema.xsd"/>
    <copy todir="${dist.dir}/tools" file="src/frontend/org/voltdb/compiler/DeploymentFileSchema.xsd"/>

    <!-- add misc. other tools in the tools directory -->
    <copy todir="${dist.dir}/tools" >
        <fileset dir="tools" defaultexcludes="yes">
            <include name="toolrunner.py" />
            <include name="voltify" />
            <include name="voltify-README.md" />
            <include name="voltify.d/**" />
            <include name="lib/**" />
        </fileset>
    </copy>

    <!-- 3rd party libraries copied to the same location in the dist -->
    <copy todir="${dist.dir}/third_party" >
        <fileset dir="third_party" defaultexcludes="yes">
            <include name="python/**" />
        </fileset>
    </copy>

    <!-- copy license to voltdb dir -->
    <copy todir="${dist.dir}/voltdb" file="LICENSE"/>

</target>

<!-- internal target for building a full distribution. dist_internal_core
     populates the core components used by the client distribution. -->
<target name="dist_internal" depends="dist_internal_core">

    <!-- build the jars for the clients -->
    <exec dir='examples/adperformance' executable='/usr/bin/env'><arg line="bash run.sh jars"/></exec>
    <exec dir='examples/bank-fraud' executable='/usr/bin/env'><arg line="bash run.sh jars"/></exec>
    <exec dir='examples/bank-offers' executable='/usr/bin/env'><arg line="bash run.sh jars"/></exec>
    <exec dir='examples/contentionmark' executable='/usr/bin/env'><arg line="bash run.sh jars"/></exec>
<<<<<<< HEAD
    <exec dir='examples/geospatial' executable='/usr/bin/env'><arg line="bash run.sh jars"/></exec>
    <exec dir='examples/json-sessions' executable='/usr/bin/env'><arg line="bash run.sh jars"/></exec>
    <exec dir='examples/metrocard' executable='/usr/bin/env'><arg line="bash run.sh jars"/></exec>
    <exec dir='examples/nbbo' executable='/usr/bin/env'><arg line="bash run.sh jars"/></exec>
    <exec dir='examples/positionkeeper' executable='/usr/bin/env'><arg line="bash run.sh jars"/></exec>
    <exec dir='examples/uniquedevices' executable='/usr/bin/env'><arg line="bash run.sh jars"/></exec>
=======
    <exec dir='examples/callcenter' executable='/usr/bin/env'><arg line="bash run.sh jars"/></exec>
>>>>>>> f2386f24
    <exec dir='examples/voter' executable='/usr/bin/env'><arg line="bash run.sh jars"/></exec>
    <exec dir='examples/voltkv' executable='/usr/bin/env'><arg line="bash run.sh jars"/></exec>
    <exec dir='examples/windowing' executable='/usr/bin/env'><arg line="bash run.sh jars"/></exec>
    <exec dir='examples/windowing-with-ddl' executable='/usr/bin/env'><arg line="bash run.sh jars"/></exec>

    <!-- build the jars for the tutorials -->
    <exec dir='doc/tutorials/helloworld' executable='/usr/bin/env'><arg line="bash run.sh jars"/></exec>
    <exec dir='doc/tutorials/helloworldrevisited' executable='/usr/bin/env'><arg line="bash run.sh jars"/></exec>
    <exec dir='doc/tutorials/auction' executable='/usr/bin/env'><arg line="bash run.sh jars"/></exec>

    <!-- populate the stuff not handled by dist_internal_core -->
    <copy todir="${dist.dir}/">
        <fileset dir="." defaultexcludes="yes">
            <include name="bin/**"/>
            <include name="doc/tutorials/**" />
            <include name="examples/**"/>
            <include name="lib/python/**"/>
            <exclude name="lib/python/vdm/tests/**"/>
            <exclude name="**/*.pyc" />
        </fileset>
    </copy>

    <!-- populate the voltdb java libraries -->
    <copy todir="${dist.dir}/voltdb" flatten="true" >
        <fileset dir="voltdb" defaultexcludes="yes">
            <include name="voltdb-${dist.version}.jar" />
            <include name="voltdb-${dist.version}-javadoc.jar" />
        </fileset>
    </copy>

    <!-- add tools and support files -->
    <dist_tools_macro distlabel="" />

    <antcall target="copy_pro_bin"/>

    <!-- make shell scripts executable -->
    <chmod perm="ugo+rx">
        <fileset dir="${dist.dir}" defaultexcludes="yes">
            <include name="bin/*"/>
            <include name="tools/volt"/>
            <include name="examples/**/run.sh"/>
            <include name="doc/tutorials/**/run.sh"/>
        </fileset>
    </chmod>

    <!-- create an archive for distribution -->
    <exec executable="mv" failonerror="true">
        <arg value="${raw.dist.dir}/dist"/>
        <arg value="${raw.dist.dir}/voltdb-${dist.version}"/>
    </exec>
    <exec executable="tar" failonerror="true">
        <arg value="-cz"/>
        <arg value="-C"/>
        <arg value="${raw.dist.dir}"/>
        <arg value="-f"/>
        <arg value="${raw.dist.dir}/voltdb-${dist.version}.tar.gz"/>
        <arg value="voltdb-${dist.version}"/>
    </exec>
    <!-- move it back to dist directory for downstream dependencies -->
    <exec executable="mv" failonerror="true">
        <arg value="${raw.dist.dir}/voltdb-${dist.version}"/>
        <arg value="${raw.dist.dir}/dist"/>
    </exec>

</target>

<target name="dist_client" depends="dist_internal_core"
        description="Java client package target">
    <!-- prepare release directory for new content -->
    <delete includeemptydirs="true" failonerror='false'>
        <fileset dir="${dist.dir}-client-java" includes="**/*" />
    </delete>
    <mkdir dir="${dist.dir}-client-java" />

    <!-- populate the dist-client-java dir from the superset dist -->
    <copy todir="${dist.dir}-client-java/">
        <fileset dir="${dist.dir}/" defaultexcludes="yes">
            <include name="**/*"/>
            <exclude name=".gitignore"/>
            <include name="bin/sqlcmd"/>
            <exclude name="voltdb/libvoltdb*"/>
            <exclude name="voltdb/voltdb-*.jar"/>
        </fileset>
    </copy>

    <!-- make shell scripts executable -->
    <chmod perm="ugo+rx">
        <fileset dir="${dist.dir}-client-java/" defaultexcludes="yes">
            <include name="doc/tutorials/auction/run.sh"/>
            <include name="doc/tutorials/helloworld/run.sh"/>
            <include name="examples/adperformance/run.sh"/>
            <include name="examples/bank-fraud/run.sh"/>
            <include name="examples/bank-offers/run.sh"/>
            <include name="examples/contentionmark/run.sh"/>
            <include name="examples/geospatial/run.sh"/>
            <include name="examples/json-sessions/run.sh"/>
            <include name="examples/metrocard/run.sh"/>
            <include name="examples/nbbo/run.sh"/>
            <include name="examples/positionkeeper/run.sh"/>
            <include name="examples/uniquedevices/run.sh"/>
            <include name="examples/voltkv/run.sh"/>
            <include name="examples/voter/run.sh"/>
<<<<<<< HEAD
=======
            <include name="examples/callcenter/run.sh"/>
            <include name="examples/json-sessions/run.sh"/>
>>>>>>> f2386f24
            <include name="examples/windowing/run.sh"/>
            <include name="examples/windowing-with-ddl/run.sh"/>
            <include name="bin/sqlcmd"/>
        </fileset>
    </chmod>

    <!-- create an archive for distribution -->
    <exec executable="mv" failonerror="true">
        <arg value="${raw.dist.dir}/dist-client-java"/>
        <arg value="${raw.dist.dir}/voltdb-client-java-${dist.version}"/>
    </exec>
    <exec executable="tar" failonerror="true">
        <arg value="-cz"/>
        <arg value="-C"/>
        <arg value="${raw.dist.dir}"/>
        <arg value="-f"/>
        <arg value="${raw.dist.dir}/voltdb-client-java-${dist.version}.tar.gz"/>
        <arg value="voltdb-client-java-${dist.version}"/>
    </exec>
    <!-- move it back to dist directory for downstream dependencies -->
    <exec executable="mv" failonerror="true">
        <arg value="${raw.dist.dir}/voltdb-client-java-${dist.version}"/>
        <arg value="${raw.dist.dir}/dist-client-java"/>
    </exec>
</target>

<target name="prep_libvoltdb">
    <copy todir='voltdb' overwrite="true">
        <fileset dir="${build.dir}/nativelibs">
            <include name="libvoltdb-${dist.version}.*"/>
        </fileset>
    </copy>

   <condition property="isDebug">
       <equals arg1="${build}" arg2="debug"/>
   </condition>

    <antcall target="call_strip_lib" />

    <!-- copy to dir where jar picks it up as well -->
    <condition property="jar.nativelib.dir"
        value="${build.prod.dir}/org/voltdb/native/Mac/x86_64"
        else="${build.prod.dir}/org/voltdb/native/Linux/x86_64">
        <isset property="os.mac"/>
    </condition>

    <copy todir="${jar.nativelib.dir}">
        <fileset dir="${base.dir}/voltdb">
            <include name="libvoltdb*" />
        </fileset>
    </copy>

    <!-- Call shell script that handles copying native libs so they can be packaged together -->
    <exec dir='.' executable="/usr/bin/env" failonerror='true'>
        <arg value='bash' />
        <arg value='tools/copy-lib.sh'/>
        <arg value='${build.prod.dir}/org/voltdb/native/Mac/x86_64' />
        <arg value='${dist.version}'/>
        <arg value='${kitbuild}'/>
    </exec>
</target>

<target name="call_strip_lib" unless="isDebug">
    <antcall target="strip_libvoltdb" />
</target>

<!-- Prepare libvoltdb* for distribution. -->
<target name="strip_libvoltdb" depends="strip_libvoltdb_linux, strip_libvoltdb_mac" />

<!-- Linux prepare libvoltdb* for distribution. -->
<target name="strip_libvoltdb_linux" unless="os.mac">

    <!-- save the symbols from the shared library -->
    <exec dir='${base.dir}/voltdb' executable='/bin/sh'>
        <arg line="-c '/usr/bin/objcopy --only-keep-debug libvoltdb-${dist.version}.so ${build.dir}/voltdb-${dist.version}.sym'" />
    </exec>

    <!-- strip the voltbin shared library (~40x size reduction) -->
    <exec dir='${base.dir}/voltdb' executable='/bin/sh'>
        <arg line="-c '/usr/bin/strip --strip-debug --strip-unneeded libvoltdb*'"/>
    </exec>

    <!-- embed the path to the symbol file into the ELF binary -->
    <exec dir='${base.dir}/voltdb' executable='/bin/sh'>
        <arg line="-c '/usr/bin/objcopy --add-gnu-debuglink=voltdb-${dist.version}.sym libvoltdb-${dist.version}.so'" />
    </exec>

</target>

<!-- Mac prepare libvoltdb* for distribution. -->
<target name="strip_libvoltdb_mac" if="os.mac">
    <!-- objcopy is unavailable by default on Mac -->

    <!-- Just use strip -S since strip-unneeded option is unavailable. -->
    <exec dir='${base.dir}/voltdb' executable='/bin/sh'>
        <arg line="-c '/usr/bin/strip -S libvoltdb*'"/>
    </exec>
</target>

<macrodef name="dist_tools_macro"
        description="Copy tools and supporting files to a distribution staging directory">
    <attribute name="distlabel"/>
    <sequential>
        <mkdir dir="${dist.dir}@{distlabel}/bin" />
        <mkdir dir="${dist.dir}@{distlabel}/lib" />
        <mkdir dir="${dist.dir}@{distlabel}/tools" />
        <mkdir dir="${raw.dist.dir}/voltdb-@{distlabel}-${dist.version}" />
        <copy todir="${dist.dir}@{distlabel}">
            <fileset dir="${base.dir}">
                <include name="version.txt" />
            </fileset>
        </copy>
        <copy todir="${dist.dir}@{distlabel}/bin">
            <fileset dir="${base.dir}/bin">
                <include name="voltadmin" />
            </fileset>
        </copy>
        <copy todir="${dist.dir}@{distlabel}/lib">
            <fileset dir="${base.dir}/lib">
                <include name="python/**" />
                <exclude name="**/*.pyc" />
                <exclude name="**/tests/**" />
            </fileset>
        </copy>
        <chmod perm="ugo+rx">
            <fileset dir="${dist.dir}@{distlabel}/bin">
                <include name="voltadmin" />
            </fileset>
        </chmod>
        <chmod perm="ugo+rx">
            <fileset dir="${dist.dir}@{distlabel}/tools">
            </fileset>
        </chmod>
    </sequential>
</macrodef>

<!--
***************************************
CLEANING
***************************************
-->

<target name='clean'
    description="Remove all compiled and generated files."
    depends="cleantmp, clean_client, clean_project_gen, clean_deployment_gen,
             clean_debian_package, clean_rpm_package, clean_bindoc, clean_other_gen">
<<<<<<< HEAD

  <exec dir='examples/adperformance' executable='/usr/bin/env'><arg line="bash run.sh cleanall"/></exec>
  <exec dir='examples/bank-fraud' executable='/usr/bin/env'><arg line="bash run.sh cleanall"/></exec>
  <exec dir='examples/bank-offers' executable='/usr/bin/env'><arg line="bash run.sh cleanall"/></exec>
  <exec dir='examples/contentionmark' executable='/usr/bin/env'><arg line="bash run.sh cleanall"/></exec>
=======
  <exec dir='examples/voter' executable='/usr/bin/env'><arg line="bash run.sh cleanall"/></exec>
  <exec dir='examples/callcenter' executable='/usr/bin/env'><arg line="bash run.sh cleanall"/></exec>
>>>>>>> f2386f24
  <exec dir='examples/geospatial' executable='/usr/bin/env'><arg line="bash run.sh cleanall"/></exec>
  <exec dir='examples/json-sessions' executable='/usr/bin/env'><arg line="bash run.sh cleanall"/></exec>
  <exec dir='examples/metrocard' executable='/usr/bin/env'><arg line="bash run.sh cleanall"/></exec>
  <exec dir='examples/nbbo' executable='/usr/bin/env'><arg line="bash run.sh cleanall"/></exec>
  <exec dir='examples/positionkeeper' executable='/usr/bin/env'><arg line="bash run.sh cleanall"/></exec>
  <exec dir='examples/uniquedevices' executable='/usr/bin/env'><arg line="bash run.sh cleanall"/></exec>
  <exec dir='examples/voltkv' executable='/usr/bin/env'><arg line="bash run.sh cleanall"/></exec>
  <exec dir='examples/voter' executable='/usr/bin/env'><arg line="bash run.sh cleanall"/></exec>
  <exec dir='examples/windowing' executable='/usr/bin/env'><arg line="bash run.sh cleanall"/></exec>
  <exec dir='examples/windowing-with-ddl' executable='/usr/bin/env'><arg line="bash run.sh cleanall"/></exec>

  <exec dir='doc/tutorials/auction' executable='/usr/bin/env'><arg line="bash run.sh clean"/></exec>
  <exec dir='doc/tutorials/helloworld' executable='/usr/bin/env'><arg line="bash run.sh clean"/></exec>
  <exec dir='doc/tutorials/helloworldrevisited' executable='/usr/bin/env'><arg line="bash run.sh clean"/></exec>

  <exec dir='.' executable='/bin/sh'>
    <arg line="-c 'rm -rf obj/*'"/>
  </exec>
  <exec dir='.' executable='/bin/sh'>
    <arg line="-c 'rm -rf third_party/cpp/pcre2*'"/>
  </exec>
  <exec dir='.' executable='/bin/sh'>
    <arg line="-c 'rm -rf bundles/*.jar'"/>
  </exec>
  <exec dir='.' executable='/bin/sh'>
    <arg line="-c 'rm -rf voltdb/*.jar'"/>
  </exec>
  <exec dir='.' executable='/bin/sh'>
    <arg line="-c 'rm -rf voltdb/*.so voltdb/*.jnilib'"/>
  </exec>
  <exec dir='.' executable='/bin/sh'>
    <arg line="-c 'rm -rf src/ee/catalog/*'"/>
  </exec>
  <exec dir='.' executable='/bin/sh'>
    <arg line="-c 'rm -rf src/catgen/out/*'"/>
  </exec>
  <exec dir='.' executable='/bin/sh'>
    <arg line="-c 'rm -rf src/frontend/org/voltdb/catalog/*.java'"/>
  </exec>
  <exec dir='.' executable='/bin/sh'>
    <arg line="-c 'rm -rf src/frontend/org/voltcore/utils/DBBPool.java'"/>
  </exec>
  <exec dir='.' executable='/bin/sh'>
    <arg line="-c 'rm -rf *.jar'"/>
  </exec>
  <exec dir='.' executable='/bin/sh'>
    <arg line="-c 'rm -rf doc/javadoc/procedure-api/* doc/javadoc/java-client-api/*'"/>
  </exec>
</target>

<target name="clean_client">
    <ant antfile="build-client.xml" target="clean" inheritAll="false">
        <property name="build" value="${build}"/>
    </ant>
</target>

<target name='cleanugh' description="Remove stack traces and crash dumps dropped by tests">
    <exec dir='.' executable='/bin/sh'>
        <arg line="-c 'rm -f voltdb_crash*.txt'"/>
    </exec>
    <exec dir='.' executable='/bin/sh'>
        <arg line="-c 'rm -f host*-*-*.txt'"/>
    </exec>
</target>

<target name='cleantmp' description="Remove all data files Volt generated in /tmp.">
  <exec dir='.' executable='/bin/sh' failonerror='false'>
    <arg line="-c 'rm -rf /tmp/myApp*.tmp *.vpt *.digest'"/>
  </exec>
</target>

<target name="clean_bindoc" description="Remove generated READMEs.">
    <delete file="${base.dir}/README.voltadmin" failonerror="false" />
</target>

<!--
***************************************
JAR BUILDING
***************************************
-->

<target name="buildinfo">
  <loadfile property='dist.version' srcFile='version.txt'>
      <filterchain><striplinebreaks/></filterchain>
  </loadfile>
  <exec dir="." executable="tools/getgitinfo.py">
      <arg line='${dist.version}' />
  </exec>
</target>

<target name="voltdb.jar" depends="compile, ee, buildinfo">

    <jar destfile="voltdb/voltdb-${dist.version}.jar" duplicate="preserve">
        <fileset dir="${build.client.dir}" defaultexcludes="yes">
            <include name="**"/>
        </fileset>
        <fileset dir="${build.prod.dir}" defaultexcludes="yes">
            <include name="org/voltdb/**"/>
            <include name="org/voltcore/**"/>
            <include name="org/hsqldb_voltpatches/**" />
            <include name="org/apache/**" />
            <include name="javax/annotation_voltpatches/**" />
            <include name="com/google_voltpatches/**" />
            <include name="vanilla/**" />
            <include name="jsr166y/**"/>
            <include name="org/eclipse/jetty_voltpatches/**" />
            <include name="javax/servlet_voltpatches/**" />
            <include name="au/com/bytecode/opencsv_voltpatches/**" />
            <include name="org/cliffc_voltpatches/**" />
            <include name="groovy_voltpatches/**"/>
            <include name="org/supercsv_voltpatches/tokenizer/*" />
            <include name="org/hsqldb_voltpatches/**" />
            <include name="org/json_voltpatches/**" />
            <include name="org/HdrHistogram_voltpatches/**" />
            <include name="org/mindrot/**" />
            <include name="org/spearce_voltpatches/**" />
        </fileset>
        <fileset dir="${build.test.dir}" defaultexcludes="yes" >
            <include name="org/voltdb/ServerThread.class" />
            <include name="org/voltdb/benchmark/*" />
            <include name="org/voltdb/regressionsuites/Local*" />
            <include name="org/voltdb/regressionsuites/MultiConfigSuiteBuilder.class" />
            <include name="org/voltdb/regressionsuites/RegressionSuite.class" />
            <include name="org/voltdb/regressionsuites/VoltServerConfig.class" />
        </fileset>
        <fileset dir="."><include name="buildstring.txt"/></fileset>
        <manifest>
            <section name="Credits">
                <attribute name="Author" value="VoltDB Inc." />
            </section>
            <section name="Shared">
                <attribute
                    name="Title"
                    value="VoltDB compiler, server, and client interface libraries"
                />
                <attribute name="Date" value="${TODAY}" />
            </section>
        </manifest>
    </jar>
    <!--jar destfile="voltdb/voltdb-${dist.version}-javadoc.jar">
        <fileset dir="${doc.dir}/javadoc/procedure-api" defaultexcludes="no" >
            <include name="**"/>
        </fileset>
        <manifest>
            <section name="Credits">
                <attribute name="Author" value="VoltDB Inc." />
            </section>
            <section name="Shared">
                <attribute
                    name="Title"
                    value="VoltDB Database JavaDoc"
                />
                <attribute name="Date" value="${TODAY}" />
            </section>
        </manifest>
    </jar>
    <jar destfile="voltdb/voltdbclient-${dist.version}-javadoc.jar">
        <fileset dir="${doc.dir}/javadoc/java-client-api" defaultexcludes="no" >
            <include name="**"/>
        </fileset>
        <manifest>
            <section name="Credits">
                <attribute name="Author" value="VoltDB Inc." />
            </section>
            <section name="Shared">
                <attribute
                    name="Title"
                    value="VoltDB Client JavaDoc"
                />
                <attribute name="Date" value="${TODAY}" />
            </section>
        </manifest>
    </jar-->

</target>

<target name="voltdbclient.jar" depends="compile, buildinfo">
    <ant antfile="build-client.xml" target="voltdbclient.jar" inheritAll="false">
        <property name="build" value="${build}"/>
    </ant>
</target>
<target name="importbundles" depends="compile, buildinfo">
    <ant antfile="build-importers.xml" target="buildbundles" inheritAll="false">
        <property name="build" value="${build}"/>
    </ant>
</target>

<target name="voltdbthin.jar" depends="compile"
    description="used by testability-explorer">
    <jar destfile="${build.prod.dir}/voltdbthin.jar">
        <fileset dir="${build.prod.dir}" defaultexcludes="yes" >
            <include name="org/voltdb/**" />
        </fileset>
    </jar>
</target>

<target name="voltdbfat.jar" depends="compile, buildinfo">
    <jar destfile="${build.prod.dir}/voltdbfat.jar">
        <fileset dir="${build.prod.dir}" defaultexcludes="yes" >
            <include name="org/voltdb/**" />
            <include name="org/hsqldb_voltpatches/**" />
            <include name="org/eclipse/jetty_voltpatches/**" />
            <include name="org/opencsv_voltpatches/**" />
            <include name="javax/servlet_voltpatches/**" />
            <include name="org/HdrHistogram_voltpatches/**" />
            <include name="org/json_voltpatches/**" />
            <include name="org/apache/**" />
            <include name="vanilla/**" />
            <include name="javax/annotation_voltpatches/**" />
            <include name="com/google_voltpatches/**" />
        </fileset>
        <fileset dir="${build.test.dir}" defaultexcludes="no" >
            <include name="org/voltdb/**" />
        </fileset>
        <fileset dir="${src.gpl.dir}" defaultexcludes="yes" >
            <include name="org/voltdb/**" />
        </fileset>
        <fileset dir="${src.test.dir}" defaultexcludes="yes" >
            <include name="org/voltdb/**" />
        </fileset>
        <fileset dir="."><include name="buildstring.txt"/></fileset>
        <manifest>
            <section name="Credits">
                <attribute name="Author" value="VoltDB Inc." />
            </section>
            <section name="Shared">
                <attribute
                    name="Title"
                    value="VoltDB compiler, server, client and test libraries"
                />
                <attribute name="Date" value="${TODAY}" />
            </section>
        </manifest>
    </jar>
</target>

<!--
***************************************
JAVA COMPILATION
***************************************
-->

<target name="compile" depends="catalog, dbbpool_gen, project_gen, deployment_gen, compile_core, compile_pro"
        description="Compile all Java source and test classes"/>

<target name="compile_client">
    <ant antfile="build-client.xml" target="compile" inheritAll="false">
        <property name="build" value="${build}"/>
    </ant>
</target>

<target name="compile_core" depends="compile_client">
    <mkdir dir='${build.prod.dir}' />
    <mkdir dir='${build.test.dir}' />
    <mkdir dir='${build.testproc.dir}' />
    <exec
        dir='${src.gpl.dir}/org/voltdb/utils'
        executable='${src.gpl.dir}/org/voltdb/utils/generate_logkeys.py'
        failonerror='true' />
    <depend
        srcdir="${src.hsqldb.dir}:${src.hsqldb.test.dir}:${src.gpl.dir}:${src.test.dir}:${src.testproc.dir}:${vendor.src.dir}"
        destdir="${build.prod.dir}:${build.test.dir}:${build.testproc.dir}"
        cache="${depcache}">
        <classpath refid="project.classpath" />
    </depend>

    <!-- copy resources needed for logging messages -->
    <copy todir="${build.prod.dir}">
        <fileset dir="${src.hsqldb.dir}" includes="**/*.properties" />
        <fileset dir="${src.gpl.dir}" includes="**/*.properties"/>
        <fileset dir="${src.gpl.dir}" includes="**/*.xml" />
        <fileset dir="${src.gpl.dir}" includes="**/*template.html" />
    </copy>

    <copy todir='${build.prod.dir}/org/hsqldb_voltpatches/resources'>
        <fileset dir="${src.hsqldb.dir}/org/hsqldb_voltpatches/resources">
            <include name="*"/>
        </fileset>
    </copy>

    <copy todir='${build.prod.dir}/org/voltdb/dbmonitor'>
        <fileset dir="${src.gpl.dir}/org/voltdb/dbmonitor">
            <include name="**"/>
        </fileset>
    </copy>

    <!-- README files we want to include in the jar -->
    <copy flatten='false' todir='${build.prod.dir}'>
        <fileset dir="${src.gpl.dir}">
           <include name="**/*Readme.txt"/>
        </fileset>
    </copy>

    <!-- pick src//** schemas as package resources -->
    <copy flatten='false' todir="${build.prod.dir}">
        <fileset dir="${src.gpl.dir}">
            <include name="**/*.xsd"/>
        </fileset>
    </copy>

    <!-- the ddl files used by tests and benchmark clients are copied
         relative to the client class and found with class.getResource() -->
    <copy flatten='false' todir='${build.test.dir}'>
        <fileset dir="${src.test.dir}">
            <include name="**/*.sql"/>
        </fileset>
    </copy>
    <copy flatten='false' todir='${build.testproc.dir}'>
        <fileset dir="${src.testproc.dir}">
            <include name="**/*.sql"/>
        </fileset>
    </copy>

    <!-- Compressed resources for tests -->
    <copy flatten='false' todir='${build.test.dir}'>
        <fileset dir="${src.test.dir}">
            <include name="**/*.tar.gz"/>
        </fileset>
    </copy>

    <copy flatten='false' todir='${build.testproc.dir}'>
        <fileset dir="${src.testproc.dir}">
            <include name="**/*.tar.gz"/>
        </fileset>
    </copy>

    <!-- copy file containing workloads for voltdbfat.jar -->
    <copy flatten='false' todir='${build.test.dir}'>
        <fileset dir="${src.test.dir}">
            <include name="**/microbench.xml"/>
        </fileset>
    </copy>

    <copy todir='${build.test.dir}/org/hsqldb_voltpatches'>
        <fileset dir="${src.hsqldb.test.dir}/org/hsqldb_voltpatches">
            <include name="*.sql"/>
        </fileset>
    </copy>

    <!-- compile the individual source directories -->
    <!-- hsql -->
    <invoke-javac srcdir="${src.hsqldb.dir}"/>
    <!-- voltcore and third-party java (including our zookeeper -->
    <invoke-javac
        srcdir="${src.gpl.dir}:${vendor.src.dir}"
        includes="org/voltcore/**/*.java,org/apache/**/*.java
                  au/**/*.java,org/spearce_voltpatches/**/*.java
                  org/HdrHistogram_voltpatches/**/*.java
                  org/json_voltpatches/**/*.java
                  vanilla/**/*.java
                  javax/annotation_voltpatches/**/*.java
                  com/google_voltpatches/**/*.java
                  org/cliffc_voltpatches/**
                  groovy_voltpatches/**
                  org/supercsv_voltpatches/tokenizer/*.java"/>
    <!-- non-voltcore voltdb code -->
    <invoke-javac srcdir="${src.gpl.dir}" excludes="org/voltcore/**/*.java" />

    <!-- compile the individual test directories -->
    <invoke-javac srcdir="${src.testproc.dir}" destdir='${build.testproc.dir}'/>
    <invoke-javac srcdir="${src.hsqldb.test.dir}" destdir='${build.test.dir}'/>
    <invoke-javac srcdir="${src.test.dir}" destdir='${build.test.dir}'
        excludes="org/voltdb/benchmark/tpcc/JDBCClient.java"/>
</target>

<!-- This task only executes if the voltpro.flavor property is set. -->
<target name="compile_pro" if="voltpro.flavor">
  <antcall target="voltpro.compile"/>
</target>

<target name="copy_pro_bin" if="voltpro.flavor">
  <copy todir="${dist.dir}/">
    <fileset dir="${voltpro.basedir}" includes="bin/**"/>
  </copy>
</target>


<!--
***************************************
NATIVE EE STUFF
***************************************
-->

<target name='catalog' description="Generate catalog source code.">
  <exec dir="${src.catalog.dir}" executable='python' failonerror='true'>
    <arg line="catalog.py"/>
  </exec>
  <exec dir="${src.catalog.dir}" executable='python' failonerror='true'>
    <arg line="install.py"/>
  </exec>
</target>

<!-- Build the jni library. -->
<target name='jnicompile'
    depends='compile, jnicompile_temp, uptodate_jni_h.check'
    description="Build C++ JNI library."
    unless='uptodate_jni_h'>
    <delete file="${src.ee.dir}/org_voltdb_jni_ExecutionEngine.h" />
    <delete file="${src.ee.dir}/org_voltcore_utils_DBBPool.h" />
    <delete file="${src.ee.dir}/org_voltdb_utils_PosixAdvise.h" />
    <move
        file='${build.dir}/org_voltdb_jni_ExecutionEngine.h'
        todir='${src.ee.dir}'
    />
    <move
        file='${build.dir}/org_voltcore_utils_DBBPool.h'
        todir='${src.ee.dir}'
    />
    <move
        file='${build.dir}/org_voltdb_utils_PosixAdvise.h'
        todir='${src.ee.dir}'
    />
</target>


<target name='uptodate_jni_h.check' depends='jnicompile_temp'>
    <condition property='uptodate_jni_h'>
        <and>
            <filesmatch
                file1="${src.ee.dir}/org_voltdb_jni_ExecutionEngine.h"
                file2="${build.dir}/org_voltdb_jni_ExecutionEngine.h"
            />
            <filesmatch
                file1="${src.ee.dir}/org_voltcore_utils_DBBPool.h"
                file2="${build.dir}/org_voltcore_utils_DBBPool.h"
            />
            <filesmatch
                file1="${src.ee.dir}/org_voltdb_utils_PosixAdvise.h"
                file2="${build.dir}/org_voltdb_utils_PosixAdvise.h"
            />
        </and>
    </condition>
</target>

<target name='jnicompile_temp'>
    <delete file="${build.dir}/org_voltdb_jni_ExecutionEngine.h"/>
    <delete file="${build.dir}/org_voltcore_utils_DBBPool.h" />
    <delete file="${build.dir}/org_voltdb_utils_PosixAdvise.h" />
    <javah
        classpathref="project.classpath"
        force="yes"
        verbose="yes"
        class="org.voltdb.jni.ExecutionEngine"
        destdir="${build.dir}"
    />
    <javah
        classpathref="project.classpath"
        force="yes"
        verbose="yes"
        class="org.voltcore.utils.DBBPool"
        destdir="${build.dir}"
    />
    <javah
        classpathref="project.classpath"
        force="yes"
        verbose="yes"
        class="org.voltdb.utils.PosixAdvise"
        destdir="${build.dir}"
    />
</target>

<target name="eecheck" depends="ee"
    description="Run testcases for C++ JNI library.">
    <exec dir='.' executable='python' failonerror='true'>
        <env key="TEST_DIR" value="${build.testobjects.dir}" />
        <env key="EETESTSUITE" value="${eetestsuite}"/>
        <env key="VOLT_LOG_LEVEL" value="${VOLT_LOG_LEVEL}"/>
        <arg line="build.py ${build} test" />
    </exec>
</target>

<target name="eebuild" depends="voltdbipc"
    description="Build but do not run test cases for C++ JNI library.">
    <exec dir='.' executable='python' failonerror='true'>
        <env key="TEST_DIR" value="${build.testobjects.dir}" />
        <env key="EETESTSUITE" value="${eetestsuite}"/>
        <env key="VOLT_LOG_LEVEL" value="${VOLT_LOG_LEVEL}"/>
        <arg line="build.py ${build} build" />
    </exec>
</target>

<target name='voltdbipc' depends="ee"
    description="Build the IPC client.">
    <exec dir='.' executable='python' failonerror='true'>
        <env key="VOLT_LOG_LEVEL" value="${VOLT_LOG_LEVEL}"/>
        <arg line="build.py ${build} voltdbipc" />
    </exec>
</target>

<target name='ee' depends="ee_buildmakefile, catalog, jnicompile, buildinfo"
    description="Build C++ JNI library and copy it to production folder.">
    <exec dir='.' executable='python' failonerror='true'>
        <env key="VOLT_LOG_LEVEL" value="${VOLT_LOG_LEVEL}"/>
        <env key="EESKIPBUILDMAKEFILE" value="true" />
        <arg line="build.py ${build}" />
    </exec>
    <antcall target="prep_libvoltdb"/>
</target>

<target name='ee_buildmakefile' depends="catalog, jnicompile, buildinfo"
    description="Just make the makefile for the C++ JNI library.">
    <exec dir='.' executable='python' failonerror='true'>
        <env key="EEONLYBUILDMAKEFILE" value="true"/>
        <env key="VOLT_LOG_LEVEL" value="${VOLT_LOG_LEVEL}"/>
        <arg line="build.py ${build}" />
    </exec>
</target>

<target name='recompile_ee_nodepends'
    description="Build C++ JNI library and copy it to production folder.">
    <exec dir='.' executable='python' failonerror='true'>
        <env key="VOLT_LOG_LEVEL" value="${VOLT_LOG_LEVEL}"/>
        <arg line="build.py ${build}" />
    </exec>
    <antcall target="prep_libvoltdb"/>
</target>

<target name='ee_profile' depends="catalog, jnicompile"
    description="Build C++ JNI lib dl-ing perf tools and copy it to production folder.">
    <exec dir='.' executable='python' failonerror='true'>
        <env key="VOLT_LOG_LEVEL" value="${VOLT_LOG_LEVEL}"/>
        <arg line="build.py ${build} profile" />
    </exec>
</target>

<target name='execplanfrag' depends="ee"
        description="Create test program that loads catalog and tables and executes a plan fragment.">
    <exec dir='.' executable='python' failonerror='true'>
        <env key="VOLT_LOG_LEVEL" value="${VOLT_LOG_LEVEL}"/>
        <arg line="build.py EXECPLANFRAG ${build}" />
    </exec>
</target>


<!--
***************************************
LICENSING
***************************************
-->

<target name='licensecheck' description="make sure all source files have approved licenses">
    <exec dir='.' executable='python' failonerror='true'>
        <arg line="tools/licensescheck.py" />
        <arg line="${voltpro}"/>
    </exec>
</target>


<!--
***************************************
TEST CASES
***************************************
-->

<target name="pythonfser" description="run python voltdbclient tests">
    <property name="build.dir.suffix" value="" /> <!-- Default -->
    <property name='classpath' refid='project.classpath' />
    <property name='echoserver.command' value="java
    -classpath ${classpath} -server -Xmx256m -ea
    org.voltdb.messaging.EchoServer" />
    <exec dir='tests/scripts/' executable='python' failonerror='true'>
        <arg line="Testvoltdbclient.py"/>
        <arg line='"${echoserver.command}"'/>
    </exec>
</target>

<!-- script that runs junit_onesuite for each class in a fileset -->
<!-- if there's a better way to do this than embedding javascript, please help... -->
<scriptdef name="junit-files" language="javascript">
<element name="fileset" type="fileset"/>
<![CDATA[
  filesets = elements.get("fileset");
  for (i = 0; i < filesets.size(); ++i) {
    fileset = filesets.get(i);
    scanner = fileset.getDirectoryScanner(project);
    scanner.scan();
    files = scanner.getIncludedFiles();
    for( j=0; j < files.length; j++) {
        jfile = self.project.createTask("antcall");
        project.setProperty("testfilename", files[j]);
        jfile.setTarget("junit_onesuite");
        jfile.execute();
    }
  }
]]>
</scriptdef>

<!-- run junit for one suite -->
<target name='junit_onesuite'>
    <!-- set defaults for junit vars if not already set -->
    <condition property="junit.timeout" value="${junit.timeout}" else='1800000'>
        <isset property="junit.timeout"/>
    </condition>
    <condition property="junit.printsummary" value="${junit.printsummary}" else='yes'>
        <isset property="junit.printsummary"/>
    </condition>
    <condition property="junit.showoutput" value="${junit.showoutput}" else="false">
        <isset property="junit.showoutput"/>
    </condition>
    <!-- select which set of regression suite configuration types to run -->
    <condition property="regressions" value="${regressions}" else="all">
        <isset property="regressions"/>
    </condition>

    <sequential>

        <!-- convert the filename to a classname -->
        <!-- assumes the file coming in has 1-1 folders to packages -->
        <loadresource property="testname">
            <string value="${testfilename}" />
            <filterchain>
                <replaceregex pattern="/" replace="\." flags="g" />
                <replaceregex pattern="\.class" replace="" />
            </filterchain>
        </loadresource>

        <!-- run ant's junit runner -->
        <junit
            fork="yes"
            haltonfailure="${junit.haltonfailure}"
            failureproperty="junit.failures"
            printsummary="false"
            timeout="${junit.timeout}"
            maxmemory='2048M'
            showoutput="${junit.showoutput}"
        >
            <classpath refid='project.classpath' />
            <jvmarg value="-server" />
            <!-- Following option is commented out because
                 it introduces enough overhead to JNI calls
                 that some tests time out with Java 8.
                 See ENG-8730. -->
            <!-- <jvmarg value="-Xcheck:jni" /> -->
            <jvmarg value="-Xmx256m"/>
            <jvmarg value="-XX:+HeapDumpOnOutOfMemoryError"/>
            <!-- removed in java 8 <jvmarg value="-XX:-UseSplitVerifier"/> -->
            <env key="VERIFY_CATALOG_DEBUG" value="${verifycatalogdebug}"/>
            <env key="VOLTDB_BUILD_DIR" value="${build.dir}"/>
            <env key="TEST_DIR" value="${build.testobjects.dir}" />
            <env key="VOLT_REGRESSIONS" value="${regressions}" />
            <env key="VOLT_ENABLEIV2" value="${enableiv2}" />
            <!-- Leave breadcrumbs so we can figure out deep in the bowels of VoltDB if
                 this is a test -->
            <env key="VOLT_JUSTATEST" value="YESYESYES" />
            <!-- Following two env vars are used by Java code
                 when running ant check -Dbuild=memcheck
                 The voltdbipc client is used in concert with valgrind
                 for most tests (those that would normally run against
                 the single process JNI backend. -->
            <env key="BUILD" value="${build}" />
            <env key="VOLTDBIPC_PATH" value="${build.prod.dir}/voltdbipc" />
            <!-- code coverage output settings, harmless if not in use -->
            <jvmarg value="-Demma.coverage.out.file=${emma.dir}/coverage.emma" />
            <jvmarg value="-Demma.coverage.out.merge=true" />
            <!-- junit log4j settings, generates log output of last suite -->
            <jvmarg value="-Dlog4j.configuration=file:${base.dir}/tests/log4j-allconsole.xml" />

            <!-- write per-testcase output to console if verbose mode -->
            <formatter type="plain" usefile="false" if="verbosereport"/>
            <!-- write per-testcase output to testoutput folder -->
            <formatter type="plain" usefile="true" />
            <!-- write all kinds of fun voltdb output to testoutput folder -->
            <formatter
                type='xml'
                classname="org.voltdb.VoltJUnitFormatter"
                usefile='false'
                extension="none"
            />
            <!-- write xml output for the report  -->
            <formatter type="xml" />

            <!-- specify the tests here (there should be only one) -->
            <batchtest todir="${build.testoutput.dir}">
                <fileset dir='${build.test.dir}'>
                    <include name='${testfilename}'/>
                </fileset>
            </batchtest>

            <assertions><enable/></assertions>
        </junit>

        <!-- per-test post processing script
             1. ensure a result xml file got written
             2. ensure no whacky processes were stranded -->
        <exec executable="/usr/bin/env">
            <arg value="python" />
            <arg value="${base.dir}/tools/junit-post-process.py" />
            <arg value="--testname=${testname}" />
            <arg value="--outputpath=${build.testoutput.dir}" />
            <arg value="--testresult=${junit.failures}" />
        </exec>
    </sequential>
</target>

<target name="junit"
    description="Execute JUnit test suites.">
    <run_junit>
        <tests>
            <fileset dir='${build.test.dir}'>
                <patternset refid="junit.all.path" />
            </fileset>
        </tests>
    </run_junit>
</target>

<target name="junit_sql"
    description="Execute JUnit test suites stressing sql functionality vs. process architecture.">
    <run_junit>
        <tests>
            <fileset dir='${build.test.dir}'>
                <!-- Standard junit fileset -->
                <patternset refid="junit.all.path" />
                <!-- Exclude many tests not directly related to sql functionality -->
                <exclude name='**/*$*.class'/>
                <exclude name='org/voltcore/**/*.class'/>
                <exclude name='org/voltdb/client/TestClientFeatures.class'/>
                <exclude name='org/voltdb/client/TestDistributer.class'/>
                <exclude name='org/voltdb/dtxn/Test*.class'/>
                <exclude name='org/voltdb/iv2/Test*.class'/>
                <exclude name='org/voltdb/jdbc/Test*.class'/>
                <exclude name='org/voltdb/jni/Test*.class'/>
                <exclude name='org/voltdb/messaging/Test*.class'/>
                <exclude name='org/voltdb/regressionsuites/TestAdminMode.class'/>
                <exclude name='org/voltdb/regressionsuites/TestClientPort*.class'/>
                <exclude name='org/voltdb/quarantine/**/*.class'/>
                <exclude name='**/TestCommandLog*.class'/>
                <exclude name='**/TestExport*.class'/>
                <exclude name='**/TestJoin.class'/>
                <exclude name='**/TestLogReader.class'/>
                <exclude name='**/TestMaliciousClientSuite.class'/>
                <exclude name='**/Test*Rejoin*.class'/>
                <exclude name='**/Test*Replication*.class'/>
                <exclude name='**/Test*Restore*.class'/>
                <exclude name='**/Test*Snapshot*.class'/>
                <exclude name='**/TestMultipleOuterJoinPlans.class'/>
            </fileset>
        </tests>
    </run_junit>
</target>

<!-- 4 old JUnit targets which will be deprecated after Docker deployed in testing -->
<target name="junit_regression"
    description="Execute JUnit regression test suites.">
    <run_junit>
        <tests>
            <fileset dir='${build.test.dir}'>
                <patternset refid="junit.regression.h1.path" />
                <patternset refid="junit.regression.h2.path" />
            </fileset>
        </tests>
    </run_junit>
</target>

<target name="junit_regression_h1"
    description="Execute first half of JUnit regression test suites.">
    <run_junit>
        <tests>
            <fileset dir='${build.test.dir}'>
                <patternset refid="junit.regression.h1.path" />
            </fileset>
        </tests>
    </run_junit>
</target>

<target name="junit_regression_h2"
    description="Execute second half of JUnit regression test suites.">
    <run_junit>
        <tests>
            <fileset dir='${build.test.dir}'>
                <patternset refid="junit.regression.h2.path" />
            </fileset>
        </tests>
    </run_junit>
</target>

<target name="junit_other"
    description="Execute JUnit test suites except regression tests.">
    <run_junit>
        <tests>
            <fileset dir='${build.test.dir}'>
                <patternset refid="junit.all.path" />
                <patternset refid="junit.exclude.regression.path" />
            </fileset>
        </tests>
    </run_junit>
</target>

<!-- 6 new targets which will be used after Docker deployed in testing -->
<target name="junit_regression_p1"
    description="Execute part 1 of JUnit regression test suites.">
    <run_junit>
        <tests>
            <fileset dir='${build.test.dir}'>
                <patternset refid="junit.regression.p1.path" />
            </fileset>
        </tests>
    </run_junit>
</target>

<target name="junit_regression_p2"
    description="Execute part 2 of JUnit regression test suites.">
    <run_junit>
        <tests>
            <fileset dir='${build.test.dir}'>
                <patternset refid="junit.regression.p2.path" />
            </fileset>
        </tests>
    </run_junit>
</target>

<target name="junit_regression_p3"
    description="Execute part 3 of JUnit regression test suites.">
    <run_junit>
        <tests>
            <fileset dir='${build.test.dir}'>
                <patternset refid="junit.regression.p3.path" />
            </fileset>
        </tests>
    </run_junit>
</target>

<target name="junit_other_p1"
    description="Execute part 1 of other JUnit test suites.">
    <run_junit>
        <tests>
            <fileset dir='${build.test.dir}'>
                <patternset refid="junit.other.p1.path" />
            </fileset>
        </tests>
    </run_junit>
</target>

<target name="junit_other_p2"
    description="Execute part 2 of other JUnit test suites.">
    <run_junit>
        <tests>
            <fileset dir='${build.test.dir}'>
                <patternset refid="junit.other.p2.path" />
            </fileset>
        </tests>
    </run_junit>
</target>

<target name="junit_other_p3"
    description="Execute part 3 of other JUnit test suites.">
    <run_junit>
        <tests>
            <fileset dir='${build.test.dir}'>
                <patternset refid="junit.other.p3.path" />
            </fileset>
        </tests>
    </run_junit>
</target>

<!-- common macro to run a bunch of junit -->
<macrodef name='run_junit'>
    <element name='tests'/>
    <sequential>
        <mkdir dir='${build.testoutput.dir}' />
        <mkdir dir='${build.dir}/testoutput-archive/' />
        <exec executable="/usr/bin/env" failonerror='true'>
            <arg value="python" />
            <arg value="${base.dir}/tools/junit-pre-process.py" />
            <arg value="--archivepath=${build.dir}/testoutput-archive/" />
            <arg value="--outputpath=${build.testoutput.dir}" />
        </exec>
        <junit-files>
            <tests/>
        </junit-files>

        <echo message='' /><echo message='' />
        <junitreport todir="${build.testoutput.dir}">
            <fileset dir="${build.testoutput.dir}">
                <include name="TEST-*.xml" />
            </fileset>
            <report format="noframes" todir="${build.testoutput.dir}/report"/>
            <report
                styledir="tools"
                format="noframes"
                todir="${build.testoutput.dir}"
            />
        </junitreport>

        <exec dir="${build.testoutput.dir}" executable='cat'>
            <arg line="junit-noframes.html"/>
        </exec>

        <!-- Fail the build if there were any problems.
             This runs all the tests before failing. -->
        <available file="${build.testoutput.dir}/JUNITHADFAILURES" property="junit.failures"/>
        <fail if="junit.failures" unless="emma.enabled" message="JUnit had failures" />
    </sequential>
</macrodef>

<target name="junit_legacy" description="Run JUnit in pre-iv2 mode.">
    <condition property="enableiv2" value="${enableiv2}" else="false">
        <isset property="enableiv2"/>
    </condition>
    <run_junit>
        <tests>
            <fileset dir='${build.test.dir}'>
                <include name='org/hsqldb_voltpatches/**/Test*.class'/>
                <include name='org/voltcore/**/Test*.class' />
                <include name='org/voltdb/**/Test*.class'/>
                <include name='org/voltdb/network/**/Test*.class'/>
                <exclude name="**/*$*.class"/>
                <exclude name="**/TestMaliciousClientSuite.class" />
                <exclude name="org/voltdb/quarantine/**/*.class"/>
                <exclude name="**/TestExportBase.class"/>
                <exclude name="**/TestExportBaseSocketExport.class"/>
                <exclude name="**/TestPauselessRejoinFuzz.class" /> <!-- regressed during 3.0 bugfix? -->
            </fileset>
        </tests>
    </run_junit>
</target>

<target name="junit_lite_sql" description="lightweight junit tests for sql">
  <run_junit>
    <tests>
      <fileset dir='${build.test.dir}'>
          <include name="org/voltdb/regressionsuites/TestSQLFeaturesSuite.class"/>
      </fileset>
    </tests>
  </run_junit>
</target>

<target name="junit_quarantine" description="Run testcases which fail unpredictably.">
    <run_junit>
        <tests>
            <fileset dir='${build.test.dir}'>
                <include name='org/voltdb/quarantine/**/Test*.class'/>
                <exclude name="**/*$*.class"/>
            </fileset>
        </tests>
    </run_junit>
</target>

<target name='emma_junit'
        description="run junit target and generate coverage report"
        depends="with.emma, junit, emma-report"
/>

<target name='emma_junit_legacy'
        description="run junit_legacy target and generate coverage report"
        depends="with.emma, junit_legacy, emma-report"
/>

<target name='with.emma' description="enable code coverage analysis" >
    <!-- set up emma -->
    <path id="emma.lib" >
        <pathelement location="${vendor.lib.dir}/emma.jar" />
        <pathelement location="${vendor.lib.dir}/emma_ant.jar" />
    </path>
    <taskdef resource="emma_ant.properties" classpathref="emma.lib" />
    <!-- enable emma -->
    <property name="emma.enabled" value="true" />
    <!-- instrument the code -->
    <property name="emma.dir" location="${build.dir}/emma" />
    <mkdir dir="${emma.dir}" />
    <emma>
        <instr destdir="${build.instr.dir}/org/"
               metadatafile="${emma.dir}/metadata.emma"
               merge="true">
          <instrpath path="${build.prod.dir}/org"/>

          <filter includes="*voltdb.*"/>
          <filter includes="*voltcore.*"/>
          <!--pmsg is the protobuf-generated code for dragent-->
          <filter excludes="*pmsg.*"/>
          <filter excludes="*exampleutils.*"/>
        </instr>
    </emma>
</target>

<target
    name='emma-report'
    description="Generate code coverage reports.  You need call the with.emma target before your test target">
    <emma>
        <report
            sourcepath="${src.gpl.dir}"
            sort="+name"
            metrics="method:70,block:80,line:80,class:100">
            <fileset dir="${emma.dir}"><include name="*.emma"/></fileset>
            <xml outfile="${emma.dir}/coverage.xml" depth="method" />
            <html
                outfile="${emma.dir}/coverage.html"
                depth="method"
                columns="name,class,method,block,line"
                encoding="UTF-8"
            />
        </report>
    </emma>
</target>


<!--
    this target is intended to be called only with antcall!
    set two properties beforehand or as part of the call:
    lcov.dir is the directory in which to put the coverage report
    lcov.target is the ant target to run under coverage
-->
<target name='with.lcov' depends="jnicompile"
        description="Generate C++ code coverage reports.">
  <property name="lcov.base.tracefile" value="lcov_base.info" />
  <property name="lcov.test.tracefile" value="lcov_test.info" />
  <property name="lcov.tracefile" value="lcov.info" />
  <!-- Generate instrumented objects -->
  <!-- Whether any work needs doing is left to the C++ makefile -->
  <exec dir='.' executable='python' failonerror='true'>
    <env key="VOLT_LOG_LEVEL" value="${VOLT_LOG_LEVEL}"/>
    <arg line="build.py ${build} coverage" />
  </exec>
  <mkdir dir="${lcov.dir}" />
  <!-- Reset all counters -->
  <exec dir="${lcov.dir}" executable='lcov' failonerror="true">
    <arg line="--directory ${build.dir}-coverage/objects"/>
    <arg line="--zerocounters"/>
  </exec>
  <!-- Get baseline coverage (zero coverage) -->
  <exec dir="${lcov.dir}" executable='lcov' failonerror="true">
    <arg line="--directory ${build.dir}-coverage/objects"/>
    <arg line="-i --capture"/>
    <arg line="--output-file ${lcov.base.tracefile}"/>
    <arg line="-b ${src.ee.parent.dir}"/>
  </exec>
  <!-- Run the tests -->
  <antcall target="lcov-unit-tests">
    <param name="build.dir.suffix" value="-coverage" />
  </antcall>
  <antcall target="sqlcoverage">
    <param name="build.dir.suffix" value="-coverage" />
    <param name="sqlcoverage.failonerror" value="false" />
  </antcall>
  <!-- Get test coverage -->
  <echo>Processing coverage</echo>
  <exec dir="${lcov.dir}" executable='lcov' failonerror="true">
    <arg line="--directory ${build.dir}-coverage/objects"/>
    <arg line="--capture"/>
    <arg line="--output-file ${lcov.test.tracefile}"/>
    <arg line="-b ${src.ee.parent.dir}"/>
  </exec>
  <!-- Combine the baseline coverage and the test coverage -->
  <exec dir="${lcov.dir}" executable='lcov' failonerror="true">
    <arg line="-a ${lcov.base.tracefile}"/>
    <arg line="-a ${lcov.test.tracefile}"/>
    <arg line="-o ${lcov.tracefile}"/>
  </exec>
  <!-- Remove standard library and third party coverages -->
  <exec dir="${lcov.dir}" executable='lcov' failonerror="true">
    <arg line="-r ${lcov.tracefile}"/>
    <arg line='"/usr/include/*"'/>
    <arg line='"*third_party*"'/>
    <arg line="-o ${lcov.tracefile}"/>
  </exec>
  <!-- Generate HTML report -->
  <exec dir="${lcov.dir}" executable='genhtml' failonerror="true">
    <arg line="${lcov.tracefile}"/>
  </exec>
</target>

<target name='lcov-report' description=''>
    <property name="lcov.dir" location="${build.dir}-coverage/lcov" />
    <!-- <property name="lcov.target" value="sqlcoverage" /> -->
    <antcall target="with.lcov" />
</target>

<target
    name='lcov-unit-tests'
    description="Run C++ unit tests from the coverage directory">
    <exec dir='.' executable='python' failonerror='true'>
        <env key="TEST_DIR" value="${build.dir}-coverage/testobjects" />
        <env key="VOLT_LOG_LEVEL" value="${VOLT_LOG_LEVEL}"/>
        <arg line="build.py ${build} test coverage" />
    </exec>
</target>

<!-- <target -->
<!--     name='lcov-unit-tests-report' -->
<!--     description="Generate C++ unit test coverage reports."> -->
<!--     <property -->
<!--         name="lcov.dir" -->
<!--         location="${build.dir}-coverage/lcov-unit-tests" -->
<!--     /> -->
<!--     <property name="lcov.target" value="lcov-unit-tests" /> -->
<!--     <antcall target="with.lcov" /> -->
<!-- </target> -->

<target
    name='testability-report'
    depends="voltdbthin.jar"
    description="produce Google Code testability-explorer report">
    <path id="testability.lib">
        <pathelement
            location="${vendor.lib.dir}/ant-testability-explorer.jar"
        />
        <pathelement
            location="${vendor.lib.dir}/testability-explorer.jar"
        />
    </path>
    <taskdef
        name="testability"
        classname="com.google.ant.TestabilityTask"
        classpathref="testability.lib"
    />
    <testability
        resultfile="${build.dir}/testability.result.html" print="html"
        errorfile="${build.dir}/testability.err.txt">
        <classpath>
            <fileset dir="${build.prod.dir}">
                <include name="voltdbthin.jar" />
            </fileset>
        </classpath>
    </testability>
</target>

<target name="cpd">
    <taskdef
        name="cpdtask"
        classname="net.sourceforge.pmd.cpd.CPDTask"
        classpath="${vendor.lib.dir}/pmd-4.2.5.jar"
    />
    <macrodef name="cpd">
        <attribute name="language"/>
        <attribute name="srcdir"/>
        <attribute name="format"/>
        <sequential>
            <echo>@{language} @{srcdir} @{format}</echo>
            <cpdtask
                minimumTokenCount="100"
                outputFile="${build.dir}/cpd-@{language}.@{format}"
                language="@{language}"
                format="@{format}">
                <fileset dir="@{srcdir}">
                    <include name="**/*.@{language}"/>
                    <exclude name="**/pmsg/*.@{language}"/>
                </fileset>
            </cpdtask>
        </sequential>
    </macrodef>
    <cpd language="java" srcdir="${src.gpl.dir}" format="text"/>
    <cpd language="java" srcdir="${src.gpl.dir}" format="xml"/>
    <cpd language="cpp" srcdir="${src.ee.dir}" format="text"/>
    <cpd language="cpp" srcdir="${src.ee.dir}" format="xml"/>
</target>

<!-- This target will run a junit suite. It will also run a single
     suite under valgrind with -Dbuild=memcheck.  NOTE: to use valgrind,
     you must "cd obj/memcheck && make prod/voltdbipc" separately. -->
<target name="junitclass"
    description="Run one junit suite (i.e, -Djunitclass=TestSQLFeaturesSuite)">

    <condition property="timeoutLength" value="${timeoutLength}" else='900000'>
        <isset property="timeoutLength"/>
    </condition>
    <condition property="junit.showoutput" value="${junit.showoutput}" else="true">
        <isset property="junit.showoutput"/>
    </condition>
    <!-- output per-testcase stats at the end of each suite -->
    <condition property="verbosereport" value="${verbosereport}" else="true">
        <isset property="verbosereport"/>
    </condition>
    <!-- run iv2 by default. -Denableiv2=false to get legacy -->
    <condition property="enableiv2" value="${enableiv2}" else="true">
        <isset property="enableiv2"/>
    </condition>

    <run_junit>
        <tests>
            <fileset dir='${build.test.dir}'>
              <include name="**/${junitclass}.class"/>
            </fileset>
        </tests>
    </run_junit>
    <fail if="junit.failures" message="JUnit had failures" />
</target>

<macrodef name="samplecheck">
    <attribute name="app"/>
    <!-- make sure example application compiles -->
    <sequential>
        <exec dir="${dist.examples.dir}/@{app}" executable="/usr/bin/env" failonerror='true'>
            <arg value="bash" />
            <arg value="run.sh" />
            <arg value="jars" />
        </exec>
    </sequential>
</macrodef>

<target name="distcheck" depends='dist'
    description="Verify distribution sample applications compile and run.">
<<<<<<< HEAD

    <echo>checking adperformance</echo>
    <samplecheck app="adperformance" />
    <echo>checking bank-fraud</echo>
    <samplecheck app="bank-fraud" />
    <echo>checking bank-offers</echo>
    <samplecheck app="bank-offers" />
=======
    <echo>checking callcenter</echo>
    <samplecheck app="callcenter" />
    <echo>checking voltkv</echo>
    <samplecheck app="voltkv" />
    <echo>checking voter</echo>
    <samplecheck app="voter" />
    <echo>checking geospatial</echo>
    <samplecheck app="geospatial" />
>>>>>>> f2386f24
    <echo>checking contentionmark</echo>
    <samplecheck app="contentionmark" />
    <echo>checking geospatial</echo>
    <samplecheck app="geospatial" />
    <echo>checking json-sessions</echo>
    <samplecheck app="json-sessions" />
    <echo>checking metrocard</echo>
    <samplecheck app="metrocard" />
    <echo>checking nbbo</echo>
    <samplecheck app="nbbo" />
    <echo>checking positionkeeper</echo>
    <samplecheck app="positionkeeper" />
    <echo>checking uniquedevices</echo>
    <samplecheck app="uniquedevices" />
    <echo>checking voltkv</echo>
    <samplecheck app="voltkv" />
    <echo>checking voter</echo>
    <samplecheck app="voter" />
    <echo>checking windowing</echo>
    <samplecheck app="windowing" />
    <echo>checking windowing-with-ddl</echo>
    <samplecheck app="windowing-with-ddl" />
</target>

<target name='sqlcoverage' depends="ee,compile"
    description="Run the SQL coverage tests.">
    <property name="build.dir.suffix" value="" /> <!-- Default -->
    <property name="sqlcoverage.failonerror" value="true" />
    <property name="test.example.dir"
    location="tests/scripts/examples/sql_coverage" />
    <property name="log4j.configuration" location="tests/log4j-allconsole.xml" />
    <property name="default_config" location="${test.example.dir}/config.py" />
    <property name="regression_config"
              location="${test.example.dir}/regression-config.py" />
    <property name="sqlcov.dir" location="${build.dir}/sqlcoverage" />
    <exec dir='.' executable='/bin/sh'>
        <arg line="-c 'rm -rf ${sqlcov.dir}'"/>
    </exec>
    <mkdir dir="${sqlcov.dir}" />
    <condition property="" value="${env.VOLTBUILD}" else='release'>
        <isset property="env.VOLTBUILD"/>
    </condition>
    <condition property="config_seed" value="-s ${sql_coverage_seed}" else="">
        <isset property="sql_coverage_seed"/>
    </condition>
    <condition property="config_suite" value="${test.example.dir}/${sql_coverage_suite}"
               else="${regression_config}">
        <isset property="sql_coverage_suite"/>
    </condition>
    <condition property="config_config" value="-c ${sql_coverage_config}" else="">
        <isset property="sql_coverage_config"/>
    </condition>
    <condition property="config_debug" value="-d ${debug}" else="">
        <isset property="debug"/>
    </condition>
    <condition property="config_postgresql" value="-P" else="">
        <isset property="postgresql"/>
    </condition>
    <condition property="config_postgis" value="-G" else="">
        <isset property="postgis"/>
    </condition>
    <condition property="config_ascii_only" value="-a" else="">
        <isset property="ascii_only"/>
    </condition>
    <condition property="config_invalid" value="-i" else="">
        <isset property="sql_coverage_invalid"/>
    </condition>
    <condition property="config_verbose" value="-r" else="">
        <isset property="sql_coverage_verbose"/>
    </condition>
    <condition property="config_genonly" value="-g" else="">
        <isset property="sql_coverage_genonly"/>
    </condition>
    <condition property="config_subversion" value="-S" else="">
        <isset property="sql_coverage_subversion"/>
    </condition>
    <condition property="hosts" value="${sql_coverage_hosts}" else="1">
        <isset property="sql_coverage_hosts"/>
    </condition>
    <condition property="sitesperhost" value="${sql_coverage_sites}" else="3">
        <isset property="sql_coverage_sites"/>
    </condition>
    <condition property="replicas" value="${sql_coverage_replicas}" else="0">
        <isset property="sql_coverage_replicas"/>
    </condition>
    <condition property="hostname" value="-l ${sql_coverage_hostname}" else="">
        <isset property="sql_coverage_hostname"/>
    </condition>
    <condition property="hostport" value="-p ${sql_coverage_hostport}" else="">
        <isset property="sql_coverage_hostport"/>
    </condition>
    <condition property="hostcount" value="-n ${sql_coverage_hosts}" else="-n 1">
        <isset property="sql_coverage_hosts"/>
    </condition>
    <condition property="kfactor" value="-k ${sql_coverage_replicas}" else="-k 0">
        <isset property="sql_coverage_replicas"/>
    </condition>
    <condition property="sitescount" value="-t ${sql_coverage_sites}" else="-t 3">
        <isset property="sql_coverage_sites"/>
    </condition>
    <property name='classpath' refid='project.classpath' />
    <property name='simpleserver.command' value='java
    -classpath ${classpath}
    -Dlog4j.configuration=file://${log4j.configuration} -server -XX:+HeapDumpOnOutOfMemoryError -Xmx640m -XX:+AggressiveOpts -ea
    org.voltdb.sqlgenerator.SimpleServer create hosts=${hosts}
    sitesperhost=${sitesperhost} replicas=${replicas}
    ' />
    <copy todir="${build.test.dir}/org/voltdb/sqlgenerator">
      <fileset dir="${test.example.dir}">
        <include name="**/*.sql"/>
      </fileset>
    </copy>
    <copy todir="tests/scripts">
      <fileset dir=".">
        <include name="buildstring.txt"/>
        <include name="version.txt"/>
      </fileset>
    </copy>
    <exec dir='tests/scripts' executable='python2.6' failonerror="${sqlcoverage.failonerror}">
        <env key="TEST_DIR" value="${build.testobjects.dir}" />
        <env key="VOLTDB_BUILD_DIR" value="${build.dir}"/>
        <arg line='sql_coverage_test.py' />
        <arg line="${config_seed}" />
        <arg line="${config_config}" />
        <arg line="${config_debug}" />
        <arg line="${config_postgresql}" />
        <arg line="${config_postgis}" />
        <arg line="${config_ascii_only}" />
        <arg line="${config_invalid}" />
        <arg line="${config_verbose}" />
        <arg file="${config_suite}" />
        <arg file="${sqlcov.dir}" />
        <arg line='"${simpleserver.command}"' />
        <arg line="${hostname}" />
        <arg line="${hostport}" />
        <arg line="${hostcount}" />
        <arg line="${kfactor}" />
        <arg line="${sitescount}" />
        <arg line="${config_genonly}" />
        <arg line="${config_subversion}" />
    </exec>
</target>


<property name="findbugs.home" value="${vendor.lib.dir}/findbugs-3.0.1" />

<taskdef name="findbugs" classname="edu.umd.cs.findbugs.anttask.FindBugsTask" >
  <classpath>
    <fileset dir="${findbugs.home}/lib" includes="**/*.jar"/>
  </classpath>
</taskdef>

<target name="findbugs" depends="voltdb.jar">
  <property name="findbugs.dir" location="${build.dir}/findbugs" />
  <mkdir dir="${findbugs.dir}" />
  <findbugs home="${findbugs.home}"
            excludeFilter="tools/findbugs-exclude.xml"
            output="xml"
            outputFile="${build.dir}/findbugs/findbugs.xml">
    <class location="voltdb/voltdb-${dist.version}.jar" />
    <auxClasspath>
      <fileset dir="${lib.dir}" includes ="*.jar" />
      <fileset dir='${vendor.lib.dir}'>
          <include name='*.jar' />
          <exclude name='classes-java1.6.jar' />
      </fileset>
      <pathelement location="${build.test.dir}" />
      <fileset refid="voltpro.classpath"/>
    </auxClasspath>
    <sourcePath path="${src.gpl.dir}" />
    <sourcePath path="${voltpro.src.dir}"/>
  </findbugs>
</target>

<property name="ptdefaultconfigs"
         value="json,voter,voltkv,cust-report-2012-11-28,ENG-2549,joins,testplans-join,testjoins,aggs,join-order,inlist,indexes"
   description="default hard-coded set of plannertester configs to run or refresh" />

<target name="plannertester" description="Run plannertester">
    <property name="plannertester.dir" value="tests/scripts/plannertester"/>
    <echo message="Running from ${plannertester.dir}"/>

    <condition property="user" value="${env.USER}" else="anonymous">
        <isset property="env.USER"/>
    </condition>
    <condition property="config" value="${config}" else="${ptdefaultconfigs}">
        <isset property="config"/>
    </condition>
    <condition property="explain" value="${explain}" else=""> <!-- Enable with -Dexplain=-re -->
        <isset property="explain"/>
    </condition>
    <condition property="workpath" value="${workpath}" else="/tmp/${user}/plannertester/">
        <isset property="workpath"/>
    </condition>
    <condition property="reportpath" value="${reportpath}" else="reports/">
        <isset property="reportpath"/>
    </condition>

    <java classname="org.voltdb.planner.plannerTester"
          classpathref="project.classpath"
          dir="${plannertester.dir}"
          failonerror="true"
          fork="true">
        <arg line="-C=${config} -dv ${explain} -r=${reportpath} -sp=${workpath}"/>
    </java>
</target>

<target name="plannertestrefresh" description="Run plannertester baseline refresh">
    <property name="plannertester.dir" value="tests/scripts/plannertester"/>
    <echo message="Running from ${plannertester.dir}"/>

    <condition property="user" value="${env.USER}" else="anonymous">
        <isset property="env.USER"/>
    </condition>
    <condition property="config" value="${config}" else="${ptdefaultconfigs}">
        <isset property="config"/>
    </condition>
    <condition property="explain" value="${explain}" else=""> <!-- Enable with -Dexplain=-re -->
        <isset property="explain"/>
    </condition>
    <condition property="workpath" value="${workpath}" else="/tmp/${user}/plannertester/">
        <isset property="workpath"/>
    </condition>
    <condition property="reportpath" value="${reportpath}" else="reports/">
        <isset property="reportpath"/>
    </condition>

    <java classname="org.voltdb.planner.plannerTester"
          classpathref="project.classpath"
          dir="${plannertester.dir}"
          failonerror="true"
          fork="true">
        <arg line="-C=${config} -sv ${explain} -r=${reportpath} -sp=${workpath} "/>
    </java>
</target>

<target name="sqlcmdtest" depends='default' description="Test sqlcmd via scripts">
    <property name="sqlcmdtest.dir" value="tests/sqlcmd"/>
    <echo message="Running from ${sqlcmdtest.dir}"/>

    <!-- build the jar file used to test the load and remove commands -->
    <exec dir='${sqlcmdtest.dir}' executable='/usr/bin/env'><arg line="bash build_jar.sh"/></exec>

    <condition property="user" value="${env.USER}" else="anonymous">
        <isset property="env.USER"/>
    </condition>
    <condition property="workpath" value="${workpath}" else="/tmp/${user}/sqlcmdtest/">
        <isset property="workpath"/>
    </condition>
    <condition property="reportpath" value="${reportpath}" else="reports/">
        <isset property="reportpath"/>
    </condition>

    <exec dir='${sqlcmdtest.dir}' executable='python2.6' failonerror="true">
        <arg value='sqlcmdtest.py' />
    </exec>
</target>

<target name="sqlcmdtestrefresh" depends='default' description="Reset result baselines for sqlcmd test scripts">
    <property name="sqlcmdtest.dir" value="tests/sqlcmd"/>
    <echo message="Running from ${sqlcmdtest.dir}"/>

    <!-- build the jar file used to test the load and remove commands -->
    <exec dir='${sqlcmdtest.dir}' executable='/usr/bin/env'><arg line="bash build_jar.sh"/></exec>

    <condition property="user" value="${env.USER}" else="anonymous">
        <isset property="env.USER"/>
    </condition>
    <condition property="workpath" value="${workpath}" else="/tmp/${user}/sqlcmdtest/">
        <isset property="workpath"/>
    </condition>
    <condition property="reportpath" value="${reportpath}" else="reports/">
        <isset property="reportpath"/>
    </condition>

    <exec dir='${sqlcmdtest.dir}' executable='python2.6' failonerror="true">
        <arg value='sqlcmdtest.py' />
        <arg value='--refresh' />
    </exec>
</target>

<!--
***************************************
BENCHMARKS
***************************************
-->

<target name='proccallmicrobench' depends='ee, compile'
    description="Run client-server stored procedure call overhead microbenchmark. [-Dclients={# clients}]">
    <java fork="true" failonerror="true"
        classname="org.voltdb.ProcedureCallMicrobench" >
        <arg value='${clients}' />
        <jvmarg value="-server" />
        <jvmarg value="-Xmx512m" />
        <classpath refid='project.classpath' />
        <assertions><disable /></assertions>
    </java>
</target>

<target name='update_logging' depends='compile'
    description="Invoke utility that connects to the specified VoltDB host and calls @UpdateLogging system procedure with the specified XML confiG file">
    <java fork="true" failonerror="true"
        classname="org.voltdb.UpdateLogging" >
        <arg value='host=${host}' />
        <arg value='config=${config}' />
        <arg value='allHosts=${allHosts}' />
        <arg value='user=${user}' />
        <arg value='password=${password}' />
        <classpath refid='project.classpath' />
        <assertions><enable /></assertions>
    </java>
</target>

<target name='tcp_throughput_sender' depends='compile'
    description="Open a TCP connection and send fixed sized packets for a specified duration.">
    <java fork="true" failonerror="true"
        classname="org.voltdb.TCPThroughputSender" >
        <jvmarg value="-server" />
        <jvmarg value="-Xmx512m" />
        <arg value='${address}' />
        <arg value='${packetsize}' />
        <arg value='${seconds}' />
        <arg value='${numsockets}' />
        <classpath refid='project.classpath' />
        <assertions><enable /></assertions>
    </java>
</target>

<target name='tcp_throughput_receiver' depends='compile'
  description="Accept a TCP connection and log how many messages and bytes are received.">
    <java fork="true" failonerror="true"
        classname="org.voltdb.TCPThroughputReceiver" >
        <jvmarg value="-server" />
        <jvmarg value="-Xmx512m" />
        <arg value="${respond}" />
        <arg value="${responsesize}" />
        <arg value="${packetsize}" />
        <classpath refid='project.classpath' />
        <assertions><enable /></assertions>
    </java>
</target>

<!--
***************************************
JAPEX MICROBENCHMARKS
***************************************
-->

<target name='microbenchmarks' description="Run all micro-benchmarks.">
    <!-- don't fail on error: jpeg generator requires sun jdk -->
    <java fork="true" classname="com.sun.japex.Japex">
        <jvmarg value="-server"/>
        <classpath refid="project.classpath"/>
        <jvmarg value="-Djapex.numberOfThreads=1"/>
        <arg line="microbenchmark-config.xml"/>
    </java>
</target>

<!--
***************************************
HUDSON-SPECIFIC TARGETS
***************************************
-->

<target name='copy-coverage-files'
    description="Collect test results so that Hudson can display them even after an ant clean">
    <copy todir=".." preservelastmodified="true">
        <fileset dir="obj/release/emma" includes="coverage.html"/>
        <fileset dir="obj/release/emma" includes="_files/"/>
        <fileset dir="obj/release-coverage" includes="lcov-unit-tests"/>
        <fileset dir="${build.dir}" includes="testability.result.html"/>
    </copy>
</target>

<!--
***************************************
UTILITIES
***************************************
-->

<target name='setversion'
        description="Set the version string">
    <fail unless="newversion" message="ERROR: -Dnewversion=n.m must be set"/>
    <exec dir='.' executable='/usr/bin/env'>
      <arg value="bash" />
      <arg value="tools/change-version.sh"/>
      <arg value='${newversion}' />
    </exec>
    <echo message='Be sure to commit this change to the voltdb repository'/>
</target>


<!--
***************************************
PROJECT FILE SCHEMA CODE GENERATION
***************************************
-->

<target name="project_gen"
        depends="project_gen_check"
        unless="project.parsergen.uptodate"
        description="Use JAXB to generate source from the project file schema">
    <delete file="${project.parsergen.dir}/.flagfile" />
    <exec dir="${src.gpl.dir}" executable="xjc" failonerror="true">
        <arg line="-p ${project.parsergen.pkg} ${project.parsergen.xsd}" />
    </exec>
    <touch file="${project.parsergen.dir}/.flagfile" />
</target>

<target name="project_gen_check" depends="">
    <uptodate property="project.parsergen.uptodate"
              targetfile="${project.parsergen.dir}/.flagfile">
        <srcfiles file="${src.gpl.dir}/${project.parsergen.xsd}" />
    </uptodate>
</target>

<target name="clean_project_gen"
        description="Remove all source files generated by JAXB for project file schema.">
    <exec dir='.' executable='/bin/sh' failonerror='false'>
        <arg line="-c 'rm -rfv ${project.parsergen.dir}'" />
    </exec>
</target>

<target name="clean_other_gen"
        description="Remove other generated source files.">
    <delete file="${src.ee.dir}/org_voltdb_jni_ExecutionEngine.h" />
    <delete file="${src.ee.dir}/org_voltcore_utils_DBBPool.h" />
</target>

<!--
***************************************
DEPLOYMENT FILE SCHEMA CODE GENERATION
***************************************
-->

<target name="deployment_gen"
        depends="deployment_gen_check"
        unless="deployment.parsergen.uptodate"
        description="Use JAXB to generate source from the deployment file schema">
    <delete file="${deployment.parsergen.dir}/.flagfile" />
    <exec dir="${src.gpl.dir}" executable="xjc" failonerror="true">
        <arg line="-p ${deployment.parsergen.pkg} ${deployment.parsergen.xsd}" />
    </exec>
    <touch file="${deployment.parsergen.dir}/.flagfile" />
</target>

<target name="deployment_gen_check" depends="">
    <uptodate property="deployment.parsergen.uptodate"
              targetfile="${deployment.parsergen.dir}/.flagfile">
        <srcfiles file="${src.gpl.dir}/${deployment.parsergen.xsd}" />
    </uptodate>
</target>

<target name="clean_deployment_gen"
        description="Remove all source files generated by JAXB for deployment file schema.">
    <exec dir='.' executable='/bin/sh' failonerror='false'>
        <arg line="-c 'rm -rfv ${deployment.parsergen.dir}'" />
    </exec>
</target>

<!--
***************************************
DBBPool.java preprocessing
***************************************
-->

<target name="dbbpool_gen" depends="dbbpool_gen_check" unless="dbbpool_gen_uptodate"
        description="Use the gcc preprocessor to generate DBBPool.java with features enabled/disabled.">
    <exec dir='${src.gpl.dir}/org/voltcore/utils'
          executable='gcc'
          failonerror='true'>
          <arg value='-E'/>
          <arg value='-CC'/>
          <arg value='-xc' />
          <arg value='-Wp,-P' />
          <!-- -ffreestanding prevents gcc 4.8 generating comments to violate our license standards. -->
          <arg value='-ffreestanding' />
          <arg value='-D${jmemcheck}' />
          <arg value='-o' />
          <arg value='DBBPool.java' />
          <arg value='DBBPool.java.template' />
    </exec>
</target>

<target name="dbbpool_gen_check" depends="">
    <uptodate property="dbbpool_gen_uptodate"
              targetfile="${src.gpl.dir}/org/voltcore/utils/DBBPool.java">
        <srcfiles file="${src.gpl.dir}/org/voltcore/utils/DBBPool.java.template" />
    </uptodate>
</target>


<!--
***********************
DEBIAN PACKAGE CREATION
***********************
-->

<target name="debian_package"
      depends="buildinfo"
        description="Create Debian/Ubuntu package. Uses sudo, so it may prompt for a password.">
    <exec executable="sudo" failonerror="true">
        <arg value="python" />
        <arg value="${base.dir}/tools/voltdb-install.py" />
        <arg value="-D" />
        <arg value="${raw.dist.dir}/voltdb-${dist.version}.tar.gz" />
    </exec>
</target>

<!-- This debian package cleaning target is safe. It doesn't run as root. -->
<target name="clean_debian_package"
      depends=""
        description="Remove all Debian/Ubuntu package build artifacts.">
    <exec dir='.' executable='/bin/sh' failonerror='false'>
        <arg line="-c 'rm -rfv ${debian.package.dir}'" />
    </exec>
</target>

<!-- Use this if permissions are messed up by interrupted package building as root. -->
<target name="force_clean_debian_package"
      depends=""
        description="Forceably remove all Debian/Ubuntu package build artifacts as root.">
    <exec dir="." executable="sudo" failonerror="false">
        <arg line="/bin/sh -c 'rm -rfv ${debian.package.dir}'" />
    </exec>
</target>

<!--
***********************
RPM PACKAGE CREATION
***********************
-->

<target name="rpm_package"
        depends="buildinfo"
        description="Create RPM package">
    <exec executable="python" failonerror="true">
        <arg value="${base.dir}/tools/voltdb-install.py" />
        <arg value="-R" />
        <arg value="${raw.dist.dir}/voltdb-${dist.version}.tar.gz" />
    </exec>
</target>

<!-- This cleaning target is safe. It doesn't run as root. -->
<target name="clean_rpm_package"
      depends=""
        description="Remove all RPM build artifacts.">
    <exec dir='.' executable='/bin/sh' failonerror='false'>
        <arg line="-c 'rm -rfv ${rpm.package.dir}'" />
    </exec>
</target>

<!-- END PROJECT -->
</project><|MERGE_RESOLUTION|>--- conflicted
+++ resolved
@@ -821,17 +821,14 @@
     <exec dir='examples/adperformance' executable='/usr/bin/env'><arg line="bash run.sh jars"/></exec>
     <exec dir='examples/bank-fraud' executable='/usr/bin/env'><arg line="bash run.sh jars"/></exec>
     <exec dir='examples/bank-offers' executable='/usr/bin/env'><arg line="bash run.sh jars"/></exec>
+    <exec dir='examples/callcenter' executable='/usr/bin/env'><arg line="bash run.sh jars"/></exec>
     <exec dir='examples/contentionmark' executable='/usr/bin/env'><arg line="bash run.sh jars"/></exec>
-<<<<<<< HEAD
     <exec dir='examples/geospatial' executable='/usr/bin/env'><arg line="bash run.sh jars"/></exec>
     <exec dir='examples/json-sessions' executable='/usr/bin/env'><arg line="bash run.sh jars"/></exec>
     <exec dir='examples/metrocard' executable='/usr/bin/env'><arg line="bash run.sh jars"/></exec>
     <exec dir='examples/nbbo' executable='/usr/bin/env'><arg line="bash run.sh jars"/></exec>
     <exec dir='examples/positionkeeper' executable='/usr/bin/env'><arg line="bash run.sh jars"/></exec>
     <exec dir='examples/uniquedevices' executable='/usr/bin/env'><arg line="bash run.sh jars"/></exec>
-=======
-    <exec dir='examples/callcenter' executable='/usr/bin/env'><arg line="bash run.sh jars"/></exec>
->>>>>>> f2386f24
     <exec dir='examples/voter' executable='/usr/bin/env'><arg line="bash run.sh jars"/></exec>
     <exec dir='examples/voltkv' executable='/usr/bin/env'><arg line="bash run.sh jars"/></exec>
     <exec dir='examples/windowing' executable='/usr/bin/env'><arg line="bash run.sh jars"/></exec>
@@ -925,6 +922,7 @@
             <include name="examples/adperformance/run.sh"/>
             <include name="examples/bank-fraud/run.sh"/>
             <include name="examples/bank-offers/run.sh"/>
+            <include name="examples/callcenter/run.sh"/>
             <include name="examples/contentionmark/run.sh"/>
             <include name="examples/geospatial/run.sh"/>
             <include name="examples/json-sessions/run.sh"/>
@@ -934,11 +932,6 @@
             <include name="examples/uniquedevices/run.sh"/>
             <include name="examples/voltkv/run.sh"/>
             <include name="examples/voter/run.sh"/>
-<<<<<<< HEAD
-=======
-            <include name="examples/callcenter/run.sh"/>
-            <include name="examples/json-sessions/run.sh"/>
->>>>>>> f2386f24
             <include name="examples/windowing/run.sh"/>
             <include name="examples/windowing-with-ddl/run.sh"/>
             <include name="bin/sqlcmd"/>
@@ -1085,16 +1078,12 @@
     description="Remove all compiled and generated files."
     depends="cleantmp, clean_client, clean_project_gen, clean_deployment_gen,
              clean_debian_package, clean_rpm_package, clean_bindoc, clean_other_gen">
-<<<<<<< HEAD
 
   <exec dir='examples/adperformance' executable='/usr/bin/env'><arg line="bash run.sh cleanall"/></exec>
   <exec dir='examples/bank-fraud' executable='/usr/bin/env'><arg line="bash run.sh cleanall"/></exec>
   <exec dir='examples/bank-offers' executable='/usr/bin/env'><arg line="bash run.sh cleanall"/></exec>
+  <exec dir='examples/callcenter' executable='/usr/bin/env'><arg line="bash run.sh cleanall"/></exec>
   <exec dir='examples/contentionmark' executable='/usr/bin/env'><arg line="bash run.sh cleanall"/></exec>
-=======
-  <exec dir='examples/voter' executable='/usr/bin/env'><arg line="bash run.sh cleanall"/></exec>
-  <exec dir='examples/callcenter' executable='/usr/bin/env'><arg line="bash run.sh cleanall"/></exec>
->>>>>>> f2386f24
   <exec dir='examples/geospatial' executable='/usr/bin/env'><arg line="bash run.sh cleanall"/></exec>
   <exec dir='examples/json-sessions' executable='/usr/bin/env'><arg line="bash run.sh cleanall"/></exec>
   <exec dir='examples/metrocard' executable='/usr/bin/env'><arg line="bash run.sh cleanall"/></exec>
@@ -2285,7 +2274,6 @@
 
 <target name="distcheck" depends='dist'
     description="Verify distribution sample applications compile and run.">
-<<<<<<< HEAD
 
     <echo>checking adperformance</echo>
     <samplecheck app="adperformance" />
@@ -2293,16 +2281,8 @@
     <samplecheck app="bank-fraud" />
     <echo>checking bank-offers</echo>
     <samplecheck app="bank-offers" />
-=======
     <echo>checking callcenter</echo>
     <samplecheck app="callcenter" />
-    <echo>checking voltkv</echo>
-    <samplecheck app="voltkv" />
-    <echo>checking voter</echo>
-    <samplecheck app="voter" />
-    <echo>checking geospatial</echo>
-    <samplecheck app="geospatial" />
->>>>>>> f2386f24
     <echo>checking contentionmark</echo>
     <samplecheck app="contentionmark" />
     <echo>checking geospatial</echo>
