--- conflicted
+++ resolved
@@ -793,21 +793,6 @@
  * @param enginePtr Pointer to a VoltDBEngine instance
  * @param selector Ordinal value from StatisticsSelectorType enum indicating the type of stats to retrieve
  * @param locatorsArray Java array of CatalogIds indicating what set of sources should the statistics be retrieved from.
-<<<<<<< HEAD
- * @return Number of result tables, 0 on no results, -1 on failure. NOT the usual int "ERRORCODES"
- */
-SHAREDLIB_JNIEXPORT jint JNICALL
-Java_org_voltdb_jni_ExecutionEngine_nativeGetStats(JNIEnv *env, jobject obj,
-                                                   jlong pointer, jint selector,
-                                                   jintArray locatorsArray,
-                                                   jboolean jinterval,
-                                                   jlong now) {
-    VoltDBEngine *engine = castToEngine(pointer);
-    Topend *topend = static_cast<JNITopend*>(engine->getTopend())->updateJNIEnv(env);
-
-    //JNIEnv pointer can change between calls, must be updated
-    updateJNILogProxy(engine);
-=======
  * @return Number of result tables, 0 on no results, -1 on failure.
  *         NOTE: NOT the usual int "ERRORCODES".
  */
@@ -820,7 +805,6 @@
 {
     VOLT_DEBUG("nativeGetStats start");
     VoltDBEngine *engine = updatedEngine(enginePtr, env);
->>>>>>> fd460b0b
     engine->resetReusedResultOutputBuffer();
 
     // This method does NOT return the usual EE error codes.
@@ -850,15 +834,6 @@
             return static_cast<jint>(0);
         }
     }
-<<<<<<< HEAD
-
-    int result = 0; // this initial value is never actually used.
-    try {
-        result = engine->getStats(static_cast<int>(selector), locators,
-                                  numLocators, (jinterval == JNI_TRUE), now);
-    } catch (const FatalException &e) {
-        topend->crashVoltDB(e);
-=======
     bool interval = (jinterval == JNI_TRUE);
     int result = 0; // this initial value is never actually used.
     try {
@@ -867,7 +842,6 @@
     }
     catch (const FatalException &e) {
         crashOnFatalException(engine, e);
->>>>>>> fd460b0b
     }
 
     env->ReleaseIntArrayElements(locatorsArray, locators, JNI_ABORT);
@@ -1202,14 +1176,9 @@
         ReferenceSerializeInputBE input(data, remaining);
         RecoveryProtoMsg message(&input);
         engine->processRecoveryMessage(&message);
-<<<<<<< HEAD
-    } catch (const FatalException &e) {
-        topend->crashVoltDB(e);
-=======
-    }
-    catch (const FatalException &e) {
-        crashOnFatalException(engine, e);
->>>>>>> fd460b0b
+    }
+    catch (const FatalException &e) {
+        crashOnFatalException(engine, e);
     }
     //ProfilerDisable();
 }
