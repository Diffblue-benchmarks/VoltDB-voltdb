--- conflicted
+++ resolved
@@ -1457,16 +1457,14 @@
  * Method:    getTestDRBuffer
  * Signature: (ZI[I[I)[B
  */
-<<<<<<< HEAD
 SHAREDLIB_JNIEXPORT jbyteArray JNICALL Java_org_voltdb_jni_ExecutionEngine_getTestDRBuffer(
         JNIEnv *env, jclass,
-        jboolean compatible)
+        jboolean compatible,
+        jint partitionId,
+        jintArray partitionKeyValues,
+        jintArray flags)
 {
     VOLT_DEBUG("getTestDRBuffer in C++ called");
-=======
-SHAREDLIB_JNIEXPORT jbyteArray JNICALL Java_org_voltdb_jni_ExecutionEngine_getTestDRBuffer
-  (JNIEnv *env, jclass clazz, jboolean compatible, jint partitionId, jintArray partitionKeyValues, jintArray flags) {
->>>>>>> 2152905b
     try {
         jint *partitionKeyValuesJPtr = env->GetIntArrayElements(partitionKeyValues, NULL);
         int32_t *partitionKeyValuesPtr = reinterpret_cast<int32_t *>(partitionKeyValuesJPtr);
@@ -1482,18 +1480,11 @@
         assert(partitionKeyValueList.size() == flagList.size());
 
         char *output = new char[1024 * 256];
-<<<<<<< HEAD
         int32_t length = (compatible == JNI_TRUE) ?
-                CompatibleDRTupleStream::getTestDRBuffer(output) :
-                DRTupleStream::getTestDRBuffer(output);
-=======
-        int32_t length;
-        if (compatible) {
-            length = CompatibleDRTupleStream::getTestDRBuffer(partitionId, partitionKeyValueList, flagList, output);
-        } else {
-            length = DRTupleStream::getTestDRBuffer(partitionId, partitionKeyValueList, flagList, output);
-        }
->>>>>>> 2152905b
+                CompatibleDRTupleStream::getTestDRBuffer(
+                        partitionId, partitionKeyValueList, flagList, output) :
+                DRTupleStream::getTestDRBuffer(
+                        partitionId, partitionKeyValueList, flagList, output);
         jbyteArray array = env->NewByteArray(length);
         jbyte *arrayBytes = env->GetByteArrayElements(array, NULL);
         ::memcpy(arrayBytes, output, length);
