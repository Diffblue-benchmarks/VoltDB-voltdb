--- conflicted
+++ resolved
@@ -193,13 +193,8 @@
     //
     int num_of_searchkeys = (int)m_indexNode->getSearchKeyExpressions().size();
     for (int ctr = 0; ctr < num_of_searchkeys; ctr++) {
-<<<<<<< HEAD
-        VOLT_TRACE("Search Key[%d] :\n%s",
-                   ctr, inline_node->getSearchKeyExpressions()[ctr]->debug(true).c_str());
-=======
         VOLT_TRACE("Search Key[%d]:\n%s",
                    ctr, m_indexNode->getSearchKeyExpressions()[ctr]->debug(true).c_str());
->>>>>>> 869731f2
     }
 
     // end expression
@@ -214,21 +209,6 @@
         VOLT_TRACE("Post Expression:\n%s", post_expression->debug(true).c_str());
     }
 
-<<<<<<< HEAD
-    // pre join expression
-    AbstractExpression* prejoin_expression = node->getPreJoinPredicate();
-    if (prejoin_expression != NULL) {
-        VOLT_TRACE("Prejoin Expression:\n%s", prejoin_expression->debug(true).c_str());
-    }
-
-    // where expression
-    AbstractExpression* where_expression = node->getWherePredicate();
-    if (where_expression != NULL) {
-        VOLT_TRACE("Where Expression:\n%s", where_expression->debug(true).c_str());
-    }
-
-=======
->>>>>>> 869731f2
     // initial expression
     AbstractExpression* initial_expression = m_indexNode->getInitialExpression();
     if (initial_expression != NULL) {
@@ -317,13 +297,9 @@
             //
             m_indexValues.setAllNulls();
             for (int ctr = 0; ctr < activeNumOfSearchKeys; ctr++) {
-<<<<<<< HEAD
-                NValue candidateValue = inline_node->getSearchKeyExpressions()[ctr]->eval(&outer_tuple, NULL);
-=======
                 // in a normal index scan, params would be substituted here,
                 // but this scan fills in params outside the loop
                 NValue candidateValue = m_indexNode->getSearchKeyExpressions()[ctr]->eval(&outer_tuple, NULL);
->>>>>>> 869731f2
                 try {
                     m_indexValues.setNValue(ctr, candidateValue);
                 }
