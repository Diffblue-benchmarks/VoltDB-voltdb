--- conflicted
+++ resolved
@@ -570,17 +570,11 @@
     TableTuple nxtTuple(input_table->schema());
     PoolBackedTupleStorage nextGroupByKeyStorage(m_groupByKeySchema, &m_memoryPool);
     TableTuple& nextGroupByKeyTuple = nextGroupByKeyStorage;
-<<<<<<< HEAD
-    it.setEngine(m_engine);
-    while (it.next(nxtTuple)) {
-        setStatsForLongOp();
-=======
     int foundTuples = 0;
     while (it.next(nxtTuple)) {
         if(++foundTuples % LONG_OP_THRESHOLD == 0) {
             progressUpdate(foundTuples);
         }
->>>>>>> 3db8179a
         initGroupByKeyTuple(nextGroupByKeyStorage, nxtTuple);
         AggregateRow *aggregateRow;
         // Search for the matching group.
@@ -661,17 +655,11 @@
     }
 
     TableTuple inProgressGroupByKeyTuple(m_groupByKeySchema);
-<<<<<<< HEAD
-    it.setEngine(m_engine);
-    while (it.next(nxtTuple)) {
-        setStatsForLongOp();
-=======
     int foundTuples = 0;
     while (it.next(nxtTuple)) {
         if(++foundTuples % LONG_OP_THRESHOLD == 0) {
             progressUpdate(foundTuples);
         }
->>>>>>> 3db8179a
         // The nextGroupByKeyTuple now stores the key(s) of the current group in progress.
         // Swap its storage with that of the inProgressGroupByKeyTuple.
         // The inProgressGroupByKeyTuple will be null initially, until the first call to initGroupByKeyTuple below
