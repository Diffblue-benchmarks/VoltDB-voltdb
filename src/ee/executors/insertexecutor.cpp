--- conflicted
+++ resolved
@@ -139,12 +139,9 @@
     //
     assert (tbTuple.sizeInValues() == m_inputTable->columnCount());
     TableIterator iterator = m_inputTable->iterator();
-<<<<<<< HEAD
+
     assert(iterator.isTempTableIterator());
-    while (iterator.tempNext(m_tuple)) {
-=======
     while (iterator.next(tbTuple)) {
->>>>>>> bb5528ba
         VOLT_TRACE("Inserting tuple '%s' into target table '%s' with table schema: %s",
                    tbTuple.debug(targetTable->name()).c_str(), targetTable->name().c_str(),
                    targetTable->schema()->debug().c_str());
