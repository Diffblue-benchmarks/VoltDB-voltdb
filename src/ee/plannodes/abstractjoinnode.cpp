/* This file is part of VoltDB.
 * Copyright (C) 2008-2013 VoltDB Inc.
 *
 * This file contains original code and/or modifications of original code.
 * Any modifications made by VoltDB Inc. are licensed under the following
 * terms and conditions:
 *
 * This program is free software: you can redistribute it and/or modify
 * it under the terms of the GNU Affero General Public License as
 * published by the Free Software Foundation, either version 3 of the
 * License, or (at your option) any later version.
 *
 * This program is distributed in the hope that it will be useful,
 * but WITHOUT ANY WARRANTY; without even the implied warranty of
 * MERCHANTABILITY or FITNESS FOR A PARTICULAR PURPOSE.  See the
 * GNU Affero General Public License for more details.
 *
 * You should have received a copy of the GNU Affero General Public License
 * along with VoltDB.  If not, see <http://www.gnu.org/licenses/>.
 */
/* Copyright (C) 2008 by H-Store Project
 * Brown University
 * Massachusetts Institute of Technology
 * Yale University
 *
 * Permission is hereby granted, free of charge, to any person obtaining
 * a copy of this software and associated documentation files (the
 * "Software"), to deal in the Software without restriction, including
 * without limitation the rights to use, copy, modify, merge, publish,
 * distribute, sublicense, and/or sell copies of the Software, and to
 * permit persons to whom the Software is furnished to do so, subject to
 * the following conditions:
 *
 * The above copyright notice and this permission notice shall be
 * included in all copies or substantial portions of the Software.
 *
 * THE SOFTWARE IS PROVIDED "AS IS", WITHOUT WARRANTY OF ANY KIND,
 * EXPRESS OR IMPLIED, INCLUDING BUT NOT LIMITED TO THE WARRANTIES OF
 * MERCHANTABILITY, FITNESS FOR A PARTICULAR PURPOSE AND NONINFRINGEMENT
 * IN NO EVENT SHALL THE AUTHORS BE LIABLE FOR ANY CLAIM, DAMAGES OR
 * OTHER LIABILITY, WHETHER IN AN ACTION OF CONTRACT, TORT OR OTHERWISE,
 * ARISING FROM, OUT OF OR IN CONNECTION WITH THE SOFTWARE OR THE USE OR
 * OTHER DEALINGS IN THE SOFTWARE.
 */

#include "abstractjoinnode.h"

#include "expressions/abstractexpression.h"

#include <stdexcept>

using namespace std;
using namespace voltdb;

AbstractJoinPlanNode::AbstractJoinPlanNode(CatalogId id)
    : AbstractPlanNode(id), m_preJoinPredicate(NULL), m_joinPredicate(NULL), m_wherePredicate(NULL)
{
}

AbstractJoinPlanNode::AbstractJoinPlanNode()
    : AbstractPlanNode(), m_preJoinPredicate(NULL), m_joinPredicate(NULL), m_wherePredicate(NULL)
{
}

AbstractJoinPlanNode::~AbstractJoinPlanNode()
{
    delete m_preJoinPredicate;
    delete m_joinPredicate;
    delete m_wherePredicate;
}

JoinType AbstractJoinPlanNode::getJoinType() const
{
    return m_joinType;
}

AbstractExpression* AbstractJoinPlanNode::getPreJoinPredicate() const
{
    return m_preJoinPredicate;
}

AbstractExpression* AbstractJoinPlanNode::getJoinPredicate() const
{
    return m_joinPredicate;
}

AbstractExpression* AbstractJoinPlanNode::getWherePredicate() const
{
    return m_wherePredicate;
}

string AbstractJoinPlanNode::debugInfo(const string& spacer) const
{
    ostringstream buffer;
    buffer << spacer << "JoinType[" << m_joinType << "]\n";
    if (m_preJoinPredicate != NULL)
    {
        buffer << spacer << "Pre-Join Predicate\n";
        buffer << m_preJoinPredicate->debug(spacer);
    }
    if (m_joinPredicate != NULL)
    {
        buffer << spacer << "Join Predicate\n";
        buffer << m_joinPredicate->debug(spacer);
    }
    if (m_wherePredicate != NULL)
    {
        buffer << spacer << "Where Predicate\n";
        buffer << m_wherePredicate->debug(spacer);
    }
    return (buffer.str());
}

void
AbstractJoinPlanNode::loadFromJSONObject(PlannerDomValue obj)
{
    m_joinType = stringToJoin(obj.valueForKey("JOIN_TYPE").asStr());

<<<<<<< HEAD
    loadPredicateFromJSONObject("PRE_JOIN_PREDICATE", obj, m_preJoinPredicate);
    loadPredicateFromJSONObject("JOIN_PREDICATE", obj, m_joinPredicate);
    loadPredicateFromJSONObject("WHERE_PREDICATE", obj, m_wherePredicate);
}


void
AbstractJoinPlanNode::loadPredicateFromJSONObject(const char* predictateType, Object& obj, AbstractExpression*& predicate)
{
    Value predicateValue = find_value(obj, predictateType);
    if (predicateValue == Value::null)
    {
        predicate = NULL;
    }
    else
    {
        Object predicateObject = predicateValue.get_obj();
        predicate = AbstractExpression::buildExpressionTree(predicateObject);
=======
    if (obj.hasNonNullKey("PREDICATE")) {
        m_predicate = AbstractExpression::buildExpressionTree(obj.valueForKey("PREDICATE"));
    }
    else {
        m_predicate = NULL;
>>>>>>> d90af0db
    }
}<|MERGE_RESOLUTION|>--- conflicted
+++ resolved
@@ -116,7 +116,6 @@
 {
     m_joinType = stringToJoin(obj.valueForKey("JOIN_TYPE").asStr());
 
-<<<<<<< HEAD
     loadPredicateFromJSONObject("PRE_JOIN_PREDICATE", obj, m_preJoinPredicate);
     loadPredicateFromJSONObject("JOIN_PREDICATE", obj, m_joinPredicate);
     loadPredicateFromJSONObject("WHERE_PREDICATE", obj, m_wherePredicate);
@@ -124,23 +123,12 @@
 
 
 void
-AbstractJoinPlanNode::loadPredicateFromJSONObject(const char* predictateType, Object& obj, AbstractExpression*& predicate)
+AbstractJoinPlanNode::loadPredicateFromJSONObject(const char* predicateType, const PlannerDomValue& obj, AbstractExpression*& predicate)
 {
-    Value predicateValue = find_value(obj, predictateType);
-    if (predicateValue == Value::null)
-    {
+    if (obj.hasNonNullKey(predicateType)) {
+        predicate = AbstractExpression::buildExpressionTree(obj.valueForKey(predicateType));
+    }
+    else {
         predicate = NULL;
     }
-    else
-    {
-        Object predicateObject = predicateValue.get_obj();
-        predicate = AbstractExpression::buildExpressionTree(predicateObject);
-=======
-    if (obj.hasNonNullKey("PREDICATE")) {
-        m_predicate = AbstractExpression::buildExpressionTree(obj.valueForKey("PREDICATE"));
-    }
-    else {
-        m_predicate = NULL;
->>>>>>> d90af0db
-    }
 }