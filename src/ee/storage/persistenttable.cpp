--- conflicted
+++ resolved
@@ -358,42 +358,9 @@
         new (pool->allocate(sizeof(PersistentTableUndoUpdateAction)))
              PersistentTableUndoUpdateAction(targetTupleToUpdate, this, pool);
 
-<<<<<<< HEAD
-    if (m_schema->getUninlinedObjectColumnCount() != 0)
-    {
-        decreaseStringMemCount(target.getNonInlinedMemorySize());
-        increaseStringMemCount(source.getNonInlinedMemorySize());
-    }
-
-     source.setActiveTrue();
-     //Copy the dirty status that was set by markTupleDirty.
-     if (target.isDirty()) {
-         source.setDirtyTrue();
-     } else {
-         source.setDirtyFalse();
-     }
-     target.copyForPersistentUpdate(source);
-
-     ptuua->setNewTuple(target, pool);
-
-     if (!undoQuantum->isDummy()) {
-         //DummyUndoQuantum calls destructor upon register.
-         undoQuantum->registerUndoAction(ptuua);
-     }
-
-    // the planner should determine if this update can affect indexes.
-    // if so, update the indexes here
-    if (updatesIndexes) {
-        if (!checkUpdateOnUniqueIndexes(ptuua->getOldTuple(), target)) {
-            throw ConstraintFailureException(this, ptuua->getOldTuple(),
-                                             target,
-                                             CONSTRAINT_TYPE_UNIQUE);
-        }
-=======
     if (m_COWContext.get() != NULL) {
         m_COWContext->markTupleDirty(targetTupleToUpdate, false);
     }
->>>>>>> 2bcb10be
 
     /**
      * Remove the current tuple from any indexes.
@@ -511,20 +478,11 @@
 
     //If the indexes were never updated there is no need to revert them.
     if (revertIndexes) {
-<<<<<<< HEAD
-        if (!checkUpdateOnUniqueIndexes(targetBackup, target)) {
-            // TODO: this might be too strict. see insertTuple()
-            throwFatalException("Failed to update tuple in table %s for undo:"
-                                " unique constraint violation\n%s\n%s\n", m_name.c_str(),
-                                targetBackup.debugNoHeader().c_str(),
-                                target.debugNoHeader().c_str());
-=======
         for (int i = m_indexCount - 1; i >= 0; --i) {
             if (!m_indexes[i]->addEntry(&targetTupleToUpdate)) {
                 throwFatalException("Failed to update tuple in Table: %s Index %s",
                                     m_name.c_str(), m_indexes[i]->getName().c_str());
             }
->>>>>>> 2bcb10be
         }
     }
 }
@@ -660,18 +618,6 @@
     return true;
 }
 
-<<<<<<< HEAD
-bool PersistentTable::checkUpdateOnUniqueIndexes(TableTuple &targetTuple, const TableTuple &sourceTuple) {
-    for (int i = m_uniqueIndexCount - 1; i >= 0;--i) {
-        if (m_uniqueIndexes[i]->checkForIndexChange(&targetTuple, &sourceTuple) == false)
-            continue; // no update is needed for this index
-
-        // if there is a change, the new_key has to be checked
-        FAIL_IF (m_uniqueIndexes[i]->exists(&sourceTuple)) {
-            VOLT_WARN("Unique Index '%s' complained to the update",
-                      m_uniqueIndexes[i]->debug().c_str());
-            return false; // cannot insert the new value
-=======
 bool PersistentTable::checkUpdateOnUniqueIndexes(TableTuple &targetTupleToUpdate,
                                                  const TableTuple &sourceTupleWithNewValues,
                                                  std::vector<TableIndex*> &indexesToUpdate)
@@ -687,7 +633,6 @@
                           index->debug().c_str());
                 return false; // cannot insert the new value
             }
->>>>>>> 2bcb10be
         }
     }
 
