--- conflicted
+++ resolved
@@ -1050,13 +1050,8 @@
             retval *= kMaxScaleFactor;
 
             double value = getDouble();
-<<<<<<< HEAD
             value -= static_cast<double>(intValue); // isolate decimal part
-            value *= static_cast<double>(NValue::kMaxScaleFactor); // scale up to integer.
-=======
-            value -= (double)intValue; // isolate decimal part
             value *= static_cast<double>(kMaxScaleFactor); // scale up to integer.
->>>>>>> 7a2a3cb9
             TTInt fracval((int64_t)value);
             retval += fracval;
             return retval;
