/* This file is part of VoltDB.
 * Copyright (C) 2008-2019 VoltDB Inc.
 *
 * This program is free software: you can redistribute it and/or modify
 * it under the terms of the GNU Affero General Public License as
 * published by the Free Software Foundation, either version 3 of the
 * License, or (at your option) any later version.
 *
 * This program is distributed in the hope that it will be useful,
 * but WITHOUT ANY WARRANTY; without even the implied warranty of
 * MERCHANTABILITY or FITNESS FOR A PARTICULAR PURPOSE.  See the
 * GNU Affero General Public License for more details.
 *
 * You should have received a copy of the GNU Affero General Public License
 * along with VoltDB.  If not, see <http://www.gnu.org/licenses/>.
 */

package org.voltdb;

import static org.voltdb.VoltDB.exitAfterMessage;

import java.io.BufferedReader;
import java.io.BufferedWriter;
import java.io.ByteArrayInputStream;
import java.io.File;
import java.io.FileFilter;
import java.io.FileInputStream;
import java.io.FileOutputStream;
import java.io.FileReader;
import java.io.FileWriter;
import java.io.IOException;
import java.io.InputStream;
import java.io.PrintStream;
import java.io.PrintWriter;
import java.io.UnsupportedEncodingException;
import java.lang.management.ManagementFactory;
import java.lang.reflect.Field;
import java.net.Inet4Address;
import java.net.Inet6Address;
import java.net.InetAddress;
import java.net.NetworkInterface;
import java.net.SocketException;
import java.net.URL;
import java.security.KeyStore;
import java.security.KeyStoreException;
import java.security.NoSuchAlgorithmException;
import java.security.UnrecoverableKeyException;
import java.security.cert.CertificateException;
import java.text.SimpleDateFormat;
import java.util.ArrayList;
import java.util.Arrays;
import java.util.Collection;
import java.util.Collections;
import java.util.Date;
import java.util.Enumeration;
import java.util.HashMap;
import java.util.HashSet;
import java.util.LinkedList;
import java.util.List;
import java.util.Map;
import java.util.Map.Entry;
import java.util.Random;
import java.util.Set;
import java.util.SortedMap;
import java.util.TreeMap;
import java.util.concurrent.Callable;
import java.util.concurrent.ConcurrentLinkedQueue;
import java.util.concurrent.CountDownLatch;
import java.util.concurrent.ExecutionException;
import java.util.concurrent.Future;
import java.util.concurrent.ScheduledExecutorService;
import java.util.concurrent.ScheduledFuture;
import java.util.concurrent.ScheduledThreadPoolExecutor;
import java.util.concurrent.Semaphore;
import java.util.concurrent.TimeUnit;
import java.util.concurrent.atomic.AtomicBoolean;
import java.util.regex.Matcher;
import java.util.regex.Pattern;

import javax.net.ssl.KeyManagerFactory;
import javax.net.ssl.SSLException;
import javax.net.ssl.TrustManagerFactory;

import org.aeonbits.owner.ConfigFactory;
import org.apache.cassandra_voltpatches.GCInspector;
import org.apache.commons.lang3.StringUtils;
import org.apache.log4j.Appender;
import org.apache.log4j.DailyRollingFileAppender;
import org.apache.log4j.FileAppender;
import org.apache.log4j.Logger;
import org.apache.zookeeper_voltpatches.CreateMode;
import org.apache.zookeeper_voltpatches.KeeperException;
import org.apache.zookeeper_voltpatches.KeeperException.Code;
import org.apache.zookeeper_voltpatches.WatchedEvent;
import org.apache.zookeeper_voltpatches.Watcher;
import org.apache.zookeeper_voltpatches.ZooDefs.Ids;
import org.apache.zookeeper_voltpatches.ZooKeeper;
import org.apache.zookeeper_voltpatches.data.Stat;
import org.eclipse.jetty.util.security.Password;
import org.eclipse.jetty.util.ssl.SslContextFactory;
import org.json_voltpatches.JSONException;
import org.json_voltpatches.JSONObject;
import org.json_voltpatches.JSONStringer;
import org.voltcore.logging.Level;
import org.voltcore.logging.VoltLogger;
import org.voltcore.messaging.HostMessenger;
import org.voltcore.messaging.HostMessenger.HostInfo;
import org.voltcore.messaging.SiteMailbox;
import org.voltcore.messaging.SocketJoiner;
import org.voltcore.network.CipherExecutor;
import org.voltcore.utils.CoreUtils;
import org.voltcore.utils.OnDemandBinaryLogger;
import org.voltcore.utils.Pair;
import org.voltcore.utils.ShutdownHooks;
import org.voltcore.utils.VersionChecker;
import org.voltcore.zk.CoreZK;
import org.voltcore.zk.ZKCountdownLatch;
import org.voltcore.zk.ZKUtil;
import org.voltdb.CatalogContext.CatalogJarWriteMode;
import org.voltdb.ProducerDRGateway.MeshMemberInfo;
import org.voltdb.VoltDB.Configuration;
import org.voltdb.catalog.Catalog;
import org.voltdb.catalog.CatalogMap;
import org.voltdb.catalog.Cluster;
import org.voltdb.catalog.Database;
import org.voltdb.catalog.Deployment;
import org.voltdb.catalog.Procedure;
import org.voltdb.catalog.SnapshotSchedule;
import org.voltdb.catalog.Systemsettings;
import org.voltdb.catalog.Table;
import org.voltdb.common.Constants;
import org.voltdb.common.NodeState;
import org.voltdb.compiler.AdHocCompilerCache;
import org.voltdb.compiler.VoltCompiler;
import org.voltdb.compiler.deploymentfile.ClusterType;
import org.voltdb.compiler.deploymentfile.DeploymentType;
import org.voltdb.compiler.deploymentfile.DrRoleType;
import org.voltdb.compiler.deploymentfile.HeartbeatType;
import org.voltdb.compiler.deploymentfile.KeyOrTrustStoreType;
import org.voltdb.compiler.deploymentfile.PartitionDetectionType;
import org.voltdb.compiler.deploymentfile.PathsType;
import org.voltdb.compiler.deploymentfile.SecurityType;
import org.voltdb.compiler.deploymentfile.SslType;
import org.voltdb.compiler.deploymentfile.SystemSettingsType;
import org.voltdb.dtxn.InitiatorStats;
import org.voltdb.dtxn.LatencyHistogramStats;
import org.voltdb.dtxn.LatencyStats;
import org.voltdb.dtxn.LatencyUncompressedHistogramStats;
import org.voltdb.dtxn.SiteTracker;
<<<<<<< HEAD
import org.voltdb.export.ExportManagerInterface;
=======
import org.voltdb.dtxn.TransactionState;
import org.voltdb.elastic.BalancePartitionsStatistics;
import org.voltdb.elastic.ElasticService;
import org.voltdb.export.ExportManager;
>>>>>>> f1f8696b
import org.voltdb.importer.ImportManager;
import org.voltdb.iv2.BaseInitiator;
import org.voltdb.iv2.Cartographer;
import org.voltdb.iv2.Initiator;
import org.voltdb.iv2.KSafetyStats;
import org.voltdb.iv2.LeaderAppointer;
import org.voltdb.iv2.MigratePartitionLeaderInfo;
import org.voltdb.iv2.MpInitiator;
import org.voltdb.iv2.RejoinProducer;
import org.voltdb.iv2.SpInitiator;
import org.voltdb.iv2.SpScheduler.DurableUniqueIdListener;
import org.voltdb.iv2.TransactionTaskQueue;
import org.voltdb.iv2.TxnEgo;
import org.voltdb.jni.ExecutionEngine;
import org.voltdb.largequery.LargeBlockManager;
import org.voltdb.licensetool.LicenseApi;
import org.voltdb.messaging.MigratePartitionLeaderMessage;
import org.voltdb.messaging.VoltDbMessageFactory;
import org.voltdb.modular.ModuleManager;
import org.voltdb.planner.ActivePlanRepository;
import org.voltdb.probe.MeshProber;
import org.voltdb.processtools.ShellTools;
import org.voltdb.rejoin.Iv2RejoinCoordinator;
import org.voltdb.rejoin.JoinCoordinator;
import org.voltdb.settings.ClusterSettings;
import org.voltdb.settings.ClusterSettingsRef;
import org.voltdb.settings.DbSettings;
import org.voltdb.settings.NodeSettings;
import org.voltdb.settings.Settings;
import org.voltdb.settings.SettingsException;
import org.voltdb.snmp.DummySnmpTrapSender;
import org.voltdb.snmp.FaultFacility;
import org.voltdb.snmp.FaultLevel;
import org.voltdb.snmp.SnmpTrapSender;
import org.voltdb.sysprocs.VerifyCatalogAndWriteJar;
import org.voltdb.sysprocs.saverestore.SnapshotPathType;
import org.voltdb.sysprocs.saverestore.SnapshotUtil;
import org.voltdb.sysprocs.saverestore.SnapshotUtil.Snapshot;
import org.voltdb.utils.CLibrary;
import org.voltdb.utils.CatalogUtil;
import org.voltdb.utils.CatalogUtil.CatalogAndDeployment;
import org.voltdb.utils.FailedLoginCounter;
import org.voltdb.utils.HTTPAdminListener;
import org.voltdb.utils.InMemoryJarfile;
import org.voltdb.utils.InMemoryJarfile.JarLoader;
import org.voltdb.utils.LogKeys;
import org.voltdb.utils.MiscUtils;
import org.voltdb.utils.PlatformProperties;
import org.voltdb.utils.ProClass;
import org.voltdb.utils.SystemStatsCollector;
import org.voltdb.utils.TopologyZKUtils;
import org.voltdb.utils.VoltFile;
import org.voltdb.utils.VoltSampler;

import com.google_voltpatches.common.base.Charsets;
import com.google_voltpatches.common.base.Joiner;
import com.google_voltpatches.common.base.Supplier;
import com.google_voltpatches.common.base.Suppliers;
import com.google_voltpatches.common.collect.ImmutableList;
import com.google_voltpatches.common.collect.ImmutableMap;
import com.google_voltpatches.common.collect.ImmutableSet;
import com.google_voltpatches.common.collect.Lists;
import com.google_voltpatches.common.collect.Maps;
import com.google_voltpatches.common.collect.Ordering;
import com.google_voltpatches.common.collect.Sets;
import com.google_voltpatches.common.hash.Hashing;
import com.google_voltpatches.common.net.HostAndPort;
import com.google_voltpatches.common.util.concurrent.ListenableFuture;
import com.google_voltpatches.common.util.concurrent.ListeningExecutorService;
import com.google_voltpatches.common.util.concurrent.SettableFuture;

import io.netty.handler.ssl.CipherSuiteFilter;
import io.netty.handler.ssl.OpenSsl;
import io.netty.handler.ssl.SslContextBuilder;

/**
 * RealVoltDB initializes global server components, like the messaging
 * layer, ExecutionSite(s), and ClientInterface. It provides accessors
 * or references to those global objects. It is basically the global
 * namespace. A lot of the global namespace is described by VoltDBInterface
 * to allow test mocking.
 */
public class RealVoltDB implements VoltDBInterface, RestoreAgent.Callback, HostMessenger.HostWatcher {

    private static final boolean DISABLE_JMX = Boolean.valueOf(System.getProperty("DISABLE_JMX", "true"));

    /** Default deployment file contents if path to deployment is null */
    private static final String[] defaultDeploymentXML = {
        "<?xml version=\"1.0\"?>",
        "<!-- This file is an auto-generated default deployment configuration. -->",
        "<deployment>",
        "    <cluster hostcount=\"1\" />",
        "    <httpd enabled=\"true\">",
        "        <jsonapi enabled=\"true\" />",
        "    </httpd>",
        "</deployment>"
    };

    private static final VoltLogger hostLog = new VoltLogger("HOST");
    private static final VoltLogger consoleLog = new VoltLogger("CONSOLE");
    private VoltDB.Configuration m_config = new VoltDB.Configuration();
    int m_configuredNumberOfPartitions;
    int m_configuredReplicationFactor;
    // CatalogContext is immutable, just make sure that accessors see a consistent version
    volatile CatalogContext m_catalogContext;
    // Managed voltdb directories settings
    volatile NodeSettings m_nodeSettings;
    // Cluster settings reference and supplier
    final ClusterSettingsRef m_clusterSettings = new ClusterSettingsRef();
    private String m_buildString;
    static final String m_defaultVersionString = "9.1";
    // by default set the version to only be compatible with itself
    static final String m_defaultHotfixableRegexPattern = "^\\Q9.1\\E\\z";
    // these next two are non-static because they can be overrriden on the CLI for test
    private String m_versionString = m_defaultVersionString;
    private String m_hotfixableRegexPattern = m_defaultHotfixableRegexPattern;
    HostMessenger m_messenger = null;
    private ClientInterface m_clientInterface = null;
    HTTPAdminListener m_adminListener;
    private OpsRegistrar m_opsRegistrar = new OpsRegistrar();

    private PartitionCountStats m_partitionCountStats = null;
    private IOStats m_ioStats = null;
    private MemoryStats m_memoryStats = null;
    private CpuStats m_cpuStats = null;
    private GcStats m_gcStats = null;
    private CommandLogStats m_commandLogStats = null;
    private DRRoleStats m_drRoleStats = null;
    private StatsManager m_statsManager = null;
    private SnapshotCompletionMonitor m_snapshotCompletionMonitor;
    // These are unused locally, but they need to be registered with the StatsAgent so they're
    // globally available
    @SuppressWarnings("unused")
    private InitiatorStats m_initiatorStats;
    private LiveClientsStats m_liveClientsStats = null;
    int m_myHostId;
    String m_httpPortExtraLogMessage = null;
    boolean m_jsonEnabled;

    // IV2 things
    TreeMap<Integer, Initiator> m_iv2Initiators = new TreeMap<>();
    Cartographer m_cartographer = null;
    Supplier<Boolean> m_partitionZeroLeader = null;
    LeaderAppointer m_leaderAppointer = null;
    GlobalServiceElector m_globalServiceElector = null;
    MpInitiator m_MPI = null;
    Map<Integer, Long> m_iv2InitiatorStartingTxnIds = new HashMap<>();
    private ScheduledFuture<?> resMonitorWork;
    private HealthMonitor m_healthMonitor;

    private FailedLoginCounter m_flc = new FailedLoginCounter();

    private NodeStateTracker m_statusTracker;
    // Should the execution sites be started in recovery mode
    // (used for joining a node to an existing cluster)
    // If CL is enabled this will be set to true
    // by the CL when the truncation snapshot completes
    // and this node is viable for replay
    volatile boolean m_rejoining = false;
    // Need to separate the concepts of rejoin data transfer and rejoin
    // completion.  This boolean tracks whether or not the data transfer
    // process is done.  CL truncation snapshots will not flip the all-complete
    // boolean until no mode data is pending.
    // Yes, this is fragile having two booleans.  We could aggregate them into
    // some rejoining state enum at some point.
    volatile boolean m_rejoinDataPending = false;
    // Since m_rejoinDataPending is set asynchronously, sites could have inconsistent
    // view of what the value is during the execution of a sysproc. Use this and
    // m_safeMpTxnId to prevent the race. The m_safeMpTxnId is updated once in the
    // lifetime of the node to reflect the first MP txn that witnessed the flip of
    // m_rejoinDataPending.

    CountDownLatch m_meshDeterminationLatch = new CountDownLatch(1);
    private final Object m_safeMpTxnIdLock = new Object();
    private long m_lastSeenMpTxnId = Long.MIN_VALUE;
    private long m_safeMpTxnId = Long.MAX_VALUE;
    String m_rejoinTruncationReqId = null;

    // Are we adding the node to the cluster instead of rejoining?
    volatile boolean m_joining = false;
    private boolean m_preparingShuttingdown = false;

    long m_clusterCreateTime;
    AtomicBoolean m_replicationActive = new AtomicBoolean(false);
    private ProducerDRGateway m_producerDRGateway = null;
    private ConsumerDRGateway m_consumerDRGateway = null;

    //Only restrict recovery completion during test
    static Semaphore m_testBlockRecoveryCompletion = new Semaphore(Integer.MAX_VALUE);
    private long m_executionSiteRecoveryFinish;
    private long m_executionSiteRecoveryTransferred;

    // Rejoin coordinator
    private JoinCoordinator m_joinCoordinator = null;
    private ElasticService m_elasticService = null;

    // Snapshot IO agent
    private SnapshotIOAgent m_snapshotIOAgent = null;

    // id of the leader, or the host restore planner says has the catalog
    int m_hostIdWithStartupCatalog;
    String m_pathToStartupCatalog;

    // Synchronize initialize and shutdown
    private final Object m_startAndStopLock = new Object();

    // Synchronize updates of catalog contexts across the multiple sites on this host.
    // Ensure that the first site to reach catalogUpdate() does all the work and that no
    // others enter until that's finished.  CatalogContext is immutable and volatile, accessors
    // should be able to always get a valid context without needing this lock.
    private final Object m_catalogUpdateLock = new Object();

    // add a random number to the sampler output to make it likely to be unique for this process.
    private final VoltSampler m_sampler = new VoltSampler(10, "sample" + String.valueOf(new Random().nextInt() % 10000) + ".txt");
    private final AtomicBoolean m_hasStartedSampler = new AtomicBoolean(false);

    List<Pair<Integer, Integer>> m_partitionsToSitesAtStartupForExportInit;

    RestoreAgent m_restoreAgent = null;

    private final ListeningExecutorService m_es = CoreUtils.getCachedSingleThreadExecutor("StartAction ZK Watcher", 15000);
    private final ListeningExecutorService m_failedHostExecutorService = CoreUtils.getCachedSingleThreadExecutor("Failed Host monitor", 15000);
    private volatile boolean m_isRunning = false;
    private boolean m_isRunningWithOldVerb = true;
    private boolean m_isBare = false;

    /** Last transaction ID at which the logging config updated.
     * Also, use the intrinsic lock to safeguard access from multiple
     * execution site threads */
    private Long m_lastLogUpdateTxnId = 0L;

    /**
     * Startup snapshot nonce taken on shutdown --save
     */
    String m_terminusNonce = null;

    // m_durable means commandlogging is enabled.
    boolean m_durable = false;

    private int m_maxThreadsCount;

    // Using Boolean so if this is accessed before assignment the caller will get an NPE
    private Boolean m_eligibleAsLeader = null;

    @Override
    public boolean isRunningWithOldVerbs() {
        return m_isRunningWithOldVerb;
     };

    @Override
    public boolean isPreparingShuttingdown() {
        return m_preparingShuttingdown;
    }
    @Override
    public void setShuttingdown(boolean preparingShuttingdown) {
        m_preparingShuttingdown = preparingShuttingdown;
    }

    @Override
    public boolean rejoining() {
        return m_rejoining;
    }

    @Override
    public boolean rejoinDataPending() {
        return m_rejoinDataPending;
    }

    @Override
    public boolean isMpSysprocSafeToExecute(long txnId)
    {
        synchronized (m_safeMpTxnIdLock) {
            if (txnId >= m_safeMpTxnId) {
                return true;
            }

            if (txnId > m_lastSeenMpTxnId) {
                m_lastSeenMpTxnId = txnId;
                if (!rejoinDataPending() && m_safeMpTxnId == Long.MAX_VALUE) {
                    m_safeMpTxnId = txnId;
                }
            }

            return txnId >= m_safeMpTxnId;
        }
    }

    StartAction getStartAction() {
        return m_config.m_startAction;
    }

    private long m_recoveryStartTime;

    CommandLog m_commandLog;
    SnmpTrapSender m_snmp;

    private volatile OperationMode m_mode = OperationMode.INITIALIZING;
    private volatile OperationMode m_startMode = OperationMode.RUNNING;

    volatile String m_localMetadata = "";

    private ListeningExecutorService m_computationService;

    private Thread m_configLogger;

    // methods accessed via the singleton
    @Override
    public void startSampler() {
        if (m_hasStartedSampler.compareAndSet(false, true)) {
            m_sampler.start();
        }
    }

    private ScheduledThreadPoolExecutor m_periodicWorkThread;
    private ScheduledThreadPoolExecutor m_periodicPriorityWorkThread;

    // The configured license api: use to decide enterprise/community edition feature enablement
    LicenseApi m_licenseApi;
    String m_licenseInformation = "";

    private LatencyStats m_latencyStats;
    private LatencyHistogramStats m_latencyCompressedStats;
    private LatencyUncompressedHistogramStats m_latencyHistogramStats;

    private File getConfigDirectory() {
        return getConfigDirectory(m_config);
    }

    private File getConfigDirectory(Configuration config) {
        return getConfigDirectory(config.m_voltdbRoot);
    }

    private File getConfigDirectory(File voltdbroot) {
        return new VoltFile(voltdbroot, Constants.CONFIG_DIR);
    }

    private File getConfigLogDeployment() {
        return getConfigLogDeployment(m_config);
    }

    private File getConfigLogDeployment(Configuration config) {
        return new VoltFile(getConfigDirectory(config), "deployment.xml");
    }

    @Override
    public LicenseApi getLicenseApi() {
        return m_licenseApi;
    }

    @Override
    public String getLicenseInformation() {
        return m_licenseInformation;
    }

    @Override
    public String getVoltDBRootPath(PathsType.Voltdbroot path) {
        if (isRunningWithOldVerbs()) {
           return path.getPath();
        }
        return getVoltDBRootPath();
    }

    @Override
    public String getCommandLogPath(PathsType.Commandlog path) {
        if (isRunningWithOldVerbs()) {
           return path.getPath();
        }
        return m_nodeSettings.resolveToAbsolutePath(m_nodeSettings.getCommandLog()).getPath();
    }

    @Override
    public String getCommandLogSnapshotPath(PathsType.Commandlogsnapshot path) {
        if (isRunningWithOldVerbs()) {
           return path.getPath();
        }
        return m_nodeSettings.resolveToAbsolutePath(m_nodeSettings.getCommandLogSnapshot()).getPath();
    }

    @Override
    public String getSnapshotPath(PathsType.Snapshots path) {
        if (isRunningWithOldVerbs()) {
           return path.getPath();
        }
        return m_nodeSettings.resolveToAbsolutePath(m_nodeSettings.getSnapshoth()).getPath();
    }

    @Override
    public String getExportOverflowPath(PathsType.Exportoverflow path) {
        if (isRunningWithOldVerbs()) {
           return path.getPath();
        }
        return m_nodeSettings.resolveToAbsolutePath(m_nodeSettings.getExportOverflow()).getPath();
    }

    @Override
    public String getDROverflowPath(PathsType.Droverflow path) {
        if (isRunningWithOldVerbs()) {
           return path.getPath();
        }
        return m_nodeSettings.resolveToAbsolutePath(m_nodeSettings.getDROverflow()).getPath();
    }

    @Override
    public String getLargeQuerySwapPath(PathsType.Largequeryswap path) {
        if (isRunningWithOldVerbs()) {
           return path.getPath();
        }
        return m_nodeSettings.resolveToAbsolutePath(m_nodeSettings.getLargeQuerySwap()).getPath();
    }

    @Override
    public String getVoltDBRootPath() {
        try {
            return m_nodeSettings.getVoltDBRoot().getCanonicalPath();
        } catch (IOException e) {
            throw new SettingsException(
                    "Failed to canonicalize: " +
                    m_nodeSettings.getVoltDBRoot() +
                    ". Reason: " +
                    e.getMessage()
            );
        }
    }

    @Override
    public String getCommandLogPath() {
        return m_nodeSettings.resolveToAbsolutePath(m_nodeSettings.getCommandLog()).getPath();
    }

    @Override
    public String getCommandLogSnapshotPath() {
        return m_nodeSettings.resolveToAbsolutePath(m_nodeSettings.getCommandLogSnapshot()).getPath();
    }

    @Override
    public String getSnapshotPath() {
        return m_nodeSettings.resolveToAbsolutePath(m_nodeSettings.getSnapshoth()).getPath();
    }

    @Override
    public String getExportOverflowPath() {
        return m_nodeSettings.resolveToAbsolutePath(m_nodeSettings.getExportOverflow()).getPath();
    }

    @Override
    public String getDROverflowPath() {
        return m_nodeSettings.resolveToAbsolutePath(m_nodeSettings.getDROverflow()).getPath();
    }

    @Override
    public String getLargeQuerySwapPath() {
        return m_nodeSettings.resolveToAbsolutePath(m_nodeSettings.getLargeQuerySwap()).getPath();
    }

    public static String getStagedCatalogPath(String voltDbRoot) {
        return voltDbRoot + File.separator + CatalogUtil.STAGED_CATALOG_PATH;
    }

    private String managedPathEmptyCheck(String voltDbRoot, String path) {
        VoltFile managedPath;
        if (new File(path).isAbsolute()) {
            managedPath = new VoltFile(path);
        } else {
            managedPath = new VoltFile(voltDbRoot, path);
        }
        if (managedPath.exists() && managedPath.canRead() && managedPath.list().length > 0) {
            return managedPath.getAbsolutePath();
        }
        return null;
    }

    private void managedPathsEmptyCheck(Configuration config) {
        List<String> nonEmptyPaths = managedPathsWithFiles(config, m_catalogContext.getDeployment());
        if (!nonEmptyPaths.isEmpty()) {
            StringBuilder crashMessage =
                    new StringBuilder("Files from a previous database session exist in the managed directories:");
            for (String nonEmptyPath : nonEmptyPaths) {
                crashMessage.append("\n  - " + nonEmptyPath);
            }
            if (config.m_startAction.isLegacy()) {
                crashMessage.append("\nUse the recover command to restore the previous database or use create --force" +
                    " to start a new database session overwriting existing files.");
            } else {
                crashMessage.append("\nUse start to restore the previous database or use init --force" +
                    " to start a new database session overwriting existing files.");
            }
            VoltDB.crashLocalVoltDB(crashMessage.toString());
        }
    }

    private List<String> managedPathsWithFiles(Configuration config, DeploymentType deployment) {
        ImmutableList.Builder<String> nonEmptyPaths = ImmutableList.builder();
        PathsType paths = deployment.getPaths();
        String voltDbRoot = getVoltDBRootPath(paths.getVoltdbroot());
        String path;

        if (!config.m_isEnterprise) {
            return nonEmptyPaths.build();
        }
        if ((path = managedPathEmptyCheck(voltDbRoot, getSnapshotPath(paths.getSnapshots()))) != null) {
            nonEmptyPaths.add(path);
        }
        if ((path = managedPathEmptyCheck(voltDbRoot, getExportOverflowPath(paths.getExportoverflow()))) != null) {
            nonEmptyPaths.add(path);
        }
        if ((path = managedPathEmptyCheck(voltDbRoot, getDROverflowPath(paths.getDroverflow()))) != null) {
            nonEmptyPaths.add(path);
        }
        if ((path = managedPathEmptyCheck(voltDbRoot, getCommandLogPath(paths.getCommandlog()))) != null) {
            nonEmptyPaths.add(path);
        }
        if ((path = managedPathEmptyCheck(voltDbRoot, getCommandLogSnapshotPath(paths.getCommandlogsnapshot()))) != null) {
            nonEmptyPaths.add(path);
        }
        return nonEmptyPaths.build();
    }

    private final List<String> pathsWithRecoverableArtifacts(DeploymentType deployment) {
        ImmutableList.Builder<String> nonEmptyPaths = ImmutableList.builder();
        PathsType paths = deployment.getPaths();
        String voltDbRoot = getVoltDBRootPath(paths.getVoltdbroot());
        String path;
        if ((path = managedPathEmptyCheck(voltDbRoot, getSnapshotPath(paths.getSnapshots()))) != null) {
            nonEmptyPaths.add(path);
        }
        if ((path = managedPathEmptyCheck(voltDbRoot, getCommandLogPath(paths.getCommandlog()))) != null) {
            nonEmptyPaths.add(path);
        }
        if ((path = managedPathEmptyCheck(voltDbRoot, getCommandLogSnapshotPath(paths.getCommandlogsnapshot()))) != null) {
            nonEmptyPaths.add(path);
        }
        return nonEmptyPaths.build();
    }

    private int outputDeployment(Configuration config) {
        try {
            File configInfoDir = new VoltFile(config.m_voltdbRoot, Constants.CONFIG_DIR);
            File depFH = new VoltFile(configInfoDir, "deployment.xml");
            if (!depFH.isFile() || !depFH.canRead()) {
                consoleLog.fatal("Failed to get configuration or deployment configuration is invalid. "
                        + depFH.getAbsolutePath());
                return -1;
            }
            config.m_pathToDeployment = depFH.getCanonicalPath();
        } catch (IOException e) {
            consoleLog.fatal("Failed to read deployment: " + e.getMessage());
            return -1;
        }

        ReadDeploymentResults readDepl = readPrimedDeployment(config);
        try {
            DeploymentType dt = CatalogUtil.updateRuntimeDeploymentPaths(readDepl.deployment);
            // We don't have catalog context so host count is not there.
            String out;
            if ((out = CatalogUtil.getDeployment(dt, true)) != null) {
                if ((new File(config.m_getOutput)).exists() && !config.m_forceGetCreate) {
                    consoleLog.fatal("Failed to save deployment, file already exists: " + config.m_getOutput);
                    return -1;
                }
                try (FileOutputStream fos = new FileOutputStream(config.m_getOutput.trim())){
                    fos.write(out.getBytes());
                } catch (IOException e) {
                    consoleLog.fatal("Failed to write deployment to " + config.m_getOutput
                            + " : " + e.getMessage());
                    return -1;
                }
                consoleLog.info("Deployment configuration saved in " + config.m_getOutput.trim());
            } else {
                consoleLog.fatal("Failed to get configuration or deployment configuration is invalid.");
                return -1;
            }
        } catch (Exception e) {
            consoleLog.fatal("Failed to get configuration or deployment configuration is invalid. "
                    + "Please make sure voltdbroot is a valid directory. " + e.getMessage());
            return -1;
        }
        return 0;
    }

    private int outputSchema(Configuration config) {
        if ((new File(config.m_getOutput)).exists() && !config.m_forceGetCreate) {
            consoleLog.fatal("Failed to save schema file, file already exists: " + config.m_getOutput);
            return -1;
        }

        try {
            InMemoryJarfile catalogJar = CatalogUtil.loadInMemoryJarFile(MiscUtils.fileToBytes(new File (config.m_pathToCatalog)));
            String ddl = CatalogUtil.getAutoGenDDLFromJar(catalogJar);
            try (FileOutputStream fos = new FileOutputStream(config.m_getOutput.trim())){
                fos.write(ddl.getBytes());
            } catch (IOException e) {
                consoleLog.fatal("Failed to write schema to " + config.m_getOutput + " : " + e.getMessage());
                return -1;
            }
            consoleLog.info("Schema saved in " + config.m_getOutput.trim());
        } catch (IOException e) {
            consoleLog.fatal("Failed to load the catalog jar from " + config.m_pathToCatalog
                    + " : " + e.getMessage());
            return -1;
        }
        return 0;
    }

    private int outputProcedures(Configuration config) {
        File outputFile = new File(config.m_getOutput);
        if (outputFile.exists() && !config.m_forceGetCreate) {
            consoleLog.fatal("Failed to save classes, file already exists: " + config.m_getOutput);
            return -1;
        }
        try {
            InMemoryJarfile catalogJar = CatalogUtil.loadInMemoryJarFile(MiscUtils.fileToBytes(new File (config.m_pathToCatalog)));
            InMemoryJarfile filteredJar = CatalogUtil.getCatalogJarWithoutDefaultArtifacts(catalogJar);
            filteredJar.writeToFile(outputFile);
            consoleLog.info("Classes saved in " + outputFile.getPath());
        } catch (IOException e) {
            consoleLog.fatal("Failed to read classes " + config.m_pathToCatalog
                    + " : " + e.getMessage());
            return -1;
        }
        return 0;
    }

    @Override
    public void cli(Configuration config) {
        if (config.m_startAction != StartAction.GET) {
            System.err.println("This can only be called for GET action.");
            VoltDB.exit(-1);
        }

        if (!config.m_voltdbRoot.exists() || !config.m_voltdbRoot.canRead() || !config.m_voltdbRoot.canExecute() || !config.m_voltdbRoot.isDirectory()) {
            try {
                System.err.println("FATAL: Invalid Voltdbroot directory: " + config.m_voltdbRoot.getCanonicalPath());
            } catch (IOException ex) {
                //Ignore;
            }
            VoltDB.exit(-1);
        }

        // Handle multiple invocations of server thread in the same JVM.
        // by clearing static variables/properties which ModuleManager,
        // and Settings depend on
        ConfigFactory.clearProperty(Settings.CONFIG_DIR);
        int returnStatus = -1;;
        switch (config.m_getOption) {
            case DEPLOYMENT:
                returnStatus = outputDeployment(config);
                break;
            case SCHEMA:
                returnStatus = outputSchema(config);
                break;
            case CLASSES:
                returnStatus = outputProcedures(config);
                break;
        }
        VoltDB.exit(returnStatus);
    }

    /**
     * Initialize all the global components, then initialize all the m_sites.
     * @param config configuration that gets passed in from command line.
     */
    @Override
    public void initialize(Configuration config) {
        hostLog.info("PID of this Volt process is " + CLibrary.getpid());
        ShutdownHooks.enableServerStopLogging();
        synchronized(m_startAndStopLock) {
            exitAfterMessage = false;
            // Handle multiple invocations of server thread in the same JVM.
            // by clearing static variables/properties which ModuleManager,
            // and Settings depend on
            ConfigFactory.clearProperty(Settings.CONFIG_DIR);
            ModuleManager.resetCacheRoot();
            CipherExecutor.SERVER.shutdown();
            CipherExecutor.CLIENT.shutdown();

            m_isRunningWithOldVerb = config.m_startAction.isLegacy();

            // check that this is a 64 bit VM
            if (System.getProperty("java.vm.name").contains("64") == false) {
                hostLog.fatal("You are running on an unsupported (probably 32 bit) JVM. Exiting.");
                System.exit(-1);
            }

            // print the ascii art!.
            // determine the edition
            // Check license availability
            // All above - not for init
            String edition = "Community Edition";
            if (config.m_startAction != StartAction.INITIALIZE) {
                consoleLog.l7dlog( Level.INFO, LogKeys.host_VoltDB_StartupString.name(), null);
                // load license API
                if (config.m_pathToLicense == null) {
                    m_licenseApi = MiscUtils.licenseApiFactory();
                    if (m_licenseApi == null) {
                        hostLog.fatal("Unable to open license file in default directories");
                    }
                } else {
                    m_licenseApi = MiscUtils.licenseApiFactory(config.m_pathToLicense);
                    if (m_licenseApi == null) {
                        hostLog.fatal("Unable to open license file in provided path: " + config.m_pathToLicense);
                    }
                }

                if (m_licenseApi == null) {
                    hostLog.fatal("Please contact sales@voltdb.com to request a license.");
                    VoltDB.crashLocalVoltDB(
                            "Failed to initialize license verifier. " + "See previous log message for details.", false,
                            null);
                }

                if (config.m_isEnterprise) {
                    if (m_licenseApi.isEnterprise()) {
                        edition = "Enterprise Edition";
                    }
                    if (m_licenseApi.isPro()) {
                        edition = "Pro Edition";
                    }
                    if (m_licenseApi.isEnterpriseTrial()) {
                        edition = "Enterprise Edition";
                    }
                    if (m_licenseApi.isProTrial()) {
                        edition = "Pro Edition";
                    }
                    if (m_licenseApi.isAWSMarketplace()) {
                        edition = "AWS Marketplace Edition";
                    }
                }

                // this also prints out the license type on the console
                readBuildInfo(edition);

                // print out the licensee on the license
                if (config.m_isEnterprise) {
                    String licensee = m_licenseApi.licensee();
                    if ((licensee != null) && (licensee.length() > 0)) {
                        consoleLog.info(String.format("Licensed to: %s", licensee));
                    }
                }
            }

            // Replay command line args that we can see
            StringBuilder sb = new StringBuilder(2048).append("Command line arguments: ");
            sb.append(System.getProperty("sun.java.command", "[not available]"));
            hostLog.info(sb.toString());

            List<String> iargs = ManagementFactory.getRuntimeMXBean().getInputArguments();
            sb.delete(0, sb.length()).append("Command line JVM arguments:");
            for (String iarg : iargs) {
                sb.append(" ").append(iarg);
            }
            if (iargs.size() > 0) {
                hostLog.info(sb.toString());
            } else {
                hostLog.info("No JVM command line args known.");
            }

            sb.delete(0, sb.length()).append("Command line JVM classpath: ");
            sb.append(System.getProperty("java.class.path", "[not available]"));
            hostLog.info(sb.toString());

            if (config.m_startAction == StartAction.INITIALIZE) {
                if (config.m_forceVoltdbCreate) {
                    deleteInitializationMarkers(config);
                }
            }

            // If there's no deployment provide a default and put it under voltdbroot.
            if (config.m_pathToDeployment == null) {
                try {
                    config.m_pathToDeployment = setupDefaultDeployment(hostLog, config.m_voltdbRoot);
                    config.m_deploymentDefault = true;
                } catch (IOException e) {
                    VoltDB.crashLocalVoltDB("Failed to write default deployment.", false, null);
                    return;
                }
            }

            ReadDeploymentResults readDepl = readPrimedDeployment(config);

            if (config.m_startAction == StartAction.INITIALIZE) {
                if (config.m_forceVoltdbCreate && m_nodeSettings.clean()) {
                    String msg = "Archived previous snapshot directory to " + m_nodeSettings.getSnapshoth() + ".1";
                    consoleLog.info(msg);
                    hostLog.info(msg);
                }
                if (readDepl.deployment.getDr() != null && DrRoleType.XDCR.equals(readDepl.deployment.getDr().getRole())) {
                    // add default export configuration to DR conflict table
                    CatalogUtil.addExportConfigToDRConflictsTable(readDepl.deployment.getExport());
                }
                stageDeploymentFileForInitialize(config, readDepl.deployment);
                stageSchemaFiles(config, readDepl.deployment.getDr() != null && DrRoleType.XDCR.equals(readDepl.deployment.getDr().getRole()));
                stageInitializedMarker(config);
                hostLog.info("Initialized VoltDB root directory " + config.m_voltdbRoot.getPath());
                consoleLog.info("Initialized VoltDB root directory " + config.m_voltdbRoot.getPath());
                VoltDB.exit(0);
            }
            if (config.m_startAction.isLegacy()) {
                consoleLog.warn("The \"" + config.m_startAction.m_verb + "\" command is deprecated, please use \"init\" and \"start\" for your cluster operations.");
            }

            // config UUID is part of the status tracker.
            m_statusTracker = new NodeStateTracker();
            final File stagedCatalogLocation = new VoltFile(RealVoltDB.getStagedCatalogPath(config.m_voltdbRoot.getAbsolutePath()));

            if (config.m_startAction.isLegacy()) {
                File rootFH = CatalogUtil.getVoltDbRoot(readDepl.deployment.getPaths());
                File inzFH = new VoltFile(rootFH, VoltDB.INITIALIZED_MARKER);
                if (inzFH.exists()) {
                    VoltDB.crashLocalVoltDB("Cannot use legacy start action "
                            + config.m_startAction + " on voltdbroot "
                            + rootFH + " that was initialized with the init command");
                    return;
                }
                //Case where you give primed deployment with -d look in ../../ for initialized marker.
                //Also check if parents are config and voltdbroot
                File cfile = (new File(config.m_pathToDeployment)).getParentFile();
                if (cfile != null) {
                    rootFH = cfile.getParentFile();
                    if ("config".equals(cfile.getName()) && VoltDB.DBROOT.equals(rootFH.getName())) {
                        inzFH = new VoltFile(rootFH, VoltDB.INITIALIZED_MARKER);
                        if (inzFH.exists()) {
                            VoltDB.crashLocalVoltDB("Can not use legacy start action "
                                    + config.m_startAction + " on voltdbroot "
                                    + rootFH + " that was initialized with the init command");
                            return;
                        }
                    }
                }
                if (stagedCatalogLocation.isFile()) {
                    hostLog.warn("Initialized schema is present, but is being ignored and may be removed.");
                }
            } else {
                assert (config.m_startAction == StartAction.PROBE);
                if (stagedCatalogLocation.isFile()) {
                    assert (config.m_pathToCatalog == null) : config.m_pathToCatalog;
                    config.m_pathToCatalog = stagedCatalogLocation.getAbsolutePath();
                }
            }

            List<String> failed = m_nodeSettings.ensureDirectoriesExist();
            if (!failed.isEmpty()) {
                String msg = "Unable to access or create the following directories:\n  - " +
                        Joiner.on("\n  - ").join(failed);
                VoltDB.crashLocalVoltDB(msg);
                return;
            }

            if (config.m_hostCount == VoltDB.UNDEFINED) {
                config.m_hostCount = readDepl.deployment.getCluster().getHostcount();
            }

            // set the mode first thing
            m_mode = OperationMode.INITIALIZING;
            m_config = config;
            m_startMode = OperationMode.RUNNING;

            // set a bunch of things to null/empty/new for tests
            // which reuse the process
            m_safeMpTxnId = Long.MAX_VALUE;
            m_lastSeenMpTxnId = Long.MIN_VALUE;
            m_clientInterface = null;
            m_adminListener = null;
            m_commandLog = new DummyCommandLog();
            m_snmp = new DummySnmpTrapSender();
            m_messenger = null;
            m_opsRegistrar = new OpsRegistrar();
            m_snapshotCompletionMonitor = null;
            m_catalogContext = null;
            m_partitionCountStats = null;
            m_ioStats = null;
            m_memoryStats = null;
            m_commandLogStats = null;
            m_statsManager = null;
            m_restoreAgent = null;
            m_recoveryStartTime = System.currentTimeMillis();
            m_hostIdWithStartupCatalog = 0;
            m_pathToStartupCatalog = m_config.m_pathToCatalog;
            m_replicationActive = new AtomicBoolean(false);
            m_configLogger = null;
            ActivePlanRepository.clear();

            updateMaxThreadsLimit();

            // set up site structure
            final int computationThreads = Math.max(2, CoreUtils.availableProcessors() / 4);
            m_computationService =
                    CoreUtils.getListeningExecutorService(
                            "Computation service thread",
                            computationThreads, m_config.m_computationCoreBindings);

            // Set std-out/err to use the UTF-8 encoding and fail if UTF-8 isn't supported
            try {
                System.setOut(new PrintStream(System.out, true, "UTF-8"));
                System.setErr(new PrintStream(System.err, true, "UTF-8"));
            } catch (UnsupportedEncodingException e) {
                hostLog.fatal("Support for the UTF-8 encoding is required for VoltDB. This means you are likely running an unsupported JVM. Exiting.");
                VoltDB.exit(-1);
            }

            m_snapshotCompletionMonitor = new SnapshotCompletionMonitor();

            // use CLI overrides for testing hotfix version compatibility
            if (m_config.m_versionStringOverrideForTest != null) {
                m_versionString = m_config.m_versionStringOverrideForTest;
            }
            if (m_config.m_versionCompatibilityRegexOverrideForTest != null) {
                m_hotfixableRegexPattern = m_config.m_versionCompatibilityRegexOverrideForTest;
            }
            if (m_config.m_buildStringOverrideForTest != null) {
                m_buildString = m_config.m_buildStringOverrideForTest;
            }
            // Prime cluster settings from configuration parameters
            // evaluate properties with the following sources in terms of priority
            // 1) properties from command line options
            // 2) properties from the cluster.properties files
            // 3) properties from the deployment file

            // this reads the file config/cluster.properties
            ClusterSettings fromPropertyFile = ClusterSettings.create();
            // handle case we recover clusters that were elastically expanded
            if (m_config.m_startAction.doesRecover()) {
                m_config.m_hostCount = fromPropertyFile.hostcount();
            }
            if (m_config.m_restorePlacement && !StringUtils.isEmpty(fromPropertyFile.partitionIds())) {
                m_config.m_recoveredPartitions = fromPropertyFile.partitionIds();
            }

            Map<String, String> fromCommandLine = m_config.asClusterSettingsMap();
            Map<String, String> fromDeploymentFile = CatalogUtil.
                    asClusterSettingsMap(readDepl.deployment);

            ClusterSettings clusterSettings = ClusterSettings.create(
                    fromCommandLine, fromPropertyFile.asMap(), fromDeploymentFile);

            clusterSettings.store();
            m_clusterSettings.set(clusterSettings, 1);

            MeshProber.Determination determination = buildClusterMesh(readDepl);
            if (m_config.m_startAction == StartAction.PROBE) {
                String action = "Starting a new database cluster";
                if (determination.startAction.doesRejoin()) {
                    action = "Rejoining a running cluster";
                } else if (determination.startAction == StartAction.JOIN) {
                    action = "Adding this node to a running cluster";
                } else if (determination.startAction.doesRecover()) {
                    action = "Restarting the database cluster from the command logs";
                }
                hostLog.info(action);
                consoleLog.info(action);
            }

            m_config.m_startAction = determination.startAction;
            m_config.m_hostCount = determination.hostCount;
            m_rejoining = m_config.m_startAction.doesRejoin();
            if (!m_rejoining) {
                assert (determination.paused || !m_config.m_isPaused);
                m_config.m_isPaused = determination.paused;
            } else if (m_config.m_isPaused) {
                m_config.m_isPaused = false;
                m_messenger.unpause();
                hostLog.info("Rejoining a running cluster, ignore paused mode");
            }
            m_terminusNonce = determination.terminusNonce;

            // determine if this is a rejoining node
            // (used for license check and later the actual rejoin)
            m_rejoinDataPending = m_config.m_startAction.doesJoin();
            m_meshDeterminationLatch.countDown();
            m_joining = m_config.m_startAction == StartAction.JOIN;

            if (m_rejoining || m_joining) {
                m_statusTracker.set(NodeState.REJOINING);
            }
            //Register dummy agents immediately
            m_opsRegistrar.registerMailboxes(m_messenger);

            //Start validating the build string in the background
            final Future<?> buildStringValidation = validateBuildString(getBuildString(), m_messenger.getZK());

            // race to create start action nodes and then verify theirs compatibility.
            m_messenger.getZK().create(VoltZK.start_action, null, Ids.OPEN_ACL_UNSAFE, CreateMode.PERSISTENT, new ZKUtil.StringCallback(), null);
            VoltZK.createStartActionNode(m_messenger.getZK(), m_messenger.getHostId(), m_config.m_startAction);
            validateStartAction();

            if (m_rejoining) {
                //grab rejoining lock before catalog read
                Iv2RejoinCoordinator.acquireLock(m_messenger);
            }

            m_durable = readDeploymentAndCreateStarterCatalogContext(config);

            if (config.m_isEnterprise && m_config.m_startAction.doesRequireEmptyDirectories()
                    && !config.m_forceVoltdbCreate && m_durable) {
                managedPathsEmptyCheck(config);
            }

            // wait to make sure every host actually *see* each other's ZK node state.
            final int numberOfNodes = m_messenger.getLiveHostIds().size();
            Map<Integer, HostInfo> hostInfos = m_messenger.waitForGroupJoin(numberOfNodes);
            if (m_messenger.isPaused() || m_config.m_isPaused) {
                setStartMode(OperationMode.PAUSED);
            }

            // Create the thread pool here.
            m_periodicWorkThread =
                    CoreUtils.getScheduledThreadPoolExecutor("Periodic Work", 1, CoreUtils.SMALL_STACK_SIZE);
            m_periodicPriorityWorkThread =
                    CoreUtils.getScheduledThreadPoolExecutor("Periodic Priority Work", 1, CoreUtils.SMALL_STACK_SIZE);

            m_snapshotIOAgent = new SnapshotIOAgentImpl(m_messenger,
                    m_messenger.getHSIdForLocalSite(HostMessenger.SNAPSHOT_IO_AGENT_ID));
            m_messenger.createMailbox(m_snapshotIOAgent.getHSId(), m_snapshotIOAgent);

            try {
                SimpleDateFormat sdf = new SimpleDateFormat("EEE MMM d, yyyy");
                JSONObject jo = new JSONObject();
                jo.put("trial", m_licenseApi.isAnyKindOfTrial());
                jo.put("hostcount",m_licenseApi.maxHostcount());
                jo.put("commandlogging", m_licenseApi.isCommandLoggingAllowed());
                jo.put("wanreplication", m_licenseApi.isDrReplicationAllowed());
                jo.put("expiration", sdf.format(m_licenseApi.expires().getTime()));
                m_licenseInformation = jo.toString();
            } catch (JSONException ex) {
                //Ignore
            }

            // Create the GlobalServiceElector.  Do this here so we can register the MPI with it
            // when we construct it below
            m_globalServiceElector = new GlobalServiceElector(m_messenger.getZK(), m_messenger.getHostId());

            // Always create a mailbox for elastic service data transfer
            if (m_config.m_isEnterprise) {
                long elasticHSId = m_messenger.getHSIdForLocalSite(HostMessenger.REBALANCE_SITE_ID);
                m_messenger.createMailbox(elasticHSId, new SiteMailbox(m_messenger, elasticHSId));
            }

            if (m_joining) {
                try {
                    int kfactor = m_catalogContext.getDeployment().getCluster().getKfactor();
                     m_joinCoordinator = ProClass.newInstanceOf("org.voltdb.elastic.ElasticJoinNodeCoordinator", "Elastic",
                            ProClass.HANDLER_LOG, m_messenger, VoltDB.instance().getVoltDBRootPath(), kfactor);
                    if (!MiscUtils.validateLicense(getLicenseApi(),
                            m_clusterSettings.get().hostcount() + m_joinCoordinator.getHostsJoining(),
                            DrRoleType.fromValue(getCatalogContext().getCluster().getDrrole()),
                            m_config.m_startAction)) {
                        VoltDB.crashLocalVoltDB("VoltDB license constraints are not met.");
                    }
                    if (determination.startAction == StartAction.JOIN && m_joinCoordinator.getHostsJoining() > 1) {
                        String waitMessage = "The join process will begin after a total of "
                                + m_joinCoordinator.getHostsJoining() + " nodes are added, waiting...";
                        consoleLog.info(waitMessage);
                    }
                    m_messenger.registerMailbox(m_joinCoordinator);
                    m_joinCoordinator.initialize();
                } catch (Exception e) {
                    VoltDB.crashLocalVoltDB("Failed to instantiate join coordinator", true, e);
                }
            }

            /*
             * Construct all the mailboxes for things that need to be globally addressable so they can be published
             * in one atomic shot.
             *
             * The starting state for partition assignments are statically derived from the host id generated
             * by host messenger and the k-factor/host count/sites per host. This starting state
             * is published to ZK as the topology metadata node.
             *
             * On join and rejoin the node has to inspect the topology meta node to find out what is missing
             * and then update the topology listing itself as the replica for those partitions.
             * Then it does a compare and set of the topology.
             *
             * Ning: topology may not reflect the true partitions in the cluster during join. So if another node
             * is trying to rejoin, it should rely on the cartographer's view to pick the partitions to replace.
             */
            AbstractTopology topo = getTopology(config.m_startAction, hostInfos, m_joinCoordinator);
            m_partitionsToSitesAtStartupForExportInit = new ArrayList<>();
            try {
                // IV2 mailbox stuff
                m_cartographer = new Cartographer(m_messenger, m_configuredReplicationFactor,
                        m_catalogContext.cluster.getNetworkpartition());
                m_partitionZeroLeader = new Supplier<Boolean>() {
                    @Override
                    public Boolean get() {
                        return m_cartographer.isPartitionZeroLeader();
                    }
                };
                List<Integer> partitions = null;
                Set<Integer> partitionGroupPeers = null;
                if (m_rejoining) {
                    m_configuredNumberOfPartitions = m_cartographer.getPartitionCount();
                    Set<Integer> recoverPartitions = null;
                    if (m_config.m_restorePlacement) {
                        recoverPartitions = hostInfos.get(m_messenger.getHostId()).getRecoveredPartitions();
                    }
                    AbstractTopology recoveredTopo = recoverPartitions(topo, hostInfos.get(m_messenger.getHostId()).m_group, recoverPartitions);
                    if (recoveredTopo != null) {
                        topo = recoveredTopo;
                        partitions = Lists.newArrayList(topo.getPartitionIdList(m_messenger.getHostId()));
                    }
                    if (partitions == null) {
                        partitions = m_cartographer.getIv2PartitionsToReplace(m_configuredReplicationFactor,
                                m_catalogContext.getNodeSettings().getLocalSitesCount(), m_messenger.getHostId(),
                                Maps.transformValues(hostInfos, h -> h.m_group));
                    }
                    partitionGroupPeers = m_cartographer.findPartitionGroupPeers(partitions);
                    if (partitions.size() == 0) {
                        VoltDB.crashLocalVoltDB("The VoltDB cluster already has enough nodes to satisfy " +
                                "the requested k-safety factor of " +
                                m_configuredReplicationFactor + ".\n" +
                                "No more nodes can join.", false, null);
                    }
                } else {
                    m_configuredNumberOfPartitions = topo.getPartitionCount();
                    partitions = Lists.newArrayList(topo.getPartitionIdList(m_messenger.getHostId()));
                    partitionGroupPeers = topo.getPartitionGroupPeers(m_messenger.getHostId());
                }

                m_eligibleAsLeader = determineIfEligibleAsLeader(partitions, partitionGroupPeers, topo);

                m_messenger.setPartitionGroupPeers(partitionGroupPeers, m_clusterSettings.get().hostcount());

                // The partition id list must be in sorted order
                assert(Ordering.natural().isOrdered(partitions));

                // persist the merged settings
                m_config.m_recoveredPartitions = Joiner.on(",").join(partitions);
                clusterSettings = ClusterSettings.create(
                        m_config.asClusterSettingsMap(), fromPropertyFile.asMap(), fromDeploymentFile);
                clusterSettings.store();
                hostLog.info("Partitions on this host:" + m_config.m_recoveredPartitions);
                for (Integer partition : partitions) {
                    m_iv2InitiatorStartingTxnIds.put(partition, TxnEgo.makeZero(partition).getTxnId());
                }
                m_iv2Initiators = createIv2Initiators(
                        partitions,
                        m_config.m_startAction,
                        m_partitionsToSitesAtStartupForExportInit);
                m_iv2InitiatorStartingTxnIds.put(MpInitiator.MP_INIT_PID,
                        TxnEgo.makeZero(MpInitiator.MP_INIT_PID).getTxnId());

                if (m_eligibleAsLeader) {
                    // Start the GlobalServiceElector. Not sure where this will actually belong.
                    try {
                        m_globalServiceElector.start();
                    } catch (Exception e) {
                        VoltDB.crashLocalVoltDB("Unable to start GlobalServiceElector", true, e);
                    }

                    // Pass the local HSIds to the MPI so it can farm out buddy sites
                    // to the RO MP site pool
                    List<Long> localHSIds = new ArrayList<>();
                    for (Initiator ii : m_iv2Initiators.values()) {
                        localHSIds.add(ii.getInitiatorHSId());
                    }

                    m_MPI = new MpInitiator(m_messenger, localHSIds, getStatsAgent());
                    m_iv2Initiators.put(MpInitiator.MP_INIT_PID, m_MPI);
                }

                // Make a list of HDIds to join
                Map<Integer, Long> partsToHSIdsToRejoin = new HashMap<>();
                for (Initiator init : m_iv2Initiators.values()) {
                    if (init.isRejoinable()) {
                        partsToHSIdsToRejoin.put(init.getPartitionId(), init.getInitiatorHSId());
                    }
                }
                OnDemandBinaryLogger.path = VoltDB.instance().getVoltDBRootPath();
                if (m_rejoining) {
                    SnapshotSaveAPI.recoveringSiteCount.set(partsToHSIdsToRejoin.size());
                    hostLog.info("Set recovering site count to " + partsToHSIdsToRejoin.size());

                    m_joinCoordinator = new Iv2RejoinCoordinator(m_messenger,
                            partsToHSIdsToRejoin.values(),
                            VoltDB.instance().getVoltDBRootPath(),
                            m_config.m_startAction == StartAction.LIVE_REJOIN);
                    m_joinCoordinator.initialize();
                    m_messenger.registerMailbox(m_joinCoordinator);
                    if (m_config.m_startAction == StartAction.LIVE_REJOIN) {
                        hostLog.info("Using live rejoin.");
                    }
                    else {
                        hostLog.info("Using blocking rejoin.");
                    }
                } else if (m_joining) {
                    m_joinCoordinator.setPartitionsToHSIds(partsToHSIdsToRejoin);
                }
            } catch (Exception e) {
                VoltDB.crashLocalVoltDB(e.getMessage(), true, e);
            }

            // do the many init tasks in the Inits class
            Inits inits = new Inits(m_statusTracker, this, 1, m_durable);
            inits.doInitializationWork();

            int kfactor = m_catalogContext.getDeployment().getCluster().getKfactor();
            if(determination.startAction == StartAction.JOIN && kfactor > 0) {
                int kfactorPlusOne = kfactor + 1;
                String waitMessage = "" + kfactorPlusOne + " nodes added, joining new nodes to the cluster...";
                consoleLog.info(waitMessage);
            }

            // Need the catalog so that we know how many tables so we can guess at the necessary heap size
            // This is done under Inits.doInitializationWork(), so need to wait until we get here.
            // Current calculation needs pro/community knowledge, number of tables, and the sites/host,
            // which is the number of initiators (minus the possibly idle MPI initiator)
            checkHeapSanity(m_catalogContext.tables.size(),
                    (getLocalPartitionCount()), m_configuredReplicationFactor);

            if (m_joining) {
                if (hostLog.isDebugEnabled()) {
                    hostLog.debug("Elastic join happened on a cluster of DR Role:" + getReplicationRole());
                }
            }

            collectLocalNetworkMetadata();

            // Initialize stats
            m_ioStats = new IOStats();
            getStatsAgent().registerStatsSource(StatsSelector.IOSTATS,
                    0, m_ioStats);
            m_memoryStats = new MemoryStats();
            getStatsAgent().registerStatsSource(StatsSelector.MEMORY,
                    0, m_memoryStats);
            getStatsAgent().registerStatsSource(StatsSelector.TOPO, 0, m_cartographer);
            m_partitionCountStats = new PartitionCountStats(m_cartographer);
            getStatsAgent().registerStatsSource(StatsSelector.PARTITIONCOUNT,
                    0, m_partitionCountStats);
            m_initiatorStats = new InitiatorStats(m_myHostId);
            m_liveClientsStats = new LiveClientsStats();
            getStatsAgent().registerStatsSource(StatsSelector.LIVECLIENTS, 0, m_liveClientsStats);

            m_latencyStats = new LatencyStats();
            getStatsAgent().registerStatsSource(StatsSelector.LATENCY, 0, m_latencyStats);
            m_latencyCompressedStats = new LatencyHistogramStats(m_myHostId);
            getStatsAgent().registerStatsSource(StatsSelector.LATENCY_COMPRESSED, 0, m_latencyCompressedStats);
            m_latencyHistogramStats = new LatencyUncompressedHistogramStats(m_myHostId);
            getStatsAgent().registerStatsSource(StatsSelector.LATENCY_HISTOGRAM,
                    0, m_latencyHistogramStats);


            BalancePartitionsStatistics rebalanceStats = new BalancePartitionsStatistics();
            getStatsAgent().registerStatsSource(StatsSelector.REBALANCE, 0, rebalanceStats);

            KSafetyStats kSafetyStats = new KSafetyStats();
            getStatsAgent().registerStatsSource(StatsSelector.KSAFETY, 0, kSafetyStats);
            m_cpuStats = new CpuStats();
            getStatsAgent().registerStatsSource(StatsSelector.CPU,
                    0, m_cpuStats);
            m_gcStats = new GcStats();
            getStatsAgent().registerStatsSource(StatsSelector.GC,
                    0, m_gcStats);
            // ENG-6321
            m_commandLogStats = new CommandLogStats(m_commandLog);
            getStatsAgent().registerStatsSource(StatsSelector.COMMANDLOG, 0, m_commandLogStats);

            // Dummy DRCONSUMER stats
            replaceDRConsumerStatsWithDummy();

            /*
             * Initialize the command log on rejoin and join before configuring the IV2
             * initiators.  This will prevent them from receiving transactions
             * which need logging before the internal file writers are
             * initialized.  Root cause of ENG-4136.
             *
             * If sync command log is on, not initializing the command log before the initiators
             * are up would cause deadlock.
             */
            if ((m_commandLog != null) && (m_commandLog.needsInitialization())) {
                consoleLog.l7dlog(Level.INFO, LogKeys.host_VoltDB_StayTunedForLogging.name(), null);
            }
            else {
                consoleLog.l7dlog(Level.INFO, LogKeys.host_VoltDB_StayTunedForNoLogging.name(), null);
            }
            if (m_commandLog != null && (m_rejoining || m_joining)) {
                //On rejoin the starting IDs are all 0 so technically it will load any snapshot
                //but the newest snapshot will always be the truncation snapshot taken after rejoin
                //completes at which point the node will mark itself as actually recovered.
                //
                // Use the partition count from the cluster config instead of the cartographer
                // here. Since the initiators are not started yet, the cartographer still doesn't
                // know about the new partitions at this point.
                m_commandLog.initForRejoin(
                        m_catalogContext.cluster.getLogconfig().get("log").getLogsize(),
                        Long.MIN_VALUE,
                        true,
                        m_config.m_commandLogBinding, m_iv2InitiatorStartingTxnIds);
            }

            // Create the client interface
            try {
                InetAddress clientIntf = null;
                InetAddress adminIntf = null;
                if (!m_config.m_externalInterface.trim().equals("")) {
                    clientIntf = InetAddress.getByName(m_config.m_externalInterface);
                    //client and admin interfaces are same by default.
                    adminIntf = clientIntf;
                }
                //If user has specified on command line host:port override client and admin interfaces.
                if (m_config.m_clientInterface != null && m_config.m_clientInterface.trim().length() > 0) {
                    clientIntf = InetAddress.getByName(m_config.m_clientInterface);
                }
                if (m_config.m_adminInterface != null && m_config.m_adminInterface.trim().length() > 0) {
                    adminIntf = InetAddress.getByName(m_config.m_adminInterface);
                }
                m_clientInterface = ClientInterface.create(m_messenger, m_catalogContext, getReplicationRole(),
                        m_cartographer,
                        clientIntf,
                        config.m_port,
                        adminIntf,
                        config.m_adminPort,
                        m_config.m_sslExternal ? m_config.m_sslServerContext : null);
            } catch (Exception e) {
                VoltDB.crashLocalVoltDB(e.getMessage(), true, e);
            }

            // DR overflow directory
            if (VoltDB.instance().getLicenseApi().isDrReplicationAllowed()) {
                m_producerDRGateway = ProClass.newInstanceOf("org.voltdb.dr2.DRProducer", "DR Producer",
                        ProClass.HANDLER_CRASH,
                        new VoltFile(VoltDB.instance().getDROverflowPath()),
                        new VoltFile(VoltDB.instance().getSnapshotPath()),
                        willDoActualRecover() ? ProducerDRGateway.Mode.RECOVER
                                : m_config.m_startAction.doesRejoin() ? ProducerDRGateway.Mode.REJOIN
                                        : m_config.m_startAction == StartAction.JOIN ? ProducerDRGateway.Mode.JOIN
                                                : ProducerDRGateway.Mode.NEW,
                        m_replicationActive.get(), m_configuredNumberOfPartitions,
                        (m_catalogContext.getClusterSettings().hostcount() - m_config.m_missingHostCount));
            }
            else {
                // set up empty stats for the DR Producer
                getStatsAgent().registerStatsSource(StatsSelector.DRPRODUCERNODE, 0,
                        new DRProducerStatsBase.DRProducerNodeStatsBase());
                getStatsAgent().registerStatsSource(StatsSelector.DRPRODUCERPARTITION, 0,
                        new DRProducerStatsBase.DRProducerPartitionStatsBase());
            }
            m_drRoleStats = new DRRoleStats(this);
            getStatsAgent().registerStatsSource(StatsSelector.DRROLE, 0, m_drRoleStats);

            /*
             * Configure and start all the IV2 sites
             */
            try {
                final String serializedCatalog = m_catalogContext.catalog.serialize();
                for (Initiator iv2init : m_iv2Initiators.values()) {
                    iv2init.configure(
                            getBackendTargetType(),
                            m_catalogContext,
                            serializedCatalog,
                            m_configuredNumberOfPartitions,
                            m_config.m_startAction,
                            getStatsAgent(),
                            m_memoryStats,
                            m_commandLog,
                            m_config.m_executionCoreBindings.poll(),
                            isLowestSiteId(iv2init));
                }

                // LeaderAppointer startup blocks if the initiators are not initialized.
                // So create the LeaderAppointer after the initiators.
                boolean expectSyncSnapshot = getReplicationRole() == ReplicationRole.REPLICA && config.m_startAction == StartAction.CREATE;
                m_leaderAppointer = new LeaderAppointer(
                        m_messenger,
                        m_configuredNumberOfPartitions,
                        m_catalogContext.getDeployment().getCluster().getKfactor(),
                        topo,
                        m_MPI,
                        kSafetyStats,
                        expectSyncSnapshot
                );
                m_globalServiceElector.registerService(m_leaderAppointer);
            } catch (Exception e) {
                Throwable toLog = e;
                if (e instanceof ExecutionException) {
                    toLog = ((ExecutionException)e).getCause();
                }
                VoltDB.crashLocalVoltDB("Error configuring IV2 initiator.", true, toLog);
            }

            // Create the statistics manager and register it to JMX registry
            m_statsManager = null;
            try {
                if (!DISABLE_JMX) {
                    m_statsManager = ProClass.newInstanceOf("org.voltdb.management.JMXStatsManager", "JMX",
                            ProClass.HANDLER_IGNORE);
                    if (m_statsManager != null) {
                        m_statsManager.initialize();
                    }
                }
            } catch (Exception e) {
                //JMXStatsManager will log and we continue.
            }

            try {
                m_snapshotCompletionMonitor.init(m_messenger.getZK());
            } catch (Exception e) {
                hostLog.fatal("Error initializing snapshot completion monitor", e);
                VoltDB.crashLocalVoltDB("Error initializing snapshot completion monitor", true, e);
            }

            /*
             * Make sure the build string successfully validated
             * before continuing to do operations
             * that might return wrongs answers or lose data.
             */
            try {
                buildStringValidation.get();
            } catch (Exception e) {
                VoltDB.crashLocalVoltDB("Failed to validate cluster build string", false, e);
            }

            //elastic join, make sure all the joining nodes are ready
            //so that the secondary connections can be created.
            if (m_joining) {
                int expectedHosts = m_configuredReplicationFactor + 1;
                m_messenger.waitForJoiningHostsToBeReady(expectedHosts, this.m_myHostId);
            } else if (!m_rejoining) {
                // initial start or recover
                int expectedHosts = m_catalogContext.getClusterSettings().hostcount() - m_config.m_missingHostCount;
                m_messenger.waitForAllHostsToBeReady(expectedHosts);
            }

            // @hostFailed() may not be triggered if there are host failures during mesh determination
            // Fail this rejoining node here if it sees site failure
            if (m_messenger.getFailedSiteCount() > 0) {
                stopRejoiningHost();
            }

            //The connections between peers in partition groups could be slow
            //The problem will be addressed.
            if (!(m_config.m_sslInternal)) {
                // Create secondary connections within partition group
                createSecondaryConnections(m_rejoining);
            }

            if (!m_joining && (m_cartographer.getPartitionCount()) != m_configuredNumberOfPartitions) {
                for (Map.Entry<Integer, ImmutableList<Long>> entry :
                    getSiteTrackerForSnapshot().m_partitionsToSitesImmutable.entrySet()) {
                    hostLog.info(entry.getKey() + " -- "
                            + CoreUtils.hsIdCollectionToString(entry.getValue()));
                }
                VoltDB.crashGlobalVoltDB("Mismatch between configured number of partitions (" +
                        m_configuredNumberOfPartitions + ") and actual (" +
                        m_cartographer.getPartitionCount() + ")",
                        true, null);
            }

            schedulePeriodicWorks();
            m_clientInterface.schedulePeriodicWorks();

            // print out a bunch of useful system info
            logDebuggingInfo(m_config, m_httpPortExtraLogMessage, m_jsonEnabled);


            // warn the user on the console if k=0 or if no command logging
            if (m_configuredReplicationFactor == 0) {
                consoleLog.warn("This is not a highly available cluster. K-Safety is set to 0.");
            }
            boolean usingCommandLog = m_config.m_isEnterprise
                    && (m_catalogContext.cluster.getLogconfig() != null)
                    && (m_catalogContext.cluster.getLogconfig().get("log") != null)
                    && m_catalogContext.cluster.getLogconfig().get("log").getEnabled();
            if (!usingCommandLog) {
                // figure out if using a snapshot schedule
                boolean usingPeridoicSnapshots = false;
                for (SnapshotSchedule ss : m_catalogContext.database.getSnapshotschedule()) {
                    if (ss.getEnabled()) {
                        usingPeridoicSnapshots = true;
                    }
                }
                // print the right warning depending on durability settings
                if (usingPeridoicSnapshots) {
                    consoleLog.warn("Durability is limited to periodic snapshots. Command logging is off.");
                }
                else {
                    consoleLog.warn("Durability is turned off. Command logging is off.");
                }
            }

            // warn if cluster is partitionable, but partition detection is off
            if ((m_catalogContext.cluster.getNetworkpartition() == false) &&
                    (m_configuredReplicationFactor > 0)) {
                hostLog.warn("Running a redundant (k-safe) cluster with network " +
                        "partition detection disabled is not recommended for production use.");
                // we decided not to include the stronger language below for the 3.0 version (ENG-4215)
                //hostLog.warn("With partition detection disabled, data may be lost or " +
                //      "corrupted by certain classes of network failures.");
            }

            assert (m_clientInterface != null);
            m_clientInterface.initializeSnapshotDaemon(m_messenger, m_globalServiceElector);
            TTLManager.initialze();
            getStatsAgent().registerStatsSource(StatsSelector.TTL, 0, TTLManager.instance());
            // Start elastic services
            try {
                if (m_config.m_isEnterprise) {
                    m_elasticService = ProClass.newInstanceOf("org.voltdb.elastic.ElasticCoordinator",
                            "Elastic Operations", ProClass.HANDLER_CRASH, m_messenger, m_clientInterface,
                            m_cartographer, rebalanceStats, VoltDB.instance().getCommandLogSnapshotPath(),
                            m_catalogContext.getDeployment().getCluster().getKfactor(), m_clusterSettings,
                            m_eligibleAsLeader);
                    m_elasticService.updateConfig(m_catalogContext);
                }
            } catch (Exception e) {
                VoltDB.crashLocalVoltDB("Failed to instantiate elastic services", false, e);
            }

            // set additional restore agent stuff
            if (m_restoreAgent != null) {
                m_restoreAgent.setInitiator(new Iv2TransactionCreator(m_clientInterface));
            }

            // Start the stats agent at the end, after everything has been constructed
            m_opsRegistrar.setDummyMode(false);

            m_configLogger = new Thread(new ConfigLogging());
            m_configLogger.start();

            scheduleDailyLoggingWorkInNextCheckTime();

            // Write a message to the log file if LARGE_MODE_RATIO system property is set to anything other than 0.
            // This way it will be possible to verify that various frameworks are exercising large mode.

            // If -Dlarge_mode_ratio=xx is specified via ant, the value will show up in the environment variables and
            // take higher priority. Otherwise, the value specified via VOLTDB_OPTS will take effect.
            // If the test is started by ant and -Dlarge_mode_ratio is not set, it will take a default value "-1" which
            // we should ignore.
            final double largeModeRatio = Double.valueOf((System.getenv("LARGE_MODE_RATIO") == null ||
                    System.getenv("LARGE_MODE_RATIO").equals("-1")) ? System.getProperty("LARGE_MODE_RATIO", "0") : System.getenv("LARGE_MODE_RATIO"));
            if (largeModeRatio > 0) {
                hostLog.info(String.format("The large_mode_ratio property is set as %.2f", largeModeRatio));
            }
        }
    }

    /**
     * Check if actual recover is needed
     * Return false if we need to start new,
     * or command log is disabled,
     * or there is no complete snapshot
     */
   private boolean willDoActualRecover()
   {
       return (m_config.m_startAction.doesRecover() &&
              (m_durable || getTerminusNonce() != null));
   }
    /**
     * recover the partition assignment from one of lost hosts in the same placement group for rejoin
     * Use the placement group of the recovering host to find a matched host from the lost nodes in the topology
     * If the partition count from the lost node is the same as the site count of the recovering host,
     * The partitions on the lost node will be placed on the recovering host. Partition group layout will be maintained.
     * Topology will be updated on ZK if successful
     * @param topology The topology from ZK, which contains the partition assignments for live or lost hosts
     * @param haGroup The placement group of the recovering host
     * @param recoverPartitions the partition placement to be recovered on this host
     * @return A list of partitions if recover effort is a success.
     */
    private AbstractTopology recoverPartitions(AbstractTopology topology, String haGroup, Set<Integer> recoverPartitions) {

        long version = topology.version;
        if (!recoverPartitions.isEmpty()) {
            // In rejoin case, partition list from the rejoining node could be out of range if the rejoining
            // host is a previously elastic removed node or some other used nodes, if out of range, do not restore
            if (Collections.max(recoverPartitions) > Collections.max(m_cartographer.getPartitions())) {
                recoverPartitions.clear();
            }
        }
        AbstractTopology recoveredTopo = AbstractTopology.mutateRecoverTopology(topology,
                m_messenger.getLiveHostIds(),
                m_messenger.getHostId(),
                haGroup,
                recoverPartitions);
        if (recoveredTopo == null) {
            return null;
        }
        List<Integer> partitions = Lists.newArrayList(recoveredTopo.getPartitionIdList(m_messenger.getHostId()));
        if (partitions != null && partitions.size() == m_catalogContext.getNodeSettings().getLocalSitesCount()) {
            TopologyZKUtils.updateTopologyToZK(m_messenger.getZK(), recoveredTopo);
        }
        if (version < recoveredTopo.version && !recoverPartitions.isEmpty()) {
            consoleLog.info("Partition placement layout has been restored for rejoining.");
        }
        return recoveredTopo;
    }

    @Override
    public void hostsFailed(Set<Integer> failedHosts) {
        m_failedHostExecutorService.submit(new Runnable() {
            @Override
            public void run()
            {
                // stop this node if rejoining.
                if (stopRejoiningHost()) {
                    return;
                }
                if (failedHosts.isEmpty()) {
                    return;
                }
                //create a blocker for repair if this is a MP leader and partition leaders change
                if (m_leaderAppointer.isLeader() && m_cartographer.hasPartitionMastersOnHosts(failedHosts)) {
                    VoltZK.createActionBlocker(m_messenger.getZK(), VoltZK.mpRepairInProgress,
                            CreateMode.EPHEMERAL, hostLog, "MP Repair");
                }

                // First check to make sure that the cluster still is viable before
                // before allowing the fault log to be updated by the notifications
                // generated below.
                if (!m_leaderAppointer.isClusterKSafe(failedHosts)) {
                    VoltDB.crashLocalVoltDB("Some partitions have no replicas.  Cluster has become unviable.",
                            false, null);
                    return;
                }

                handleHostsFailedForMigratePartitionLeader(failedHosts);
                checkExportStreamLeadership();

                // Send KSafety trap - BTW the side effect of
                // calling m_leaderAppointer.isClusterKSafe(..) is that leader appointer
                // creates the ksafety stats set
                if (m_cartographer.isPartitionZeroLeader() || isFirstZeroPartitionReplica(failedHosts)) {
                    // Send hostDown traps
                    for (int hostId : failedHosts) {
                        m_snmp.hostDown(FaultLevel.ERROR, hostId, "Host left cluster mesh due to connection loss");
                    }
                    final int missing = m_leaderAppointer.getKSafetyStatsSet().stream()
                            .max((s1,s2) -> s1.getMissingCount() - s2.getMissingCount())
                            .map(s->s.getMissingCount()).orElse(failedHosts.size());
                    final int expected = m_clusterSettings.getReference().hostcount();
                    m_snmp.statistics(FaultFacility.CLUSTER,
                            "Node lost. Cluster is down to " + (expected - missing)
                            + " members out of original "+ expected + ".");
                }
                // Cleanup the rejoin blocker in case the rejoining node failed.
                // This has to run on a separate thread because the callback is
                // invoked on the ZooKeeper server thread.
                //
                // I'm trying to be defensive to have this cleanup code run on
                // all live nodes. One of them will succeed in cleaning up the
                // rejoin ZK nodes. The others will just do nothing if the ZK
                // nodes are already gone. If this node is still initializing
                // when a rejoining node fails, there must be a live node that
                // can clean things up. It's okay to skip this if the executor
                // services are not set up yet.
                //
                // Also be defensive to cleanup stop node indicator on all live
                // hosts.
                for (int hostId : failedHosts) {
                    CoreZK.removeRejoinNodeIndicatorForHost(m_messenger.getZK(), hostId);
                    VoltZK.removeStopNodeIndicator(m_messenger.getZK(),
                            ZKUtil.joinZKPath(VoltZK.host_ids_be_stopped, Integer.toString(hostId)),
                            hostLog);
                    m_messenger.removeStopNodeNotice(hostId);
                }

                // let the client interface know host(s) have failed to clean up any outstanding work
                // especially non-transactional work
                m_clientInterface.handleFailedHosts(failedHosts);

                if (m_elasticService != null) {
                    m_elasticService.hostsFailed(failedHosts);
                }
            }
        });
    }

    // If the current node hasn't finished rejoin when another node fails, fail this node to prevent locking up.
    private boolean stopRejoiningHost() {

        // The host failure notification could come before mesh determination, wait for the determination
        try {
            m_meshDeterminationLatch.await();
        } catch (InterruptedException e) {
        }

        if (m_rejoining) {
            VoltDB.crashLocalVoltDB("Another node failed before this node could finish rejoining. " +
                    "As a result, the rejoin operation has been canceled. Please try again.");
            return true;
        }
        return false;
    }

    private void handleHostsFailedForMigratePartitionLeader(Set<Integer> failedHosts) {

        final boolean disableSpiTask = "true".equalsIgnoreCase(System.getProperty("DISABLE_MIGRATE_PARTITION_LEADER", "false"));
        if (disableSpiTask) {
            return;
        }

        VoltZK.removeActionBlocker(m_messenger.getZK(), VoltZK.migratePartitionLeaderBlocker, hostLog);
        MigratePartitionLeaderInfo migratePartitionLeaderInfo = VoltZK.getMigratePartitionLeaderInfo(m_messenger.getZK());
        if (migratePartitionLeaderInfo == null) {
            return;
        }

        final int oldHostId = migratePartitionLeaderInfo.getOldLeaderHostId();
        final int newHostId = migratePartitionLeaderInfo.getNewLeaderHostId();

        //The host which initiates MigratePartitionLeader is down before it gets chance to notify new leader that
        //all sp transactions are drained.
        //Then reset the MigratePartitionLeader status on the new leader to allow it process transactions as leader
        if (failedHosts.contains(oldHostId) && newHostId == m_messenger.getHostId()) {
            Initiator initiator = m_iv2Initiators.get(migratePartitionLeaderInfo.getPartitionId());
            hostLog.info("The host that initiated @MigratePartitionLeader possibly went down before migration completed. Reset MigratePartitionLeader status on "
                          + CoreUtils.hsIdToString(initiator.getInitiatorHSId()));
            ((SpInitiator)initiator).setMigratePartitionLeaderStatus(oldHostId);
            VoltZK.removeMigratePartitionLeaderInfo(m_messenger.getZK());
        } else if (failedHosts.contains(newHostId) && oldHostId == m_messenger.getHostId()) {
            //The new leader is down, on old leader host:
            VoltZK.removeMigratePartitionLeaderInfo(m_messenger.getZK());
        }
    }

    // Check to see if stream master is colocated with partition leader.
    private void checkExportStreamLeadership() {
        for (Initiator initiator : m_iv2Initiators.values()) {
            if (initiator.getPartitionId() != MpInitiator.MP_INIT_PID) {
                SpInitiator spInitiator = (SpInitiator)initiator;
                if (spInitiator.isLeader()) {
<<<<<<< HEAD
                    ExportManagerInterface.instance().takeMastership(spInitiator.getPartitionId());
=======
                    ExportManager.instance().becomeLeader(spInitiator.getPartitionId());
>>>>>>> f1f8696b
                }
            }
        }
    }

    private boolean isFirstZeroPartitionReplica(Set<Integer> failedHosts) {
        int partitionZeroMaster = CoreUtils.getHostIdFromHSId(m_cartographer.getHSIdForMaster(0));
        if (!failedHosts.contains(partitionZeroMaster)) {
            return false;
        }
        int firstReplica = m_cartographer
                .getReplicasForPartition(0)
                .stream()
                .map(l->CoreUtils.getHostIdFromHSId(l))
                .filter(i-> !failedHosts.contains(i))
                .min((i1,i2) -> i1 - i2)
                .orElse(m_messenger.getHostId() + 1);
        return firstReplica == m_messenger.getHostId();
    }

    class DailyLogTask implements Runnable {
        @Override
        public void run() {
            m_myHostId = m_messenger.getHostId();
            hostLog.info(String.format("Host id of this node is: %d", m_myHostId));
            hostLog.info("URL of deployment info: " + m_config.m_pathToDeployment);
            hostLog.info("Cluster uptime: " + MiscUtils.formatUptime(getClusterUptime()));
            logDebuggingInfo(m_config, m_httpPortExtraLogMessage, m_jsonEnabled);
            // log system setting information
            logSystemSettingFromCatalogContext();

            scheduleDailyLoggingWorkInNextCheckTime();

            // daily maintenance
            EnterpriseMaintenance em = EnterpriseMaintenance.get();
            if (em != null) { em.dailyMaintenaceTask(); }
        }
    }

    /**
     * Get the next check time for a private member in log4j library, which is not a reliable idea.
     * It adds 30 seconds for the initial delay and uses a periodical thread to schedule the daily logging work
     * with this delay.
     * @return
     */
    void scheduleDailyLoggingWorkInNextCheckTime() {
        DailyRollingFileAppender dailyAppender = null;
        Enumeration<?> appenders = Logger.getRootLogger().getAllAppenders();
        while (appenders.hasMoreElements()) {
            Appender appender = (Appender) appenders.nextElement();
            if (appender instanceof DailyRollingFileAppender){
                dailyAppender = (DailyRollingFileAppender) appender;
            }
        }
        final DailyRollingFileAppender dailyRollingFileAppender = dailyAppender;

        Field field = null;
        if (dailyRollingFileAppender != null) {
            try {
                field = dailyRollingFileAppender.getClass().getDeclaredField("nextCheck");
                field.setAccessible(true);
            } catch (NoSuchFieldException e) {
                hostLog.error("Failed to set daily system info logging: " + e.getMessage());
            }
        }
        final Field nextCheckField = field;
        long nextCheck = System.currentTimeMillis();
        // the next part may throw exception, current time is the default value
        if (dailyRollingFileAppender != null && nextCheckField != null) {
            try {
                nextCheck = nextCheckField.getLong(dailyRollingFileAppender);
                scheduleWork(new DailyLogTask(),
                        nextCheck - System.currentTimeMillis() + 30 * 1000, 0, TimeUnit.MILLISECONDS);
            } catch (Exception e) {
                hostLog.error("Failed to set daily system info logging: " + e.getMessage());
            }
        }
    }

    class StartActionWatcher implements Watcher {
        @Override
        public void process(WatchedEvent event) {
            if (m_mode == OperationMode.SHUTTINGDOWN) {
                return;
            }
            m_es.submit(new Runnable() {
                @Override
                public void run() {
                    validateStartAction();
                }
            });
        }
    }

    private void validateStartAction() {
        ZooKeeper zk = m_messenger.getZK();
        boolean initCompleted = false;
        List<String> children = null;

        try {
            initCompleted = zk.exists(VoltZK.init_completed, false) != null;
            children = zk.getChildren(VoltZK.start_action, new StartActionWatcher(), null);
        } catch (KeeperException e) {
            hostLog.error("Failed to validate the start actions", e);
            return;
        } catch (InterruptedException e) {
            VoltDB.crashLocalVoltDB("Interrupted during start action validation:" + e.getMessage(), true, e);
        }

        if (children != null && !children.isEmpty()) {
            for (String child : children) {
                byte[] data = null;
                try {
                    data = zk.getData(VoltZK.start_action + "/" + child, false, null);
                } catch (KeeperException excp) {
                    if (excp.code() == Code.NONODE) {
                            hostLog.debug("Failed to validate the start action as node "
                                    + VoltZK.start_action + "/" + child + " got disconnected", excp);
                    } else {
                        hostLog.error("Failed to validate the start actions ", excp);
                    }
                    return;
                } catch (InterruptedException e) {
                    VoltDB.crashLocalVoltDB("Interrupted during start action validation:" + e.getMessage(), true, e);
                }

                if (data == null) {
                    VoltDB.crashLocalVoltDB("Couldn't find " + VoltZK.start_action + "/" + child);
                }
                String startAction = new String(data);
                if ((startAction.equals(StartAction.JOIN.toString()) ||
                        startAction.equals(StartAction.REJOIN.toString()) ||
                        startAction.equals(StartAction.LIVE_REJOIN.toString())) &&
                        !initCompleted) {
                    int nodeId = VoltZK.getHostIDFromChildName(child);
                    if (nodeId == m_messenger.getHostId()) {
                        VoltDB.crashLocalVoltDB("This node was started with start action " + startAction + " during cluster creation. "
                                + "All nodes should be started with matching create or recover actions when bring up a cluster. "
                                + "Join and rejoin are for adding nodes to an already running cluster.");
                    } else {
                        hostLog.warn("Node " + nodeId + " tried to " + startAction + " cluster but it is not allowed during cluster creation. "
                                + "All nodes should be started with matching create or recover actions when bring up a cluster. "
                                + "Join and rejoin are for adding nodes to an already running cluster.");
                    }
                }
            }
        }
    }

    private class ConfigLogging implements Runnable {

        private void logConfigInfo() {
            hostLog.info("Logging config info");

            File configInfoDir = getConfigDirectory();
            configInfoDir.mkdirs();

            File configInfo = new File(configInfoDir, "config.json");

            byte jsonBytes[] = null;
            try {
                JSONStringer stringer = new JSONStringer();
                stringer.object();

                stringer.keySymbolValuePair("workingDir", System.getProperty("user.dir"));
                stringer.keySymbolValuePair("pid", CLibrary.getpid());

                stringer.key("log4jDst").array();
                Enumeration<?> appenders = Logger.getRootLogger().getAllAppenders();
                while (appenders.hasMoreElements()) {
                    Appender appender = (Appender) appenders.nextElement();
                    if (appender instanceof FileAppender){
                        stringer.object();
                        stringer.keySymbolValuePair("path", new File(((FileAppender) appender).getFile()).getCanonicalPath());
                        if (appender instanceof DailyRollingFileAppender) {
                            stringer.keySymbolValuePair("format", ((DailyRollingFileAppender)appender).getDatePattern());
                        }
                        stringer.endObject();
                    }
                }

                Enumeration<?> loggers = Logger.getRootLogger().getLoggerRepository().getCurrentLoggers();
                while (loggers.hasMoreElements()) {
                    Logger logger = (Logger) loggers.nextElement();
                    appenders = logger.getAllAppenders();
                    while (appenders.hasMoreElements()) {
                        Appender appender = (Appender) appenders.nextElement();
                        if (appender instanceof FileAppender){
                            stringer.object();
                            stringer.keySymbolValuePair("path", new File(((FileAppender) appender).getFile()).getCanonicalPath());
                            if (appender instanceof DailyRollingFileAppender) {
                                stringer.keySymbolValuePair("format", ((DailyRollingFileAppender)appender).getDatePattern());
                            }
                            stringer.endObject();
                        }
                    }
                }
                stringer.endArray();

                stringer.endObject();
                JSONObject jsObj = new JSONObject(stringer.toString());
                jsonBytes = jsObj.toString(4).getBytes(Charsets.UTF_8);
            } catch (JSONException e) {
                throw new RuntimeException(e);
            } catch (IOException e) {
                e.printStackTrace();
            }

            try {
                FileOutputStream fos = new FileOutputStream(configInfo);
                fos.write(jsonBytes);
                fos.getFD().sync();
                fos.close();
            } catch (IOException e) {
                hostLog.error("Failed to log config info: " + e.getMessage());
                e.printStackTrace();
            }
        }

        private void logCatalogAndDeployment(CatalogJarWriteMode mode) {
            File configInfoDir = getConfigDirectory();
            configInfoDir.mkdirs();

            try {
                m_catalogContext.writeCatalogJarToFile(configInfoDir.getPath(), "catalog.jar", mode);
            } catch (IOException e) {
                hostLog.error("Failed to writing catalog jar to disk: " + e.getMessage(), e);
                e.printStackTrace();
                VoltDB.crashLocalVoltDB("Fatal error when writing the catalog jar to disk.", true, e);
            }
            logDeployment();
        }

        private void logDeployment() {
            File configInfoDir = getConfigDirectory();
            configInfoDir.mkdirs();

            try {
                File deploymentFile = getConfigLogDeployment();
                if (deploymentFile.exists()) {
                    deploymentFile.delete();
                }
                FileOutputStream fileOutputStream = new FileOutputStream(deploymentFile);
                fileOutputStream.write(m_catalogContext.getDeploymentBytes());
                fileOutputStream.close();
            } catch (Exception e) {
                hostLog.error("Failed to log deployment file: " + e.getMessage(), e);
                e.printStackTrace();
            }
        }

        @Override
        public void run() {
            logConfigInfo();
            logCatalogAndDeployment(CatalogJarWriteMode.START_OR_RESTART);
        }
    }

    // Get topology information.  If rejoining, get it directly from
    // ZK.  Otherwise, try to do the write/read race to ZK on startup.
    private AbstractTopology getTopology(StartAction startAction, Map<Integer, HostInfo> hostInfos,
            JoinCoordinator joinCoordinator)
    {
        AbstractTopology topology = null;
        if (startAction == StartAction.JOIN) {
            assert(joinCoordinator != null);
            topology = joinCoordinator.getTopology();
        } else if (startAction.doesRejoin()) {
            topology = TopologyZKUtils.readTopologyFromZK(m_messenger.getZK());
        } else {
            try {
                return TopologyZKUtils.readTopologyFromZK(m_messenger.getZK(), null);
            } catch (KeeperException.NoNodeException e) {
                hostLog.debug("Topology doesn't exist yet try to create it");
            } catch (KeeperException | InterruptedException | JSONException e) {
                VoltDB.crashLocalVoltDB("Unable to read topology from ZK, dying", true, e);
            }

            // initial start or recover
            int hostcount = m_clusterSettings.get().hostcount();
            if (hostInfos.size() != (hostcount - m_config.m_missingHostCount)) {
                VoltDB.crashLocalVoltDB("The total number of live and missing hosts must be the same as the cluster host count", false, null);
            }
            int kfactor = getKFactor();
            if (kfactor == 0 && m_config.m_missingHostCount > 0) {
                VoltDB.crashLocalVoltDB("A cluster with 0 kfactor can not be started with missing nodes ", false, null);
            }
            if (hostcount <= kfactor) {
                VoltDB.crashLocalVoltDB("Not enough nodes to ensure K-Safety.", false, null);
            }
            // Missing hosts can't be more than number of partition groups times k-factor
            int partitionGroupCount = m_clusterSettings.get().hostcount() / (kfactor + 1);
            if (m_config.m_missingHostCount > (partitionGroupCount * kfactor)) {
                VoltDB.crashLocalVoltDB("Too many nodes are missing at startup. This cluster only allow up to "
                        + (partitionGroupCount * kfactor) + " missing hosts.");
            }

            //startup or recover a cluster with missing nodes. make up the missing hosts to fool the topology
            //The topology will contain hosts which are marked as missing.The missing hosts will not host any master partitions.
            //At least one partition replica must be on the live hosts (not missing). Otherwise, the cluster will not be started up.
            //LeaderAppointer will ignore these hosts during startup.
            int sph = hostInfos.values().iterator().next().m_localSitesCount;
            int missingHostId = Integer.MAX_VALUE;
            Set<Integer> missingHosts = Sets.newHashSet();
            for (int i = 0; i < m_config.m_missingHostCount; i++) {
                hostInfos.put(missingHostId, new HostInfo("", AbstractTopology.PLACEMENT_GROUP_DEFAULT, sph, ""));
                missingHosts.add(missingHostId--);
            }
            int totalSites = sph * hostcount;
            if (totalSites % (kfactor + 1) != 0) {
                VoltDB.crashLocalVoltDB("Total number of sites is not divisible by the number of partitions.", false, null);
            }
            topology = AbstractTopology.getTopology(hostInfos, missingHosts, kfactor,
                    (m_config.m_restorePlacement && m_config.m_startAction.doesRecover()));
            String err;
            if ((err = topology.validateLayout(m_messenger.getLiveHostIds())) != null) {
                hostLog.warn("Unable to find optimal placement layout. " + err);
                hostLog.warn("When using placement groups, follow two rules to get better cluster availability:\n" +
                             "   1. Each placement group must have the same number of nodes, and\n" +
                             "   2. The number of partition replicas (kfactor + 1) must be a multiple of the number of placement groups.");
            }
            if (topology.hasMissingPartitions()) {
                VoltDB.crashLocalVoltDB("Some partitions are missing in the topology", false, null);
            }
            if (m_config.m_restorePlacement && m_config.m_startAction.doesRecover() && topology.version > 1) {
                consoleLog.info("Partition placement has been restored.");
            }
            topology = TopologyZKUtils.registerTopologyToZK(m_messenger.getZK(), topology);
        }
        return topology;
    }

    private TreeMap<Integer, Initiator> createIv2Initiators(Collection<Integer> partitions,
                                                StartAction startAction,
                                                List<Pair<Integer, Integer>> partitionsToSitesAtStartupForExportInit)
    {
        TreeMap<Integer, Initiator> initiators = new TreeMap<>();
        // Needed when static is reused by ServerThread
        TransactionTaskQueue.resetScoreboards(m_messenger.getNextSiteId(), m_nodeSettings.getLocalSitesCount());
        for (Integer partition : partitions)
        {
            Initiator initiator = new SpInitiator(m_messenger, partition, getStatsAgent(),
                    m_snapshotCompletionMonitor, startAction);
            initiators.put(partition, initiator);
            partitionsToSitesAtStartupForExportInit.add(
                    Pair.of(partition, CoreUtils.getSiteIdFromHSId(initiator.getInitiatorHSId())));
        }
        if (StartAction.JOIN.equals(startAction)) {
            TransactionTaskQueue.initBarrier(m_nodeSettings.getLocalSitesCount());
        }
        else if (startAction.doesRejoin()) {
            RejoinProducer.initBarrier(m_nodeSettings.getLocalSitesCount());
        }
        return initiators;
    }

    private void createSecondaryConnections(boolean isRejoin) {
        int partitionGroupCount = m_clusterSettings.get().hostcount() / (m_configuredReplicationFactor + 1);
        if (m_configuredReplicationFactor > 0 && partitionGroupCount > 1) {
            m_messenger.createAuxiliaryConnections(isRejoin);
        }
    }

    private final List<ScheduledFuture<?>> m_periodicWorks = new ArrayList<>();

    /**
     * Schedule all the periodic works
     */
    private void schedulePeriodicWorks() {
        // JMX stats broadcast
        m_periodicWorks.add(scheduleWork(new Runnable() {
            @Override
            public void run() {
                // A null here was causing a steady stream of annoying but apparently inconsequential
                // NPEs during a debug session of an unrelated unit test.
                if (m_statsManager != null) {
                    m_statsManager.sendNotification();
                }
            }
        }, 0, StatsManager.POLL_INTERVAL, TimeUnit.MILLISECONDS));

        // clear login count
        m_periodicWorks.add(scheduleWork(new Runnable() {
            @Override
            public void run() {
                ScheduledExecutorService es = VoltDB.instance().getSES(false);
                if (es != null && !es.isShutdown()) {
                    es.submit(new Runnable() {
                        @Override
                        public void run()
                        {
                            long timestamp = System.currentTimeMillis();
                            m_flc.checkCounter(timestamp);
                        }
                    });
                }
            }
        }, 0, 10, TimeUnit.SECONDS));

        // small stats samples
        m_periodicWorks.add(scheduleWork(new Runnable() {
            @Override
            public void run() {
                SystemStatsCollector.asyncSampleSystemNow(false, false);
            }
        }, 0, 5, TimeUnit.SECONDS));

        // medium stats samples
        m_periodicWorks.add(scheduleWork(new Runnable() {
            @Override
            public void run() {
                SystemStatsCollector.asyncSampleSystemNow(true, false);
            }
        }, 0, 1, TimeUnit.MINUTES));

        // large stats samples
        m_periodicWorks.add(scheduleWork(new Runnable() {
            @Override
            public void run() {
                SystemStatsCollector.asyncSampleSystemNow(true, true);
            }
        }, 0, 6, TimeUnit.MINUTES));

        // export stream master check
        m_periodicWorks.add(scheduleWork(new Runnable() {
            @Override
            public void run() {
                checkExportStreamLeadership();
            }
        }, 0, 1, TimeUnit.MINUTES));

        // other enterprise setup
        EnterpriseMaintenance em = EnterpriseMaintenance.get();
        if (em != null) { em.setupMaintenaceTasks(); }

        GCInspector.instance.start(m_periodicPriorityWorkThread, m_gcStats);
    }

    /**
     * This host can be a leader if partition 0 is on it or it is in the same partition group as a node which has
     * partition 0. This is because the partition group with partition 0 can never be removed by elastic remove.
     *
     * @param partitions          {@link List} of partitions on this host
     * @param partitionGroupPeers {@link List} of hostIds which are in the same partition group as this host
     * @param topology            {@link AbstractTopology} for the cluster
     * @return {@code true} if this host is eligible as a leader for non partition services
     */
    private boolean determineIfEligibleAsLeader(Collection<Integer> partitions, Set<Integer> partitionGroupPeers,
            AbstractTopology topology) {
        if (partitions.contains(Integer.valueOf(0))) {
            return true;
        }
        for (Integer host : topology.getHostIdList(0)) {
            if (partitionGroupPeers.contains(host)) {
                return true;
            }
        }
        return false;
    }

    /**
     * @return The number of local partition initiators not including MPI
     */
    private int getLocalPartitionCount() {
        return m_iv2Initiators.size() - (m_eligibleAsLeader ? 1 : 0);
    }

    public boolean isClusterComplete() {
        return (m_config.m_hostCount == m_messenger.getLiveHostIds().size());
    }

    private void startMigratePartitionLeaderTask() {
        final boolean disableSpiTask = "true".equals(System.getProperty("DISABLE_MIGRATE_PARTITION_LEADER", "false"));
        if (disableSpiTask) {
            hostLog.info("MigratePartitionLeader is not scheduled.");
            return;
        }

        //MigratePartitionLeader service will be started up only after the last rejoining has finished
        if(!isClusterComplete() || m_config.m_hostCount == 1 || m_configuredReplicationFactor == 0) {
            return;
        }

        //So remove any blocker or persisted data on ZK.
        VoltZK.removeMigratePartitionLeaderInfo(m_messenger.getZK());
        VoltZK.removeActionBlocker(m_messenger.getZK(), VoltZK.migratePartitionLeaderBlocker, hostLog);

        MigratePartitionLeaderMessage msg = new MigratePartitionLeaderMessage();
        msg.setStartTask();
        final int minimalNumberOfLeaders = (m_cartographer.getPartitionCount() / m_config.m_hostCount);
        Set<Integer> hosts = m_messenger.getLiveHostIds();
        for (int hostId : hosts) {
            final int currentMasters = m_cartographer.getMasterCount(hostId);
            if (currentMasters > minimalNumberOfLeaders) {
                if (hostLog.isDebugEnabled()) {
                    hostLog.debug("Host " + hostId + " has more than " + minimalNumberOfLeaders +
                            ". Sending migrate partition message");
                }
                m_messenger.send(CoreUtils.getHSIdFromHostAndSite(hostId,
                        HostMessenger.CLIENT_INTERFACE_SITE_ID), msg);
            }
        }
    }

    private void startHealthMonitor() {
        if (resMonitorWork != null) {
            m_globalServiceElector.unregisterService(m_healthMonitor);
            resMonitorWork.cancel(false);
            try {
                resMonitorWork.get();
            } catch(Exception e) { } // Ignore exceptions because we don't really care about the result here.
            m_periodicWorks.remove(resMonitorWork);
        }
        m_healthMonitor  = new HealthMonitor(m_catalogContext.getDeployment().getSystemsettings(), getSnmpTrapSender());
        m_healthMonitor.logResourceLimitConfigurationInfo();
        if (m_healthMonitor.hasResourceLimitsConfigured()) {
            m_globalServiceElector.registerService(m_healthMonitor);
            resMonitorWork = scheduleWork(m_healthMonitor, m_healthMonitor.getResourceCheckInterval(), m_healthMonitor.getResourceCheckInterval(), TimeUnit.SECONDS);
            m_periodicWorks.add(resMonitorWork);
        }
    }

    /**
     * Takes the deployment file given at initialization and the voltdb root given as
     * a command line options, and it performs the following tasks:
     * <p><ul>
     * <li>creates if necessary the voltdbroot directory
     * <li>fail if voltdbroot is already configured and populated with database artifacts
     * <li>creates command log, DR, snapshot, and export directories
     * <li>creates the config directory under voltdbroot
     * <li>moves the deployment file under the config directory
     * </ul>
     * @param config
     * @param dt a {@link DeploymentType}
     */
    private void stageDeploymentFileForInitialize(Configuration config, DeploymentType dt) {

        String deprootFN = dt.getPaths().getVoltdbroot().getPath();
        File   deprootFH = new VoltFile(deprootFN);
        File   cnfrootFH = config.m_voltdbRoot;

        if (!cnfrootFH.exists() && !cnfrootFH.mkdirs()) {
            VoltDB.crashLocalVoltDB("Unable to create the voltdbroot directory in " + cnfrootFH, false, null);
        }
        try {
            File depcanoFH = null;
            try {
                depcanoFH = deprootFH.getCanonicalFile();
            } catch (IOException e) {
                depcanoFH = deprootFH;
            }
            File cnfcanoFH = cnfrootFH.getCanonicalFile();
            if (!cnfcanoFH.equals(depcanoFH)) {
                dt.getPaths().getVoltdbroot().setPath(cnfrootFH.getPath());
            }
            // root in deployment conflicts with command line voltdbroot
            if (!VoltDB.DBROOT.equals(deprootFN)) {
                consoleLog.info("Ignoring voltdbroot \"" + deprootFN + "\" specified in the deployment file");
                hostLog.info("Ignoring voltdbroot \"" + deprootFN + "\" specified in the deployment file");
            }
        } catch (IOException e) {
            VoltDB.crashLocalVoltDB(
                    "Unable to resolve voltdbroot location: " + config.m_voltdbRoot,
                    false, e);
            return;
        }

        // check for already existing artifacts
        List<String> nonEmptyPaths = managedPathsWithFiles(config, dt);
        if (!nonEmptyPaths.isEmpty()) {
            StringBuilder crashMessage =
                    new StringBuilder("Files from a previous database session exist in the managed directories:");
            for (String nonEmptyPath : nonEmptyPaths) {
                crashMessage.append("\n  - " + nonEmptyPath);
            }
            crashMessage.append("\nUse the start command to start the initialized database or use init --force" +
                " to initialize a new database session overwriting existing files.");
            VoltDB.crashLocalVoltDB(crashMessage.toString());
            return;
        }
        // create the config subdirectory
        File confDH = getConfigDirectory(config);
        if (!confDH.exists() && !confDH.mkdirs()) {
            VoltDB.crashLocalVoltDB("Unable to create the config directory " + confDH);
            return;
        }
        // create the large query swap subdirectory
        File largeQuerySwapDH = new File(getLargeQuerySwapPath());
        if (! largeQuerySwapDH.exists() && !largeQuerySwapDH.mkdirs()) {
            VoltDB.crashLocalVoltDB("Unable to create the large query swap directory " + confDH);
            return;
        }
        // create the remaining paths
        if (config.m_isEnterprise) {
            List<String> failed = m_nodeSettings.ensureDirectoriesExist();
            if (!failed.isEmpty()) {
                String msg = "Unable to access or create the following directories:\n    "
                        + Joiner.on("\n    ").join(failed);
                VoltDB.crashLocalVoltDB(msg);
                return;
            }
        }

        //Now its safe to Save .paths
        m_nodeSettings.store();

         //Now that we are done with deployment configuration set all path null.
         dt.setPaths(null);

        // log message unconditionally indicating that the provided host-count and admin-mode settings in
        // deployment, if any, will be ignored
        consoleLog.info("When using the INIT command, some deployment file settings (hostcount and voltdbroot path) "
                + "are ignored");
        hostLog.info("When using the INIT command, some deployment file settings (hostcount and voltdbroot path) are "
                + "ignored");

        File depFH = getConfigLogDeployment(config);
        try (FileWriter fw = new FileWriter(depFH)) {
            fw.write(CatalogUtil.getDeployment(dt, true /* pretty print indent */));
        } catch (IOException|RuntimeException e) {
            VoltDB.crashLocalVoltDB("Unable to marshal deployment configuration to " + depFH, false, e);
        }

        // Save cluster settings properties derived from the deployment file
        ClusterSettings.create(CatalogUtil.asClusterSettingsMap(dt)).store();
    }

    private void stageSchemaFiles(Configuration config, boolean isXCDR) {
        if (config.m_userSchemas == null && config.m_stagedClassesPaths == null) {
            return; // nothing to do
        }
        File stagedCatalogFH = new VoltFile(getStagedCatalogPath(getVoltDBRootPath()));

        if (!config.m_forceVoltdbCreate && stagedCatalogFH.exists()) {
            VoltDB.crashLocalVoltDB("A previous database was initialized with a schema. You must init with --force to overwrite the schema.");
        }
        final boolean standalone = false;
        VoltCompiler compiler = new VoltCompiler(standalone, isXCDR);

        compiler.setInitializeDDLWithFiltering(true);
        if (!compiler.compileFromSchemaAndClasses(config.m_userSchemas, config.m_stagedClassesPaths, stagedCatalogFH)) {
            VoltDB.crashLocalVoltDB("Could not compile specified schema " + config.m_userSchemas);
        }
    }

    private void stageInitializedMarker(Configuration config) {
        File depFH = new VoltFile(config.m_voltdbRoot, VoltDB.INITIALIZED_MARKER);
        try (PrintWriter pw = new PrintWriter(new FileWriter(depFH), true)) {
            pw.println(config.m_clusterName);
        } catch (IOException e) {
            VoltDB.crashLocalVoltDB("Unable to stage cluster name destination", false, e);
        }
    }

    private void deleteInitializationMarkers(Configuration configuration) {
        for (File c: configuration.getInitMarkers()) {
            MiscUtils.deleteRecursively(c);
        }
    }

    public static final String SECURITY_OFF_WARNING = "User authentication is not enabled."
            + " The database is accessible and could be modified or shut down by anyone on the network.";

    boolean readDeploymentAndCreateStarterCatalogContext(VoltDB.Configuration config) {
        /*
         * Debate with the cluster what the deployment file should be
         */
        try {
            ZooKeeper zk = m_messenger.getZK();
            byte deploymentBytes[] = null;

            try {
                deploymentBytes = org.voltcore.utils.CoreUtils.urlToBytes(m_config.m_pathToDeployment);
            } catch (Exception ex) {
                //Let us get bytes from ZK
            }
            DeploymentType deployment = null;
            try {
                if (deploymentBytes != null) {
                    CatalogUtil.writeCatalogToZK(zk,
                            0L,
                            new byte[] {},  // spin loop in Inits.LoadCatalog.run() needs
                                            // this to be of zero length until we have a real catalog.
                            null,
                            deploymentBytes);
                    hostLog.info("URL of deployment: " + m_config.m_pathToDeployment);
                } else {
                    CatalogAndDeployment catalogStuff = CatalogUtil.getCatalogFromZK(zk);
                    deploymentBytes = catalogStuff.deploymentBytes;
                }
            } catch (KeeperException.NodeExistsException e) {
                CatalogAndDeployment catalogStuff = CatalogUtil.getCatalogFromZK(zk);
                byte[] deploymentBytesTemp = catalogStuff.deploymentBytes;
                if (deploymentBytesTemp != null) {
                    //Check hash if its a supplied deployment on command line.
                    //We will ignore the supplied or default deployment anyways.
                    if (deploymentBytes != null && !m_config.m_deploymentDefault) {
                        byte[] deploymentHashHere =
                            CatalogUtil.makeDeploymentHash(deploymentBytes);
                        byte[] deploymentHash =
                            CatalogUtil.makeDeploymentHash(deploymentBytesTemp);
                        if (!(Arrays.equals(deploymentHashHere, deploymentHash)))
                        {
                            hostLog.warn("The locally provided deployment configuration did not " +
                                    " match the configuration information found in the cluster.");
                        } else {
                            hostLog.info("Deployment configuration pulled from other cluster node.");
                        }
                    }
                    //Use remote deployment obtained.
                    deploymentBytes = deploymentBytesTemp;
                } else {
                    hostLog.error("Deployment file could not be loaded locally or remotely, "
                            + "local supplied path: " + m_config.m_pathToDeployment);
                    deploymentBytes = null;
                }
            } catch(KeeperException.NoNodeException e) {
                // no deploymentBytes case is handled below. So just log this error.
                if (hostLog.isDebugEnabled()) {
                    hostLog.debug("Error trying to get deployment bytes from cluster", e);
                }
            }
            if (deploymentBytes == null) {
                hostLog.error("Deployment information could not be obtained from cluster node or locally");
                VoltDB.crashLocalVoltDB("No such deployment file: "
                        + m_config.m_pathToDeployment, false, null);
            }

            if (deployment == null) {
                deployment = CatalogUtil.getDeployment(new ByteArrayInputStream(deploymentBytes));
            }

            // wasn't a valid xml deployment file
            if (deployment == null) {
                hostLog.error("Not a valid XML deployment file at URL: " + m_config.m_pathToDeployment);
                VoltDB.crashLocalVoltDB("Not a valid XML deployment file at URL: "
                        + m_config.m_pathToDeployment, false, null);
            }

            /*
             * Check for invalid deployment file settings (enterprise-only) in the community edition.
             * Trick here is to print out all applicable problems and then stop, rather than stopping
             * after the first one is found.
             */
            if (!m_config.m_isEnterprise) {
                boolean shutdownDeployment = false;
                boolean shutdownAction = false;

                // check license features for community version
                if ((deployment.getCommandlog() != null) && (deployment.getCommandlog().isEnabled())) {
                    consoleLog.error("Command logging is not supported " +
                            "in the community edition of VoltDB.");
                    shutdownDeployment = true;
                }
                if (deployment.getDr() != null && deployment.getDr().getRole() != DrRoleType.NONE) {
                    consoleLog.warn("Database Replication is not supported " +
                            "in the community edition of VoltDB.");
                }
                // check the start action for the community edition
                if (m_config.m_startAction == StartAction.JOIN) {
                    consoleLog.error("Start action \"" + m_config.m_startAction.getClass().getSimpleName() +
                            "\" is not supported in the community edition of VoltDB.");
                    shutdownAction = true;
                }

                // if the process needs to stop, try to be helpful
                if (shutdownAction || shutdownDeployment) {
                    String msg = "This process will exit. Please run VoltDB with ";
                    if (shutdownDeployment) {
                        msg += "a deployment file compatible with the community edition";
                    }
                    if (shutdownDeployment && shutdownAction) {
                        msg += " and ";
                    }

                    if (shutdownAction && !shutdownDeployment) {
                        msg += "the CREATE start action";
                    }
                    msg += ".";

                    VoltDB.crashLocalVoltDB(msg, false, null);
                }
            }

            // note the heart beats are specified in seconds in xml, but ms internally
            HeartbeatType hbt = deployment.getHeartbeat();
            if (hbt != null) {
                m_config.m_deadHostTimeoutMS = hbt.getTimeout() * 1000;
                m_messenger.setDeadHostTimeout(m_config.m_deadHostTimeoutMS);
            } else {
                hostLog.info("Dead host timeout set to " + m_config.m_deadHostTimeoutMS + " milliseconds");
            }

            PartitionDetectionType pt = deployment.getPartitionDetection();
            if (pt != null) {
                m_config.m_partitionDetectionEnabled = pt.isEnabled();
                m_messenger.setPartitionDetectionEnabled(m_config.m_partitionDetectionEnabled);
            }

            // log system setting information
            SystemSettingsType sysType = deployment.getSystemsettings();
            if (sysType != null) {
                if (sysType.getElastic() != null) {
                    hostLog.info("Elastic duration set to " + sysType.getElastic().getDuration() + " milliseconds");
                    hostLog.info("Elastic throughput set to " + sysType.getElastic().getThroughput() + " mb/s");
                }
                if (sysType.getTemptables() != null) {
                    hostLog.info("Max temptable size set to " + sysType.getTemptables().getMaxsize() + " mb");
                }
                if (sysType.getSnapshot() != null) {
                    hostLog.info("Snapshot priority set to " + sysType.getSnapshot().getPriority() + " [0 - 10]");
                }
                if (sysType.getQuery() != null) {
                    if (sysType.getQuery().getTimeout() > 0) {
                        hostLog.info("Query timeout set to " + sysType.getQuery().getTimeout() + " milliseconds");
                        m_config.m_queryTimeout = sysType.getQuery().getTimeout();
                    }
                    else if (sysType.getQuery().getTimeout() == 0) {
                        hostLog.info("Query timeout set to unlimited");
                        m_config.m_queryTimeout = 0;
                    }
                }
            }

            // log a warning on console log if security setting is turned off, like durability warning.
            SecurityType securityType = deployment.getSecurity();
            if (securityType == null || !securityType.isEnabled()) {
                consoleLog.warn(SECURITY_OFF_WARNING);
            }

            // create a dummy catalog to load deployment info into
            Catalog catalog = new Catalog();
            // Need these in the dummy catalog
            Cluster cluster = catalog.getClusters().add("cluster");
            cluster.getDatabases().add("database");

            String result = CatalogUtil.compileDeployment(catalog, deployment, true);
            if (result != null) {
                // Any other non-enterprise deployment errors will be caught and handled here
                // (such as <= 0 host count)
                VoltDB.crashLocalVoltDB(result);
            }

            m_catalogContext = new CatalogContext(catalog,
                                                  new DbSettings(m_clusterSettings, m_nodeSettings),
                                                  0, //timestamp
                                                  0,
                                                  new byte[] {},
                                                  null,
                                                  deploymentBytes,
                                                  m_messenger);

            m_configuredReplicationFactor = getCatalogContext().getDeployment().getCluster().getKfactor();
            return ((deployment.getCommandlog() != null) && (deployment.getCommandlog().isEnabled()));
        } catch (Exception e) {
            throw new RuntimeException(e);
        }
    }


    @Override
    public void loadLegacyPathProperties(DeploymentType deployment) throws IOException {
        //Load deployment paths now if Legacy so that we access through the interface all the time.
        if (isRunningWithOldVerbs() && m_nodeSettings == null) {
            m_nodeSettings = NodeSettings.create(CatalogUtil.asNodeSettingsMap(deployment));
            List<String> failed = m_nodeSettings.ensureDirectoriesExist();
            if (!failed.isEmpty()) {
                String msg = "Unable to validate path settings:\n  " +
                        Joiner.on("\n  ").join(failed);
                hostLog.fatal(msg);
                throw new IOException(msg);
            }
        }
    }

    static class ReadDeploymentResults {
        final byte [] deploymentBytes;
        final DeploymentType deployment;

        ReadDeploymentResults(byte [] deploymentBytes, DeploymentType deployment) {
            this.deploymentBytes = deploymentBytes;
            this.deployment = deployment;
        }
    }

    ReadDeploymentResults readPrimedDeployment(Configuration config) {
        /*
         * Debate with the cluster what the deployment file should be
         */
        try {
            byte deploymentBytes[] = null;

            try {
                deploymentBytes = org.voltcore.utils.CoreUtils.urlToBytes(config.m_pathToDeployment);
            } catch (Exception ex) {
                //Let us get bytes from ZK
            }

            if (deploymentBytes == null) {
                hostLog.error("Deployment information could not be obtained from cluster node or locally");
                VoltDB.crashLocalVoltDB("No such deployment file: "
                        + config.m_pathToDeployment, false, null);
            }
            DeploymentType deployment =
                CatalogUtil.getDeployment(new ByteArrayInputStream(deploymentBytes));
            // wasn't a valid xml deployment file
            if (deployment == null) {
                hostLog.error("Not a valid XML deployment file at URL: " + config.m_pathToDeployment);
                VoltDB.crashLocalVoltDB("Not a valid XML deployment file at URL: "
                        + config.m_pathToDeployment, false, null);
                return new ReadDeploymentResults(deploymentBytes, deployment);
            }
            // Set local sites count
            config.m_sitesperhost = deployment.getCluster().getSitesperhost();
            NodeSettings nodeSettings = null;
            // adjust deployment host count when the cluster members are given by mesh configuration
            // providers
            switch(config.m_startAction) {
            case GET:
                // once a voltdbroot is inited, the path properties contain the true path values
                Settings.initialize(config.m_voltdbRoot);
                // only override the local sites count
                nodeSettings = NodeSettings.create(config.asNodeSettingsMap(),
                        config.asRelativePathSettingsMap());
                break;
            case PROBE:
                // once a voltdbroot is inited, the path properties contain the true path values
                Settings.initialize(config.m_voltdbRoot);
                // only override the local sites count
                nodeSettings = NodeSettings.create(config.asNodeSettingsMap(),
                        config.asRelativePathSettingsMap());
                File nodeSettingsFH = new File(getConfigDirectory(config), "path.properties");
                consoleLog.info("Loaded node-specific settings from " + nodeSettingsFH.getPath());
                hostLog.info("Loaded node-specific settings from " + nodeSettingsFH.getPath());
                break;
            case INITIALIZE:
                Settings.initialize(config.m_voltdbRoot);
                // voltdbroot value from config overrides voltdbroot value in the deployment
                // file
                nodeSettings = NodeSettings.create(
                        config.asNodeSettingsMap(),
                        config.asPathSettingsMap(),
                        CatalogUtil.asNodeSettingsMap(deployment));
                break;
            default:
                nodeSettings = NodeSettings.create(
                        config.asNodeSettingsMap(),
                        CatalogUtil.asNodeSettingsMap(deployment));
                Settings.initialize(nodeSettings.getVoltDBRoot());
                config.m_voltdbRoot = nodeSettings.getVoltDBRoot();
                break;
            }
            m_nodeSettings = nodeSettings;
            //Now its safe to save node settings
            if (config.m_startAction != StartAction.GET) {
                m_nodeSettings.store();
            }

            if (config.m_startAction == StartAction.PROBE) {
                // once initialized the path properties contain the true path values
                if (config.m_hostCount == VoltDB.UNDEFINED) {
                    config.m_hostCount = 1;
                }
            } else {
                config.m_hostCount = deployment.getCluster().getHostcount();
            }
            /*
             * Check for invalid deployment file settings (enterprise-only) in the community edition.
             * Trick here is to print out all applicable problems and then stop, rather than stopping
             * after the first one is found.
             */
            if (!config.m_isEnterprise) {
                boolean shutdownDeployment = false;
                boolean shutdownAction = false;

                // check license features for community version
                if ((deployment.getCommandlog() != null) && (deployment.getCommandlog().isEnabled())) {
                    consoleLog.error("Command logging is not supported " +
                            "in the community edition of VoltDB.");
                    shutdownDeployment = true;
                }
                if (m_config.m_startAction == StartAction.JOIN) {
                    consoleLog.error("Start action \"" + m_config.m_startAction.getClass().getSimpleName() +
                            "\" is not supported in the community edition of VoltDB.");
                    shutdownAction = true;
                }

                // if the process needs to stop, try to be helpful
                if (shutdownAction || shutdownDeployment) {
                    String msg = "This process will exit. Please run VoltDB with ";
                    if (shutdownDeployment) {
                        msg += "a deployment file compatible with the community edition";
                    }
                    if (shutdownDeployment && shutdownAction) {
                        msg += " and ";
                    }

                    if (shutdownAction && !shutdownDeployment) {
                        msg += "the CREATE start action";
                    }
                    msg += ".";

                    VoltDB.crashLocalVoltDB(msg, false, null);
                }
            }
            return new ReadDeploymentResults(deploymentBytes, deployment);
        } catch (Exception e) {
            /*
             * When a settings exception is caught (e.g. reading a broken properties file),
             * we probably just want to crash the DB anyway
             */
            consoleLog.fatal(e.getMessage());
            VoltDB.crashLocalVoltDB(e.getMessage());
            return null;
        }
    }

    void collectLocalNetworkMetadata() {
        boolean threw = false;
        JSONStringer stringer = new JSONStringer();
        try {
            stringer.object();
            stringer.key("interfaces").array();

            /*
             * If no interface was specified, do a ton of work
             * to identify all ipv4 or ipv6 interfaces and
             * marshal them into JSON. Always put the ipv4 address first
             * so that the export client will use it
             */

            if (m_config.m_externalInterface.equals("")) {
                LinkedList<NetworkInterface> interfaces = new LinkedList<>();
                try {
                    Enumeration<NetworkInterface> intfEnum = NetworkInterface.getNetworkInterfaces();
                    while (intfEnum.hasMoreElements()) {
                        NetworkInterface intf = intfEnum.nextElement();
                        if (intf.isLoopback() || !intf.isUp()) {
                            continue;
                        }
                        interfaces.offer(intf);
                    }
                } catch (SocketException e) {
                    throw new RuntimeException(e);
                }

                if (interfaces.isEmpty()) {
                    stringer.value("localhost");
                } else {

                    boolean addedIp = false;
                    while (!interfaces.isEmpty()) {
                        NetworkInterface intf = interfaces.poll();
                        Enumeration<InetAddress> inetAddrs = intf.getInetAddresses();
                        Inet6Address inet6addr = null;
                        Inet4Address inet4addr = null;
                        while (inetAddrs.hasMoreElements()) {
                            InetAddress addr = inetAddrs.nextElement();
                            if (addr instanceof Inet6Address) {
                                inet6addr = (Inet6Address)addr;
                                if (inet6addr.isLinkLocalAddress()) {
                                    inet6addr = null;
                                }
                            } else if (addr instanceof Inet4Address) {
                                inet4addr = (Inet4Address)addr;
                            }
                        }
                        if (inet4addr != null) {
                            stringer.value(inet4addr.getHostAddress());
                            addedIp = true;
                        }
                        if (inet6addr != null) {
                            stringer.value(inet6addr.getHostAddress());
                            addedIp = true;
                        }
                    }
                    if (!addedIp) {
                        stringer.value("localhost");
                    }
                }
            } else {
                stringer.value(m_config.m_externalInterface);
            }
        } catch (Exception e) {
            threw = true;
            hostLog.warn("Error while collecting data about local network interfaces", e);
        }
        try {
            if (threw) {
                stringer = new JSONStringer();
                stringer.object();
                stringer.key("interfaces").array();
                stringer.value("localhost");
                stringer.endArray();
            } else {
                stringer.endArray();
            }
            stringer.keySymbolValuePair("clientPort", m_config.m_port);
            stringer.keySymbolValuePair("clientInterface", m_config.m_clientInterface);
            stringer.keySymbolValuePair("adminPort", m_config.m_adminPort);
            stringer.keySymbolValuePair("adminInterface", m_config.m_adminInterface);
            stringer.keySymbolValuePair("httpPort", m_config.m_httpPort);
            stringer.keySymbolValuePair("httpInterface", m_config.m_httpPortInterface);
            stringer.keySymbolValuePair("internalPort", m_config.m_internalPort);
            stringer.keySymbolValuePair("internalInterface", m_config.m_internalInterface);
            String[] zkInterface = m_config.m_zkInterface.split(":");
            stringer.keySymbolValuePair("zkPort", zkInterface[1]);
            stringer.keySymbolValuePair("zkInterface", zkInterface[0]);
            stringer.keySymbolValuePair("drPort", VoltDB.getReplicationPort(m_catalogContext.cluster.getDrproducerport()));
            stringer.keySymbolValuePair("drInterface", VoltDB.getDefaultReplicationInterface());
            stringer.keySymbolValuePair(VoltZK.drPublicHostProp, VoltDB.getPublicReplicationInterface());
            stringer.keySymbolValuePair(VoltZK.drPublicPortProp, VoltDB.getPublicReplicationPort());
            stringer.keySymbolValuePair("publicInterface", m_config.m_publicInterface);
            stringer.endObject();
            JSONObject obj = new JSONObject(stringer.toString());
            // possibly atomic swap from null to realz
            m_localMetadata = obj.toString(4);
            hostLog.debug("System Metadata is: " + m_localMetadata);
        } catch (Exception e) {
            hostLog.warn("Failed to collect data about lcoal network interfaces", e);
        }
    }

    @Override
    public boolean isBare() {
        return m_isBare;
    }
    void setBare(boolean flag) {
        m_isBare = flag;
    }

    //TODO: Is there a better place for this ssl setup work and constant defns
    private void setupSSL(ReadDeploymentResults readDepl) {
        SslType sslType = readDepl.deployment.getSsl();
        m_config.m_sslEnable = m_config.m_sslEnable || (sslType != null && sslType.isEnabled());
        if (m_config.m_sslEnable) {
            try {
                hostLog.info("SSL enabled for HTTP. Please point browser to HTTPS URL.");
                m_config.m_sslExternal = m_config.m_sslExternal || (sslType != null && sslType.isExternal());
                m_config.m_sslDR = m_config.m_sslDR || (sslType != null && sslType.isDr());
                m_config.m_sslInternal = m_config.m_sslInternal || (sslType != null && sslType.isInternal());
                boolean setSslBuilder = m_config.m_sslExternal || m_config.m_sslDR || m_config.m_sslInternal;
                setupSslContextCreators(sslType, setSslBuilder);
                if (m_config.m_sslExternal) {
                    hostLog.info("SSL enabled for admin and client port. Please enable SSL on client.");
                }
                if (m_config.m_sslDR) {
                    hostLog.info("SSL enabled for DR port. Please enable SSL on consumer clusters' DR connections.");
                }
                if (m_config.m_sslInternal) {
                    hostLog.info("SSL enabled for internal inter-node communication.");
                }
                CipherExecutor.SERVER.startup();
            } catch (Exception e) {
                VoltDB.crashLocalVoltDB("Unable to configure SSL", true, e);
            }
        }
    }

    private String getResourcePath(String resource) {
        URL res = this.getClass().getResource(resource);
        return res == null ? resource : res.getPath();
    }

    private void setupSslContextCreators(SslType sslType, boolean setSslBuilder) {
        SslContextFactory sslContextFactory = new SslContextFactory();
        String keyStorePath = getKeyTrustStoreAttribute("javax.net.ssl.keyStore", sslType.getKeystore(), "path");
        keyStorePath = null == keyStorePath  ? getResourcePath(Constants.DEFAULT_KEYSTORE_RESOURCE):getResourcePath(keyStorePath);
        if (keyStorePath == null || keyStorePath.trim().isEmpty()) {
            throw new IllegalArgumentException("A path for the SSL keystore file was not specified.");
        }
        if (! new File(keyStorePath).exists()) {
            throw new IllegalArgumentException("The specified SSL keystore file " + keyStorePath + " was not found.");
        }
        sslContextFactory.setKeyStorePath(keyStorePath);

        String keyStorePassword = getKeyTrustStoreAttribute("javax.net.ssl.keyStorePassword", sslType.getKeystore(), "password");
        if (null == keyStorePassword) {
            keyStorePassword = Constants.DEFAULT_KEYSTORE_PASSWD;
        }
        if (keyStorePassword == null) {
            throw new IllegalArgumentException("An SSL keystore password was not specified.");
        }
        sslContextFactory.setKeyStorePassword(keyStorePassword);

        String trustStorePath = getKeyTrustStoreAttribute("javax.net.ssl.trustStore", sslType.getTruststore(), "path");
        trustStorePath = null == trustStorePath  ? getResourcePath(Constants.DEFAULT_TRUSTSTORE_RESOURCE):getResourcePath(trustStorePath);
        if (trustStorePath == null || trustStorePath.trim().isEmpty()) {
            throw new IllegalArgumentException("A path for the SSL truststore file was not specified.");
        }
        if (! new File(trustStorePath).exists()) {
            throw new IllegalArgumentException("The specified SSL truststore file " + trustStorePath + " was not found.");
        }
        sslContextFactory.setTrustStorePath(trustStorePath);

        String trustStorePassword = getKeyTrustStoreAttribute("javax.net.ssl.trustStorePassword", sslType.getTruststore(), "password");
        if (null == trustStorePassword) {
            trustStorePassword = Constants.DEFAULT_TRUSTSTORE_PASSWD;
        }
        if (trustStorePassword == null) {
            throw new IllegalArgumentException("An SSL truststore password was not specified.");
        }
        sslContextFactory.setTrustStorePassword(trustStorePassword);

        String[] excludeCiphers = new String[] {"SSL_RSA_WITH_DES_CBC_SHA",
                "SSL_DHE_RSA_WITH_DES_CBC_SHA", "SSL_DHE_DSS_WITH_DES_CBC_SHA",
                "SSL_RSA_EXPORT_WITH_RC4_40_MD5",
                "SSL_RSA_EXPORT_WITH_DES40_CBC_SHA",
                "SSL_DHE_RSA_EXPORT_WITH_DES40_CBC_SHA",
                "SSL_DHE_DSS_EXPORT_WITH_DES40_CBC_SHA"};

        // exclude weak ciphers
        sslContextFactory.setExcludeCipherSuites(excludeCiphers);
        sslContextFactory.setKeyManagerPassword(keyStorePassword);

        m_config.m_sslContextFactory = sslContextFactory;

        if (setSslBuilder) {
            KeyManagerFactory keyManagerFactory;
            try (FileInputStream fis = new FileInputStream(keyStorePath)) {
                keyManagerFactory = KeyManagerFactory.getInstance(KeyManagerFactory.getDefaultAlgorithm());
                KeyStore keyStore = KeyStore.getInstance(KeyStore.getDefaultType());
                keyStorePassword = deobfuscateIfNeeded(keyStorePassword);
                keyStore.load(fis, keyStorePassword.toCharArray());
                keyManagerFactory.init(keyStore, keyStorePassword.toCharArray());
            } catch (KeyStoreException | NoSuchAlgorithmException | UnrecoverableKeyException | IOException
                    | CertificateException e) {
                throw new IllegalArgumentException("Could not initialize KeyManagerFactory", e);
            }

            TrustManagerFactory trustManagerFactory;
            try (FileInputStream fis = new FileInputStream(trustStorePath)) {
                trustManagerFactory = TrustManagerFactory.getInstance(TrustManagerFactory.getDefaultAlgorithm());
                KeyStore keyStore = KeyStore.getInstance(KeyStore.getDefaultType());
                trustStorePassword = deobfuscateIfNeeded(trustStorePassword);
                keyStore.load(fis, trustStorePassword.toCharArray());
                trustManagerFactory.init(keyStore);
            } catch (NoSuchAlgorithmException | IOException | KeyStoreException | CertificateException e) {
                throw new IllegalArgumentException("Could not initialize TrustManagerFactory", e);
            }

            ImmutableSet<String> excludeCipherSet = ImmutableSet.copyOf(excludeCiphers);

            CipherSuiteFilter filter = (ciphers, defaultCiphiers, supportedCiphers) -> {
                List<String> filteredCiphers = new ArrayList<>(supportedCiphers.size());
                for (String cipher : ciphers == null ? defaultCiphiers : ciphers) {
                    if (supportedCiphers.contains(cipher) && !excludeCipherSet.contains(cipher)) {
                        filteredCiphers.add(cipher);
                    }
                }

                return filteredCiphers.toArray(new String[filteredCiphers.size()]);
            };

            try {
                m_config.m_sslServerContext = SslContextBuilder.forServer(keyManagerFactory)
                        .trustManager(trustManagerFactory).ciphers(null, filter).build();
                m_config.m_sslClientContext = SslContextBuilder.forClient().trustManager(trustManagerFactory)
                        .ciphers(null, filter).build();
            } catch (SSLException e) {
                throw new IllegalArgumentException("Could not create SslContexts", e);
            }
        }
    }

    private String deobfuscateIfNeeded(String password) {
        if (password.startsWith(Password.__OBFUSCATE)) {
            return Password.deobfuscate(password);
        }
        return password;
    }

    private String getKeyTrustStoreAttribute(String sysPropName, KeyOrTrustStoreType store, String valueType) {
        String sysProp = System.getProperty(sysPropName, "");

        // allow leading/trailing blanks for password, not otherwise
        if (!sysProp.isEmpty()) {
            if ("password".equals(valueType)) {
                return sysProp;
            } else {
                if (!sysProp.trim().isEmpty()) {
                    return sysProp.trim();
                }
            }
        }
        String value = null;
        if (store != null) {
            value = "path".equals(valueType) ? store.getPath() : store.getPassword();
        }
        return value;
    }

    /**
     * Start the voltcore HostMessenger. This joins the node
     * to the existing cluster. In the non rejoin case, this
     * function will return when the mesh is complete. If
     * rejoining, it will return when the node and agreement
     * site are synched to the existing cluster.
     */
    MeshProber.Determination buildClusterMesh(ReadDeploymentResults readDepl) {
        final boolean bareAtStartup  = m_config.m_forceVoltdbCreate
                || pathsWithRecoverableArtifacts(readDepl.deployment).isEmpty();
        setBare(bareAtStartup);

        final Supplier<Integer> hostCountSupplier = new Supplier<Integer>() {
            @Override
            public Integer get() {
                return m_clusterSettings.get().hostcount();
            }
        };

        ClusterType clusterType = readDepl.deployment.getCluster();

        MeshProber criteria = MeshProber.builder()
                .coordinators(m_config.m_coordinators)
                .versionChecker(m_versionChecker)
                .enterprise(m_config.m_isEnterprise)
                .startAction(m_config.m_startAction)
                .bare(bareAtStartup)
                .configHash(CatalogUtil.makeDeploymentHashForConfig(readDepl.deploymentBytes))
                .hostCountSupplier(hostCountSupplier)
                .kfactor(clusterType.getKfactor())
                .paused(m_config.m_isPaused)
                .nodeStateSupplier(m_statusTracker.getSupplier())
                .addAllowed(m_config.m_enableAdd)
                .safeMode(m_config.m_safeMode)
                .terminusNonce(getTerminusNonce())
                .missingHostCount(m_config.m_missingHostCount)
                .build();

        HostAndPort hostAndPort = criteria.getLeader();
        String hostname = hostAndPort.getHost();
        int port = hostAndPort.getPort();

        org.voltcore.messaging.HostMessenger.Config hmconfig;

        hmconfig = new org.voltcore.messaging.HostMessenger.Config(hostname, port, m_config.m_isPaused);
        if (m_config.m_placementGroup != null) {
            hmconfig.group = m_config.m_placementGroup;
        }
        hmconfig.internalPort = m_config.m_internalPort;
        hmconfig.internalInterface = m_config.m_internalInterface;
        hmconfig.zkInterface = m_config.m_zkInterface;
        hmconfig.deadHostTimeout = m_config.m_deadHostTimeoutMS;
        hmconfig.factory = new VoltDbMessageFactory();
        hmconfig.coreBindIds = m_config.m_networkCoreBindings;
        hmconfig.acceptor = criteria;
        hmconfig.localSitesCount = m_config.m_sitesperhost;
        if (!StringUtils.isEmpty(m_config.m_recoveredPartitions)) {
            hmconfig.recoveredPartitions = m_config.m_recoveredPartitions;
        }
        //if SSL needs to be enabled for internal communication, SSL context has to be setup before starting HostMessenger
        setupSSL(readDepl);
        if (m_config.m_sslInternal) {
            m_messenger = new org.voltcore.messaging.HostMessenger(hmconfig, this, m_config.m_sslServerContext,
                    m_config.m_sslClientContext);
        } else {
            m_messenger = new org.voltcore.messaging.HostMessenger(hmconfig, this);
        }

        hostLog.info(String.format("Beginning inter-node communication on port %d.", m_config.m_internalPort));

        try {
            m_messenger.start();
        } catch (Exception e) {
            boolean printStackTrace =  true;
            // do not log fatal exception message in these cases
            if (e.getMessage() != null) {
                if (e.getMessage().indexOf(SocketJoiner.FAIL_ESTABLISH_MESH_MSG) > -1 ||
                        e.getMessage().indexOf(MeshProber.MESH_ONE_REJOIN_MSG )> -1) {
                    printStackTrace = false;
                }
            }
            VoltDB.crashLocalVoltDB(e.getMessage(), printStackTrace, e);
        }

        VoltZK.createPersistentZKNodes(m_messenger.getZK());

        // Use the host messenger's hostId.
        m_myHostId = m_messenger.getHostId();
        hostLog.info(String.format("Host id of this node is: %d", m_myHostId));
        consoleLog.info(String.format("Host id of this node is: %d", m_myHostId));

        MeshProber.Determination determination = criteria.waitForDetermination();

        // paused is determined in the mesh formation exchanged
        if (determination.paused) {
            m_messenger.pause();
        } else {
            m_messenger.unpause();
        }

        // Semi-hacky check to see if we're attempting to rejoin to ourselves.
        // The leader node gets assigned host ID 0, always, so if we're the
        // leader and we're rejoining, this is clearly bad.
        if (m_myHostId == 0 && determination.startAction.doesJoin()) {
            VoltDB.crashLocalVoltDB("Unable to rejoin a node to itself.  " +
                    "Please check your command line and start action and try again.", false, null);
        }
        // load or store settings form/to zookeeper
        if (determination.startAction.doesJoin()) {
            m_clusterSettings.load(m_messenger.getZK());
            m_clusterSettings.get().store();
        } else if (m_myHostId == 0) {
            if (hostLog.isDebugEnabled()) {
                hostLog.debug("Writing initial hostcount " +
                               m_clusterSettings.get().getProperty(ClusterSettings.HOST_COUNT) +
                               " to ZK");
            }
            m_clusterSettings.store(m_messenger.getZK());
        }
        m_clusterCreateTime = m_messenger.getInstanceId().getTimestamp();
        return determination;
    }

    void logDebuggingInfo(VoltDB.Configuration config, String httpPortExtraLogMessage, boolean jsonEnabled) {
        String startAction = m_config.m_startAction.toString();
        String startActionLog = "Database start action is " + (startAction.substring(0, 1).toUpperCase() +
                startAction.substring(1).toLowerCase()) + ".";
        if (!m_rejoining) {
            hostLog.info(startActionLog);
        }

        // print out awesome network stuff
        hostLog.info(String.format("Listening for native wire protocol clients on port %d.", m_config.m_port));
        hostLog.info(String.format("Listening for admin wire protocol clients on port %d.", config.m_adminPort));

        if (m_startMode == OperationMode.PAUSED) {
            hostLog.info(String.format("Started in admin mode. Clients on port %d will be rejected in admin mode.", m_config.m_port));
        }

        if (getReplicationRole() == ReplicationRole.REPLICA) {
            consoleLog.info("Started as " + getReplicationRole().toString().toLowerCase() + " cluster. " +
                             "Clients can only call read-only procedures.");
        }
        if (httpPortExtraLogMessage != null) {
            hostLog.info(httpPortExtraLogMessage);
        }
        if (config.m_httpPort != -1) {
            hostLog.info(String.format("Local machine HTTP monitoring is listening on port %d.", config.m_httpPort));
        }
        else {
            hostLog.info(String.format("Local machine HTTP monitoring is disabled."));
        }
        if (jsonEnabled) {
            hostLog.info(String.format("Json API over HTTP enabled at path /api/1.0/, listening on port %d.",
                    config.m_httpPort));
        }
        else {
            hostLog.info("Json API disabled.");
        }
        if (config.m_sslEnable) {
            hostLog.info("OpenSsl is " + (OpenSsl.isAvailable() ? "enabled" : "disabled"));
        }

        // java heap size
        long javamaxheapmem = ManagementFactory.getMemoryMXBean().getHeapMemoryUsage().getMax();
        javamaxheapmem /= (1024 * 1024);
        hostLog.info(String.format("Maximum usable Java heap set to %d mb.", javamaxheapmem));

        // Computed minimum heap requirement
        long minRqt = computeMinimumHeapRqt(m_catalogContext.tables.size(),
                (getLocalPartitionCount()), m_configuredReplicationFactor);
        hostLog.info("Minimum required Java heap for catalog and server config is " + minRqt + " MB.");

        SortedMap<String, String> dbgMap = m_catalogContext.getDebuggingInfoFromCatalog(true);
        for (String line : dbgMap.values()) {
            hostLog.info(line);
        }

        // print out a bunch of useful system info
        PlatformProperties pp = PlatformProperties.getPlatformProperties();
        String[] lines = pp.toLogLines(getVersionString()).split("\n");
        for (String line : lines) {
            hostLog.info(line.trim());
        }

        if (m_catalogContext.cluster.getDrconsumerenabled() || m_catalogContext.cluster.getDrproducerenabled()) {
            hostLog.info("DR initializing with Cluster Id " +  m_catalogContext.cluster.getDrclusterid() +
                    ". The DR cluster was first started at " + new Date(m_clusterCreateTime).toString() + ".");
        }

        final ZooKeeper zk = m_messenger.getZK();
        ZKUtil.ByteArrayCallback operationModeFuture = new ZKUtil.ByteArrayCallback();
        /*
         * Publish our cluster metadata, and then retrieve the metadata
         * for the rest of the cluster
         */
        try {
            zk.create(
                    VoltZK.cluster_metadata + "/" + m_messenger.getHostId(),
                    getLocalMetadata().getBytes("UTF-8"),
                    Ids.OPEN_ACL_UNSAFE,
                    CreateMode.EPHEMERAL,
                    new ZKUtil.StringCallback(),
                    null);
            zk.getData(VoltZK.operationMode, false, operationModeFuture, null);
        } catch (Exception e) {
            VoltDB.crashLocalVoltDB("Error creating \"/cluster_metadata\" node in ZK", true, e);
        }

        Map<Integer, String> clusterMetadata = new HashMap<>(0);
        /*
         * Spin and attempt to retrieve cluster metadata for all nodes in the cluster.
         */
        Set<Integer> metadataToRetrieve = new HashSet<>(m_messenger.getLiveHostIds());
        metadataToRetrieve.remove(m_messenger.getHostId());
        while (!metadataToRetrieve.isEmpty()) {
            Map<Integer, ZKUtil.ByteArrayCallback> callbacks = new HashMap<>();
            for (Integer hostId : metadataToRetrieve) {
                ZKUtil.ByteArrayCallback cb = new ZKUtil.ByteArrayCallback();
                zk.getData(VoltZK.cluster_metadata + "/" + hostId, false, cb, null);
                callbacks.put(hostId, cb);
            }

            for (Map.Entry<Integer, ZKUtil.ByteArrayCallback> entry : callbacks.entrySet()) {
                try {
                    ZKUtil.ByteArrayCallback cb = entry.getValue();
                    Integer hostId = entry.getKey();
                    clusterMetadata.put(hostId, new String(cb.get(), "UTF-8"));
                    metadataToRetrieve.remove(hostId);
                } catch (KeeperException.NoNodeException e) {}
                catch (Exception e) {
                    VoltDB.crashLocalVoltDB("Error retrieving cluster metadata", true, e);
                }
            }

        }

        // print out cluster membership
        hostLog.info("About to list cluster interfaces for all nodes with format [ip1 ip2 ... ipN] client-port,admin-port,http-port");
        for (int hostId : m_messenger.getLiveHostIds()) {
            if (hostId == m_messenger.getHostId()) {
                hostLog.info(
                        String.format(
                                "  Host id: %d with interfaces: %s [SELF]",
                                hostId,
                                MiscUtils.formatHostMetadataFromJSON(getLocalMetadata())));
            }
            else {
                String hostMeta = clusterMetadata.get(hostId);
                hostLog.info(
                        String.format(
                                "  Host id: %d with interfaces: %s [PEER]",
                                hostId,
                                MiscUtils.formatHostMetadataFromJSON(hostMeta)));
            }
        }

        final String drRole = m_catalogContext.getCluster().getDrrole();
        if (m_producerDRGateway != null && (DrRoleType.MASTER.value().equals(drRole) || DrRoleType.XDCR.value().equals(drRole))) {
            m_producerDRGateway.logActiveConversations();
        }
        if (m_consumerDRGateway != null) {
            m_consumerDRGateway.logActiveConversations();
        }

        try {
            if (operationModeFuture.get() != null) {
                String operationModeStr = new String(operationModeFuture.get(), "UTF-8");
                m_startMode = OperationMode.valueOf(operationModeStr);
            }
        } catch (KeeperException.NoNodeException e) {}
        catch (Exception e) {
            throw new RuntimeException(e);
        }
    }


    public static String[] extractBuildInfo(VoltLogger logger) {
        StringBuilder sb = new StringBuilder(64);
        try {
            InputStream buildstringStream =
                ClassLoader.getSystemResourceAsStream("buildstring.txt");
            if (buildstringStream != null) {
                byte b;
                while ((b = (byte) buildstringStream.read()) != -1) {
                    sb.append((char)b);
                }
                String parts[] = sb.toString().split(" ", 2);
                if (parts.length == 2) {
                    parts[0] = parts[0].trim();
                    parts[1] = parts[0] + "_" + parts[1].trim();
                    return parts;
                }
            }
        } catch (Exception ignored) {
        }
        try {
            InputStream versionstringStream = new FileInputStream("version.txt");
            try {
                byte b;
                while ((b = (byte) versionstringStream.read()) != -1) {
                    sb.append((char)b);
                }
                return new String[] { sb.toString().trim(), "VoltDB" };
            } finally {
                versionstringStream.close();
            }
        }
        catch (Exception ignored2) {
            if (logger != null) {
                logger.l7dlog(Level.ERROR, LogKeys.org_voltdb_VoltDB_FailedToRetrieveBuildString.name(), null);
            }
            return new String[] { m_defaultVersionString, "VoltDB" };
        }
    }

    @Override
    public void readBuildInfo(String editionTag) {
        String buildInfo[] = extractBuildInfo(hostLog);
        m_versionString = buildInfo[0];
        m_buildString = buildInfo[1];
        String buildString = m_buildString;
        if (m_buildString.contains("_")) {
            buildString = m_buildString.split("_", 2)[1];
        }
        consoleLog.info(String.format("Build: %s %s %s", m_versionString, buildString, editionTag));
    }

    void logSystemSettingFromCatalogContext() {
        if (m_catalogContext == null) {
            return;
        }
        Deployment deploy = m_catalogContext.cluster.getDeployment().get("deployment");
        Systemsettings sysSettings = deploy.getSystemsettings().get("systemsettings");

        if (sysSettings == null) {
            return;
        }

        hostLog.info("Elastic duration set to " + sysSettings.getElasticduration() + " milliseconds");
        hostLog.info("Elastic throughput set to " + sysSettings.getElasticthroughput() + " mb/s");
        hostLog.info("Max temptable size set to " + sysSettings.getTemptablemaxsize() + " mb");
        hostLog.info("Snapshot priority set to " + sysSettings.getSnapshotpriority() + " [0 - 10]");

        if (sysSettings.getQuerytimeout() > 0) {
            hostLog.info("Query timeout set to " + sysSettings.getQuerytimeout() + " milliseconds");
            m_config.m_queryTimeout = sysSettings.getQuerytimeout();
        }
        else if (sysSettings.getQuerytimeout() == 0) {
            hostLog.info("Query timeout set to unlimited");
            m_config.m_queryTimeout = 0;
        }

    }

    /**
     * Start all the site's event loops. That's it.
     */
    @Override
    public void run() {
        if (m_restoreAgent != null) {
            // start restore process
            m_restoreAgent.restore();
        }
        else {
            onSnapshotRestoreCompletion();
            onReplayCompletion(Long.MIN_VALUE, m_iv2InitiatorStartingTxnIds);
        }

        // Start the rejoin coordinator
        if (m_joinCoordinator != null) {
            try {
                m_statusTracker.set(NodeState.REJOINING);
                if (!m_joinCoordinator.startJoin(m_catalogContext.database)) {
                    VoltDB.crashLocalVoltDB("Failed to join the cluster", true, null);
                }
            } catch (Exception e) {
                VoltDB.crashLocalVoltDB("Failed to join the cluster", true, e);
            }
        }

        m_isRunning = true;
    }

    /**
     * Try to shut everything down so they system is ready to call
     * initialize again.
     * @param mainSiteThread The thread that m_inititalized the VoltDB or
     * null if called from that thread.
     */
    @Override
    public boolean shutdown(Thread mainSiteThread) throws InterruptedException {
        synchronized(m_startAndStopLock) {
            boolean did_it = false;
            if (m_mode != OperationMode.SHUTTINGDOWN) {
                did_it = true;
                m_mode = OperationMode.SHUTTINGDOWN;

                if (m_catalogContext != null && m_catalogContext.m_ptool.getAdHocLargeFallbackCount() > 0) {
                    hostLog.info(String.format("%d queries planned through @AdHocLarge were converted to normal @AdHoc plans.",
                            m_catalogContext.m_ptool.getAdHocLargeFallbackCount()));
                }
                /*
                 * Various scheduled tasks get crashy in unit tests if they happen to run
                 * while other stuff is being shut down. Double catch of throwable is only for the sake of tests.
                 */
                try {
                    for (ScheduledFuture<?> sc : m_periodicWorks) {
                        sc.cancel(false);
                        try {
                            sc.get();
                        } catch (Throwable t) { }
                    }
                } catch (Throwable t) { }

                //Shutdown import processors.
                ImportManager.instance().shutdown();
                TTLManager.instance().shutDown();
                // clear resMonitorWork
                resMonitorWork = null;

                m_periodicWorks.clear();
                m_snapshotCompletionMonitor.shutdown();
                m_periodicWorkThread.shutdown();
                m_periodicWorkThread.awaitTermination(356, TimeUnit.DAYS);
                m_periodicPriorityWorkThread.shutdown();
                m_periodicPriorityWorkThread.awaitTermination(356, TimeUnit.DAYS);

                if (m_elasticService != null) {
                    m_elasticService.shutdown();
                }

                if (m_leaderAppointer != null) {
                    m_leaderAppointer.shutdown();
                }
                m_globalServiceElector.shutdown();

                if (m_hasStartedSampler.get()) {
                    m_sampler.setShouldStop();
                    m_sampler.join();
                }

                // shutdown the web monitoring / json
                if (m_adminListener != null) {
                    m_adminListener.stop();
                }

                // send hostDown trap as client interface is
                // no longer available
                m_snmp.hostDown(FaultLevel.INFO, m_messenger.getHostId(), "Host is shutting down");

                shutdownInitiators();

                try {
                    LargeBlockManager.shutdown();
                }
                catch (Exception e) {
                    hostLog.warn(e);
                }

                if (m_cartographer != null) {
                    m_cartographer.shutdown();
                }

                if (m_configLogger != null) {
                    m_configLogger.join();
                }

                // shut down Export and its connectors.
                ExportManagerInterface.instance().shutdown();

                // After sites are terminated, shutdown the DRProducer.
                // The DRProducer is shared by all sites; don't kill it while any site is active.
                if (m_producerDRGateway != null) {
                    try {
                        m_producerDRGateway.shutdown();
                    } catch (InterruptedException e) {
                        hostLog.warn("Interrupted shutting down invocation buffer server", e);
                    }
                    finally {
                        m_producerDRGateway = null;
                    }
                }

                shutdownReplicationConsumerRole();

                // shut down the client interface
                if (m_clientInterface != null) {
                    m_clientInterface.shutdown();
                    m_clientInterface = null;
                }

                if (m_snapshotIOAgent != null) {
                    m_snapshotIOAgent.shutdown();
                }

                // shut down the network/messaging stuff
                // Close the host messenger first, which should close down all of
                // the ForeignHost sockets cleanly
                if (m_messenger != null)
                {
                    m_messenger.shutdown();
                }
                m_messenger = null;

                // shutdown the cipher service
                CipherExecutor.SERVER.shutdown();
                CipherExecutor.CLIENT.shutdown();

                //Also for test code that expects a fresh stats agent
                if (m_opsRegistrar != null) {
                    try {
                        m_opsRegistrar.shutdown();
                    }
                    finally {
                        m_opsRegistrar = null;
                    }
                }

                m_computationService.shutdown();
                m_computationService.awaitTermination(1, TimeUnit.DAYS);
                m_computationService = null;
                m_catalogContext = null;
                m_initiatorStats = null;
                m_latencyStats = null;
                m_latencyCompressedStats = null;
                m_latencyHistogramStats = null;

                AdHocCompilerCache.clearHashCache();
                org.voltdb.iv2.InitiatorMailbox.m_allInitiatorMailboxes.clear();

                PartitionDRGateway.m_partitionDRGateways = ImmutableMap.of();
                // probably unnecessary, but for tests it's nice because it
                // will do the memory checking and run finalizers
                System.gc();
                System.runFinalization();

                m_isRunning = false;
            }
            return did_it;
        }
    }

    @Override
    synchronized public void logUpdate(String xmlConfig, long currentTxnId, File voltroot)
    {
        // another site already did this work.
        if (currentTxnId == m_lastLogUpdateTxnId) {
            return;
        }
        else if (currentTxnId < m_lastLogUpdateTxnId) {
            throw new RuntimeException(
                    "Trying to update logging config at transaction " + m_lastLogUpdateTxnId
                    + " with an older transaction: " + currentTxnId);
        }
        hostLog.info("Updating RealVoltDB logging config from txnid: " +
                m_lastLogUpdateTxnId + " to " + currentTxnId);
        m_lastLogUpdateTxnId = currentTxnId;
        VoltLogger.configure(xmlConfig, voltroot);
    }

    /*
     * Write the catalog jar to a temporary jar file, this function
     * is supposed to be called in an NT proc
     */
    @Override
    public void writeCatalogJar(byte[] catalogBytes) throws IOException
    {
        File configInfoDir = getConfigDirectory();
        configInfoDir.mkdirs();

        InMemoryJarfile.writeToFile(catalogBytes,
                                    new VoltFile(configInfoDir.getPath(),
                                                 InMemoryJarfile.TMP_CATALOG_JAR_FILENAME));
    }

    // Verify the integrity of the newly updated catalog stored on the ZooKeeper
    @Override
    public String verifyJarAndPrepareProcRunners(byte[] catalogBytes, String diffCommands,
            byte[] catalogBytesHash, byte[] deploymentBytes) {
        ImmutableMap.Builder<String, Class<?>> classesMap = ImmutableMap.<String, Class<?>>builder();
        InMemoryJarfile newCatalogJar;
        JarLoader jarLoader;
        String errorMsg;
        try {
            newCatalogJar = new InMemoryJarfile(catalogBytes);
            jarLoader = newCatalogJar.getLoader();
            for (String classname : jarLoader.getClassNames()) {
                try {
                    Class<?> procCls = CatalogContext.classForProcedureOrUDF(classname, jarLoader);
                    classesMap.put(classname, procCls);
                }
                // LinkageError catches most of the various class loading errors we'd
                // care about here.
                catch (UnsupportedClassVersionError e) {
                    errorMsg = "Cannot load classes compiled with a higher version of Java than currently" +
                                 " in use. Class " + classname + " was compiled with ";

                    Integer major = 0;
                    // update the matcher pattern for various jdk
                    Pattern pattern = Pattern.compile("version\\s(\\d+).(\\d+)");
                    Matcher matcher = pattern.matcher(e.getMessage());
                    if (matcher.find()) {
                        major = Integer.parseInt(matcher.group(1));
                    } else {
                        hostLog.info("Unable to parse compile version number from UnsupportedClassVersionError.");
                    }

                    if (VerifyCatalogAndWriteJar.SupportedJavaVersionMap.containsKey(major)) {
                        errorMsg = errorMsg.concat(VerifyCatalogAndWriteJar.SupportedJavaVersionMap.get(major) + ", current runtime version is " +
                                         System.getProperty("java.version") + ".");
                    } else {
                        errorMsg = errorMsg.concat("an incompatible Java version.");
                    }
                    hostLog.info(errorMsg);
                    return errorMsg;
                }
                catch (LinkageError | ClassNotFoundException e) {
                    String cause = e.getMessage();
                    if (cause == null && e.getCause() != null) {
                        cause = e.getCause().getMessage();
                    }
                    errorMsg = "Error loading class \'" + classname + "\': " +
                        e.getClass().getCanonicalName() + " for " + cause;
                    hostLog.info(errorMsg);
                    return errorMsg;
                }
            }
        } catch (Exception e) {
            // catch all exceptions, anything may fail now can be safely rolled back
            return e.getMessage();
        }

        CatalogContext ctx = VoltDB.instance().getCatalogContext();
        Catalog newCatalog = ctx.getNewCatalog(diffCommands);

        Database db = newCatalog.getClusters().get("cluster").getDatabases().get("database");
        CatalogMap<Procedure> catalogProcedures = db.getProcedures();

        int siteCount = m_nodeSettings.getLocalSitesCount() + 1; // + MPI site

        ctx.m_preparedCatalogInfo = new CatalogContext.CatalogInfo(catalogBytes, catalogBytesHash, deploymentBytes);
        ctx.m_preparedCatalogInfo.m_catalog = newCatalog;
        ctx.m_preparedCatalogInfo.m_preparedProcRunners = new ConcurrentLinkedQueue<>();

        for (long i = 0; i < siteCount; i++) {
            try {
                ImmutableMap<String, ProcedureRunner> userProcRunner =
                    LoadedProcedureSet.loadUserProcedureRunners(catalogProcedures, null,
                                                                classesMap.build(), null);

                ctx.m_preparedCatalogInfo.m_preparedProcRunners.offer(userProcRunner);
            } catch (Exception e) {
                String msg = "error setting up user procedure runners using NT-procedure pattern: "
                            + e.getMessage();
                hostLog.info(msg);
                return msg;
            }
        }

        return null;
    }

    // Clean up the temporary jar file
    @Override
    public void cleanUpTempCatalogJar() {
        File configInfoDir = getConfigDirectory();
        if (!configInfoDir.exists()) {
            return;
        }

        File tempJar = new VoltFile(configInfoDir.getPath(),
                                    InMemoryJarfile.TMP_CATALOG_JAR_FILENAME);
        if(tempJar.exists()) {
            tempJar.delete();
        }
    }

    @Override
    public CatalogContext catalogUpdate(
            String diffCommands,
            int expectedCatalogVersion,
            long genId,
            boolean isForReplay,
            boolean requireCatalogDiffCmdsApplyToEE,
            boolean hasSchemaChange,
            boolean requiresNewExportGeneration,
            boolean hasSecurityUserChange)
    {
        try {
            synchronized(m_catalogUpdateLock) {
                final ReplicationRole oldRole = getReplicationRole();

                m_statusTracker.set(NodeState.UPDATING);
                if (m_catalogContext.catalogVersion != expectedCatalogVersion) {
                    if (m_catalogContext.catalogVersion < expectedCatalogVersion) {
                        throw new RuntimeException("Trying to update main catalog context with diff " +
                                "commands generated for an out-of date catalog. Expected catalog version: " +
                                expectedCatalogVersion + " does not match actual version: " + m_catalogContext.catalogVersion);
                    };
                    assert(m_catalogContext.catalogVersion == expectedCatalogVersion + 1);
                    return m_catalogContext;
                }

                //Security credentials may be part of the new catalog update.
                //Notify HTTPClientInterface not to store AuthenticationResult in sessions
                //before CatalogContext swap.
                if (m_adminListener != null && hasSecurityUserChange) {
                    m_adminListener.dontStoreAuthenticationResultInHttpSession();
                }

                byte[] newCatalogBytes = null;
                byte[] catalogBytesHash = null;
                byte[] deploymentBytes = null;
                if (isForReplay) {
                    try {
                        CatalogAndDeployment catalogStuff =
                                CatalogUtil.getCatalogFromZK(VoltDB.instance().getHostMessenger().getZK());
                        newCatalogBytes = catalogStuff.catalogBytes;
                        catalogBytesHash = catalogStuff.catalogHash;
                        deploymentBytes = catalogStuff.deploymentBytes;
                    } catch (Exception e) {
                        // impossible to hit, log for debug purpose
                        hostLog.error("Error reading catalog from zookeeper for node: " + VoltZK.catalogbytes);
                        throw new RuntimeException("Error reading catalog from zookeeper");
                    }
                } else {
                    CatalogContext ctx = VoltDB.instance().getCatalogContext();
                    if (ctx.m_preparedCatalogInfo == null) {
                        // impossible to hit, log for debug purpose
                        throw new RuntimeException("Unexpected: @UpdateCore's prepared catalog is null during non-replay case.");
                    }
                    newCatalogBytes = ctx.m_preparedCatalogInfo.m_catalogBytes;
                    catalogBytesHash = ctx.m_preparedCatalogInfo.m_catalogHash;
                    deploymentBytes = ctx.m_preparedCatalogInfo.m_deploymentBytes;
                }

                byte[] oldDeployHash = m_catalogContext.getDeploymentHash();
                final String oldDRConnectionSource = m_catalogContext.cluster.getDrmasterhost();

                // 0. A new catalog! Update the global context and the context tracker
                m_catalogContext = m_catalogContext.update(isForReplay,
                                                           diffCommands,
                                                           genId,
                                                           newCatalogBytes,
                                                           catalogBytesHash,
                                                           deploymentBytes,
                                                           m_messenger,
                                                           hasSchemaChange);

                //Construct the list of partitions and sites because it simply doesn't exist anymore
                SiteTracker siteTracker = VoltDB.instance().getSiteTrackerForSnapshot();
                List<Long> sites = siteTracker.getSitesForHost(m_messenger.getHostId());

                List<Pair<Integer, Integer>> partitions = new ArrayList<>();
                for (Long site : sites) {
                    Integer partition = siteTracker.getPartitionForSite(site);
                    partitions.add(Pair.of(partition, CoreUtils.getSiteIdFromHSId(site)));
                }

                // 1. update the export manager.
                ExportManagerInterface.instance().updateCatalog(m_catalogContext, requireCatalogDiffCmdsApplyToEE,
                        requiresNewExportGeneration, partitions);

                // 1.1 Update the elastic service throughput settings
                if (m_elasticService != null) {
                    m_elasticService.updateConfig(m_catalogContext);
                }

                // 1.5 update the dead host timeout
                if (m_catalogContext.cluster.getHeartbeattimeout() * 1000 != m_config.m_deadHostTimeoutMS) {
                    m_config.m_deadHostTimeoutMS = m_catalogContext.cluster.getHeartbeattimeout() * 1000;
                    m_messenger.setDeadHostTimeout(m_config.m_deadHostTimeoutMS);
                }

                // 2. update client interface (asynchronously)
                //    CI in turn updates the planner thread.
                if (m_clientInterface != null) {
                    m_clientInterface.notifyOfCatalogUpdate();
                }

                // 3. update HTTPClientInterface (asynchronously)
                // This purges cached connection state so that access with
                // stale auth info is prevented.
                if (m_adminListener != null && hasSecurityUserChange) {
                    m_adminListener.notifyOfCatalogUpdate();
                }

                m_clientInterface.getDispatcher().notifyNTProcedureServiceOfPreCatalogUpdate();

                // 4. Flush StatisticsAgent old user PROCEDURE statistics.
                // The stats agent will hold all other stats in memory.
                getStatsAgent().notifyOfCatalogUpdate();

                // 4.5. (added)
                // Update the NT procedure service AFTER stats are cleared in the previous step
                m_clientInterface.getDispatcher().notifyNTProcedureServiceOfCatalogUpdate();

                // 5. MPIs don't run fragments. Update them here. Do
                // this after flushing the stats -- this will re-register
                // the MPI statistics.
                if (m_MPI != null) {
                    m_MPI.updateCatalog(diffCommands, m_catalogContext, isForReplay,
                            requireCatalogDiffCmdsApplyToEE, requiresNewExportGeneration);
                }

                // Update catalog for import processor this should be just/stop start and update partitions.
                ImportManager.instance().updateCatalog(m_catalogContext, m_messenger);

                // 6. Perform updates required by the DR subsystem

                // 6.1. Perform any actions that would have been taken during the ordinary initialization path
                if (m_consumerDRGateway != null) {
                    // 6.2. If we are a DR replica and the consumer was created
                    // before the catalog update, we may care about a deployment
                    // update. If it was created above, no need to notify
                    // because the consumer already has the latest catalog.
                    final String newDRConnectionSource = m_catalogContext.cluster.getDrmasterhost();
                    m_consumerDRGateway.updateCatalog(m_catalogContext,
                                                      (newDRConnectionSource != null && !newDRConnectionSource.equals(oldDRConnectionSource)
                                                       ? newDRConnectionSource
                                                       : null),
                                                      (byte) m_catalogContext.cluster.getPreferredsource());
                }

                // Check if this is promotion
                if (oldRole == ReplicationRole.REPLICA &&
                    m_catalogContext.cluster.getDrrole().equals("master")) {
                    // Promote replica to master
                    promoteToMaster();
                }

                // 6.3. If we are a DR master, update the DR table signature hash
                if (m_producerDRGateway != null) {
                    m_producerDRGateway.updateCatalog(m_catalogContext,
                            VoltDB.getReplicationPort(m_catalogContext.cluster.getDrproducerport()));
                }

                new ConfigLogging().logCatalogAndDeployment(CatalogJarWriteMode.CATALOG_UPDATE);

                // log system setting information if the deployment config has changed
                if (!Arrays.equals(oldDeployHash, m_catalogContext.getDeploymentHash())) {
                    logSystemSettingFromCatalogContext();
                }
                //Before starting resource monitor update any Snmp configuration changes.
                if (m_snmp != null) {
                    m_snmp.notifyOfCatalogUpdate(m_catalogContext.getDeployment().getSnmp());
                }

                //TTL control works on the host with MPI
                if (m_myHostId == CoreUtils.getHostIdFromHSId(m_cartographer.getHSIdForMultiPartitionInitiator())) {
                    TTLManager.instance().scheduleTTLTasks();
                }
                // restart resource usage monitoring task
                startHealthMonitor();

                checkHeapSanity(m_catalogContext.tables.size(),
                        (getLocalPartitionCount()), m_configuredReplicationFactor);

                checkThreadsSanity();

                return m_catalogContext;
            }
        } finally {
            //Set state back to UP
            m_statusTracker.set(NodeState.UP);
        }
    }

    @Override
    public CatalogContext settingsUpdate(
            ClusterSettings settings, final int expectedVersionId)
    {
        synchronized(m_catalogUpdateLock) {
            int stamp [] = new int[]{0};
            ClusterSettings expect = m_clusterSettings.get(stamp);
            if (   stamp[0] == expectedVersionId
                && m_clusterSettings.compareAndSet(expect, settings, stamp[0], expectedVersionId+1)
            ) {
                try {
                    settings.store();
                } catch (SettingsException e) {
                    hostLog.error(e);
                    throw e;
                }
            } else if (stamp[0] != expectedVersionId+1) {
                String msg = "Failed to update cluster setting to version " + (expectedVersionId + 1)
                        + ", from current version " + stamp[0] + ". Reloading from Zookeeper";
                hostLog.warn(msg);
                m_clusterSettings.load(m_messenger.getZK());
            }
            if (m_MPI != null) {
                m_MPI.updateSettings(m_catalogContext);
            }
            // good place to set deadhost timeout once we make it a config
        }
        return m_catalogContext;
    }

    @Override
    public VoltDB.Configuration getConfig() {
        return m_config;
    }

    @Override
    public String getBuildString() {
        return m_buildString == null ? "VoltDB" : m_buildString;
    }

    @Override
    public String getVersionString() {
        return m_versionString;
    }

    public final VersionChecker m_versionChecker = new VersionChecker() {
        @Override
        public boolean isCompatibleVersionString(String other) {
            return RealVoltDB.this.isCompatibleVersionString(other);
        }

        @Override
        public String getVersionString() {
            return RealVoltDB.this.getVersionString();
        }

        @Override
        public String getBuildString() {
            return RealVoltDB.this.getBuildString();
        }
    };

    /**
     * Used for testing when you don't have an instance. Should do roughly what
     * {@link #isCompatibleVersionString(String)} does.
     */
    public static boolean staticIsCompatibleVersionString(String versionString) {
        return versionString.matches(m_defaultHotfixableRegexPattern);
    }

    @Override
    public boolean isCompatibleVersionString(String versionString) {
        return versionString.matches(m_hotfixableRegexPattern);
    }

    @Override
    public String getEELibraryVersionString() {
        return m_defaultVersionString;
    }

    @Override
    public HostMessenger getHostMessenger() {
        return m_messenger;
    }

    @Override
    public ClientInterface getClientInterface() {
        return m_clientInterface;
    }

    @Override
    public OpsAgent getOpsAgent(OpsSelector selector) {
        return m_opsRegistrar.getAgent(selector);
    }

    @Override
    public StatsAgent getStatsAgent() {
        OpsAgent statsAgent = m_opsRegistrar.getAgent(OpsSelector.STATISTICS);
        assert(statsAgent instanceof StatsAgent);
        return (StatsAgent)statsAgent;
    }

    @Override
    public MemoryStats getMemoryStatsSource() {
        return m_memoryStats;
    }

    @Override
    public CatalogContext getCatalogContext() {
        return m_catalogContext;
    }

    /**
     * Tells if the VoltDB is running. m_isRunning needs to be set to true
     * when the run() method is called, and set to false when shutting down.
     *
     * @return true if the VoltDB is running.
     */
    @Override
    public boolean isRunning() {
        return m_isRunning;
    }

    @Override
    public void halt() {
        SnmpTrapSender snmp = getSnmpTrapSender();
        if (snmp != null) {
            try {
                snmp.hostDown(FaultLevel.INFO, m_messenger.getHostId(), "Host is shutting down because of @StopNode");
                snmp.shutdown();
            } catch (Throwable t) {
                VoltLogger log = new VoltLogger("HOST");
                log.warn("failed to issue a crash SNMP trap", t);
            }
        }
        Thread shutdownThread = new Thread() {
            @Override
            public void run() {
                hostLog.warn("VoltDB node shutting down as requested by @StopNode command.");
                shutdownInitiators();
                m_isRunning = false;
                hostLog.warn("VoltDB node has been shutdown By @StopNode");
                System.exit(0);
            }
        };

        //if the resources can not be released in 5 seconds, shutdown the node
        Thread watchThread = new Thread() {
            @Override
            public void run() {
                final long now = System.nanoTime();
                while (m_isRunning) {
                    final long delta = System.nanoTime() - now;
                    if (delta > TimeUnit.SECONDS.toNanos(5)) {
                        hostLog.warn("VoltDB node has been shutdown.");
                        System.exit(0);
                    }
                    try {
                        Thread.sleep(5);
                    } catch (Exception e) {}
                }
            }
        };
        shutdownThread.start();
        watchThread.start();
    }

    // tell the iv2 sites to stop their runloop
    // The reason to halt MP sites first is that it may wait for some fragment dependencies
    // to be done on SP sites, kill SP sites first may risk MP site to wait forever.
    private void shutdownInitiators() {
        if (m_iv2Initiators == null) {
            return;
        }
        m_iv2Initiators.descendingMap().values().stream().forEach(p->p.shutdown());
    }

    /**
     * Debugging function - creates a record of the current state of the system.
     * @param out PrintStream to write report to.
     */
    public void createRuntimeReport(PrintStream out) {
        // This function may be running in its own thread.

        out.print("MIME-Version: 1.0\n");
        out.print("Content-type: multipart/mixed; boundary=\"reportsection\"");

        out.print("\n\n--reportsection\nContent-Type: text/plain\n\nClientInterface Report\n");
        if (m_clientInterface != null) {
            out.print(m_clientInterface.toString() + "\n");
        }
    }

    @Override
    public BackendTarget getBackendTargetType() {
        return m_config.m_backend;
    }

    @Override
    public synchronized void onExecutionSiteRejoinCompletion(long transferred) {
        m_executionSiteRecoveryFinish = System.currentTimeMillis();
        m_executionSiteRecoveryTransferred = transferred;
        onRejoinCompletion();
    }

    private void onRejoinCompletion() {
        // null out the rejoin coordinator
        if (m_joinCoordinator != null) {
            m_joinCoordinator.close();
        }
        m_joinCoordinator = null;
        // Mark the data transfer as done so CL can make the right decision when a truncation snapshot completes
        m_rejoinDataPending = false;

        try {
            m_testBlockRecoveryCompletion.acquire();
        } catch (InterruptedException e) {}
        final long delta = ((m_executionSiteRecoveryFinish - m_recoveryStartTime) / 1000);
        final long megabytes = m_executionSiteRecoveryTransferred / (1024 * 1024);
        final double megabytesPerSecond = megabytes / ((m_executionSiteRecoveryFinish - m_recoveryStartTime) / 1000.0);

        deleteStagedCatalogIfNeeded();

        if (m_clientInterface != null) {
            m_clientInterface.mayActivateSnapshotDaemon();
            try {
                m_clientInterface.startAcceptingConnections();
            } catch (IOException e) {
                hostLog.l7dlog(Level.FATAL,
                        LogKeys.host_VoltDB_ErrorStartAcceptingConnections.name(),
                        e);
                VoltDB.crashLocalVoltDB("Error starting client interface.", true, e);
            }
            // send hostUp trap
            m_snmp.hostUp("Host is now a cluster member");

            if (m_producerDRGateway != null && !m_producerDRGateway.isStarted()) {
                // Initialize DR producer and consumer start listening on the DR ports
                initializeDRProducer();
                createDRConsumerIfNeeded();
                prepareReplication();
            }
        }
        startHealthMonitor();

        try {
            if (m_adminListener != null) {
                m_adminListener.start();
            }
        } catch (Exception e) {
            hostLog.l7dlog(Level.FATAL, LogKeys.host_VoltDB_ErrorStartHTTPListener.name(), e);
            VoltDB.crashLocalVoltDB("HTTP service unable to bind to port.", true, e);
        }
        // Allow export datasources to start consuming their binary deques safely
        // as at this juncture the initial truncation snapshot is already complete
        ExportManagerInterface.instance().startPolling(m_catalogContext);

        // Notify Export Subsystem of clientInterface so it can register an adaptor for NibbleExportDelete
        ExportManager.instance().clientInterfaceStarted(m_clientInterface);

        //Tell import processors that they can start ingesting data.
        ImportManager.instance().readyForData();

        if (m_config.m_startAction == StartAction.REJOIN) {
            consoleLog.info(
                    "Node data recovery completed after " + delta + " seconds with " + megabytes +
                    " megabytes transferred at a rate of " +
                    megabytesPerSecond + " megabytes/sec");
        }

        try {
            final ZooKeeper zk = m_messenger.getZK();
            boolean logRecoveryCompleted = false;
            if (getCommandLog().getClass().getName().equals("org.voltdb.CommandLogImpl")) {
                String requestNode = zk.create(VoltZK.request_truncation_snapshot_node, null,
                        Ids.OPEN_ACL_UNSAFE, CreateMode.PERSISTENT_SEQUENTIAL);
                if (m_rejoinTruncationReqId == null) {
                    m_rejoinTruncationReqId = requestNode;
                }
            } else {
                logRecoveryCompleted = true;
            }

            // Join creates a truncation snapshot as part of the join process,
            // so there is no need to wait for the truncation snapshot requested
            // above to finish.
            if (logRecoveryCompleted || m_joining) {
                if (m_rejoining) {
                    CoreZK.removeRejoinNodeIndicatorForHost(m_messenger.getZK(), m_myHostId);
                    m_rejoining = false;
                }

                if (m_joining) {
                    CoreZK.removeJoinNodeIndicatorForHost(m_messenger.getZK(), m_myHostId);
                }

                String actionName = m_joining ? "join" : "rejoin";
                m_joining = false;
                consoleLog.info(String.format("Node %s completed", actionName));
            }

            //start MigratePartitionLeader task
            startMigratePartitionLeaderTask();
        } catch (Exception e) {
            VoltDB.crashLocalVoltDB("Unable to log host rejoin completion to ZK", true, e);
        }
        hostLog.info("Logging host rejoin completion to ZK");
        m_statusTracker.set(NodeState.UP);
        Object args[] = { (VoltDB.instance().getMode() == OperationMode.PAUSED) ? "PAUSED" : "NORMAL"};
        consoleLog.l7dlog( Level.INFO, LogKeys.host_VoltDB_ServerOpMode.name(), args, null);
        consoleLog.l7dlog( Level.INFO, LogKeys.host_VoltDB_ServerCompletedInitialization.name(), null, null);
    }

    @Override
    public CommandLog getCommandLog() {
        return m_commandLog;
    }

    @Override
    public OperationMode getMode()
    {
        return m_mode;
    }

    @Override
    public void setMode(OperationMode mode)
    {
        if (m_mode != mode)
        {
            if (mode == OperationMode.PAUSED)
            {
                m_config.m_isPaused = true;
                m_statusTracker.set(NodeState.PAUSED);
                hostLog.info("Server is entering admin mode and pausing.");
            }
            else if (m_mode == OperationMode.PAUSED)
            {
                m_config.m_isPaused = false;
                m_statusTracker.set(NodeState.UP);
                hostLog.info("Server is exiting admin mode and resuming operation.");
            }
        }
        m_mode = mode;
    }

    @Override
    public void setStartMode(OperationMode mode) {
        m_startMode = mode;
    }

    @Override
    public OperationMode getStartMode()
    {
        return m_startMode;
    }

    @Override
    public void promoteToMaster()
    {
        consoleLog.info("Promoting replication role from replica to master.");
        hostLog.info("Promoting replication role from replica to master.");
        shutdownReplicationConsumerRole();
        if (m_clientInterface != null) {
            m_clientInterface.setReplicationRole(getReplicationRole());
        }
    }

    private void replaceDRConsumerStatsWithDummy()
    {
        getStatsAgent().deregisterStatsSourcesFor(StatsSelector.DRCONSUMERNODE, 0);
        getStatsAgent().deregisterStatsSourcesFor(StatsSelector.DRCONSUMERPARTITION, 0);
        getStatsAgent().registerStatsSource(StatsSelector.DRCONSUMERNODE, 0,
                new DRConsumerStatsBase.DRConsumerNodeStatsBase());
        getStatsAgent().registerStatsSource(StatsSelector.DRCONSUMERPARTITION, 0,
                new DRConsumerStatsBase.DRConsumerPartitionStatsBase());
    }

    private void shutdownReplicationConsumerRole() {
        if (m_consumerDRGateway != null) {
            try {
                m_consumerDRGateway.shutdown(false, true);
            } catch (InterruptedException|ExecutionException e) {
                hostLog.warn("Interrupted shutting down dr replication", e);
            }
            finally {
                m_consumerDRGateway = null;
            }
        }
    }

    @Override
    public ReplicationRole getReplicationRole()
    {
        final String role = m_catalogContext.cluster.getDrrole();
        if (role.equals(DrRoleType.REPLICA.value())) {
            return ReplicationRole.REPLICA;
        } else {
            return ReplicationRole.NONE;
        }
    }

    /**
     * Metadata is a JSON object
     */
    @Override
    public String getLocalMetadata() {
        return m_localMetadata;
    }

    @Override
    public void onSnapshotRestoreCompletion() {
        if (!m_rejoining && !m_joining) {
            initializeDRProducer();
        }
    }

    @Override
    public void onReplayCompletion(long txnId, Map<Integer, Long> perPartitionTxnIds) {
        /*
         * Remove the terminus file if it is there, which is written on shutdown --save
         */
        new File(m_nodeSettings.getVoltDBRoot(), VoltDB.TERMINUS_MARKER).delete();

        /*
         * Command log is already initialized if this is a rejoin or a join
         */
        if ((m_commandLog != null) && (m_commandLog.needsInitialization())) {
            // Initialize command logger
            m_commandLog.init(m_catalogContext.cluster.getLogconfig().get("log").getLogsize(),
                              txnId,
                              m_config.m_commandLogBinding,
                              perPartitionTxnIds);
            try {
                ZKCountdownLatch latch =
                        new ZKCountdownLatch(m_messenger.getZK(),
                                VoltZK.commandlog_init_barrier, m_messenger.getLiveHostIds().size());
                latch.countDown(true);
                latch.await();
            } catch (Exception e) {
                VoltDB.crashLocalVoltDB("Failed to init and wait on command log init barrier", true, e);
            }
        }

        /*
         * IV2: After the command log is initialized, force the writing of the initial
         * viable replay set.  Turns into a no-op with no command log, on the non-leader sites, and on the MPI.
         */
        for (Initiator initiator : m_iv2Initiators.values()) {
            initiator.enableWritingIv2FaultLog();
        }

        /*
         * IV2: From this point on, not all node failures should crash global VoltDB.
         */
        if (m_leaderAppointer != null) {
            m_leaderAppointer.onReplayCompletion();
        }

        deleteStagedCatalogIfNeeded();

        // start mode can be either PAUSED or RUNNING, if server starts as paused
        // set m_mode before allow transaction to come in. If server starts as normal
        // set m_mode later because many unit tests assume RUNNING mode means they
        // can connect to the server.
        if (m_startMode == OperationMode.PAUSED) {
            m_mode = m_startMode;
        }

        if (!m_rejoining && !m_joining) {
            if (m_clientInterface != null) {
                try {
                    m_clientInterface.startAcceptingConnections();
                } catch (IOException e) {
                    hostLog.l7dlog(Level.FATAL,
                                   LogKeys.host_VoltDB_ErrorStartAcceptingConnections.name(),
                                   e);
                    VoltDB.crashLocalVoltDB("Error starting client interface.", true, e);
                }
                // send hostUp trap
                m_snmp.hostUp("host is now a cluster member");
            }

            // Start listening on the DR ports
            createDRConsumerIfNeeded();
            prepareReplication();
            startHealthMonitor();

            // Allow export datasources to start consuming their binary deques safely
            // as at this juncture the initial truncation snapshot is already complete
            ExportManagerInterface.instance().startPolling(m_catalogContext);

            // Notify Export Subsystem of clientInterface so it can register an adaptor for NibbleExportDelete
            ExportManager.instance().clientInterfaceStarted(m_clientInterface);

            //Tell import processors that they can start ingesting data.
            ImportManager.instance().readyForData();

            try {
                if (m_adminListener != null) {
                    m_adminListener.start();
                }
            } catch (Exception e) {
                hostLog.l7dlog(Level.FATAL, LogKeys.host_VoltDB_ErrorStartHTTPListener.name(), e);
                VoltDB.crashLocalVoltDB("HTTP service unable to bind to port.", true, e);
            }

            // Set m_mode to RUNNING
            databaseIsRunning();

            Object args[] = { (m_mode == OperationMode.PAUSED) ? "PAUSED" : "NORMAL"};
            consoleLog.l7dlog( Level.INFO, LogKeys.host_VoltDB_ServerOpMode.name(), args, null);
            consoleLog.l7dlog( Level.INFO, LogKeys.host_VoltDB_ServerCompletedInitialization.name(), null, null);
            m_statusTracker.set(NodeState.UP);
        } else {
            // Set m_mode to RUNNING
            databaseIsRunning();
        }

        // Create a zk node to indicate initialization is completed
        m_messenger.getZK().create(VoltZK.init_completed, null, Ids.OPEN_ACL_UNSAFE, CreateMode.PERSISTENT, new ZKUtil.StringCallback(), null);

        if (m_elasticService != null) {
            try {
                m_elasticService.start();
            } catch (Exception e) {
                VoltDB.crashLocalVoltDB("Failed to start elastic services", false, e);
            }
        }
    }

    private void databaseIsRunning() {
        if (m_startMode != OperationMode.PAUSED) {
            assert(m_startMode == OperationMode.RUNNING);
            m_mode = OperationMode.RUNNING;
        }
    }

    private void deleteStagedCatalogIfNeeded() {
        if (((m_commandLog != null) && m_commandLog.isEnabled()) || (m_terminusNonce != null)) {
            File stagedCatalog = new VoltFile(RealVoltDB.getStagedCatalogPath(getVoltDBRootPath()));
            if (stagedCatalog.exists()) {
                if (stagedCatalog.delete()) {
                    hostLog.info("Saved copy of the initialized schema deleted because command logs and/or snapshots are in use.");
                } else {
                    hostLog.warn("Failed to delete the saved copy of the initialized schema.");
                }
            }
        }
    }

    @Override
    public SnapshotCompletionMonitor getSnapshotCompletionMonitor() {
        return m_snapshotCompletionMonitor;
    }

    @Override
    public synchronized void recoveryComplete(String requestId) {
        assert(m_rejoinDataPending == false);

        if (m_rejoining) {
            if (m_rejoinTruncationReqId.compareTo(requestId) <= 0) {
                String actionName = m_joining ? "join" : "rejoin";
                // remove the rejoin blocker
                CoreZK.removeRejoinNodeIndicatorForHost(m_messenger.getZK(), m_myHostId);
                consoleLog.info(String.format("Node %s completed", actionName));
                m_rejoinTruncationReqId = null;
                m_rejoining = false;
            }
            else {
                // If we saw some other truncation request ID, then try the same one again.  As long as we
                // don't flip the m_rejoining state, all truncation snapshot completions will call back to here.
                try {
                    final ZooKeeper zk = m_messenger.getZK();
                    String requestNode = zk.create(VoltZK.request_truncation_snapshot_node, null,
                            Ids.OPEN_ACL_UNSAFE, CreateMode.PERSISTENT_SEQUENTIAL);
                    if (m_rejoinTruncationReqId == null) {
                        m_rejoinTruncationReqId = requestNode;
                    }
                }
                catch (Exception e) {
                    VoltDB.crashLocalVoltDB("Unable to retry post-rejoin truncation snapshot request.", true, e);
                }
            }
        }
    }

    @Override
    public ScheduledExecutorService getSES(boolean priority) {
        return priority ? m_periodicPriorityWorkThread : m_periodicWorkThread;
    }

    /**
     * See comment on {@link VoltDBInterface#scheduleWork(Runnable, long, long, TimeUnit)} vs
     * {@link VoltDBInterface#schedulePriorityWork(Runnable, long, long, TimeUnit)}
     */
    @Override
    public ScheduledFuture<?> scheduleWork(Runnable work,
            long initialDelay,
            long delay,
            TimeUnit unit) {
        if (delay > 0) {
            return m_periodicWorkThread.scheduleWithFixedDelay(work,
                    initialDelay, delay,
                    unit);
        } else {
            return m_periodicWorkThread.schedule(work, initialDelay, unit);
        }
    }

    @Override
    public ListeningExecutorService getComputationService() {
        return m_computationService;
    }

    /**
     * Initialize the DR producer so that any binary log generated on recover
     * will be queued. This does NOT open the DR port. That will happen after
     * command log replay finishes.
     */
    private void initializeDRProducer() {
        try {
            if (m_producerDRGateway != null) {
                m_producerDRGateway.startAndWaitForGlobalAgreement();

                for (Initiator iv2init : m_iv2Initiators.values()) {
                    iv2init.initDRGateway(m_config.m_startAction,
                                          m_producerDRGateway,
                                          isLowestSiteId(iv2init));
                }

                m_producerDRGateway.completeInitialization();
            }
        } catch (Exception ex) {
            CoreUtils.printPortsInUse(hostLog);
            VoltDB.crashLocalVoltDB("Failed to initialize DR producer", false, ex);
        }
    }

    private void prepareReplication() {
        // Warning: This is called on the site thread if this host is rejoining
        try {
            if (m_consumerDRGateway != null) {
                if (m_config.m_startAction != StartAction.CREATE) {
                    Pair<Byte, List<MeshMemberInfo>> expectedClusterMembers = m_producerDRGateway.getInitialConversations();
                    m_consumerDRGateway.setInitialConversationMembership(expectedClusterMembers.getFirst(),
                            expectedClusterMembers.getSecond());
                }
                m_consumerDRGateway.initialize(m_config.m_startAction, willDoActualRecover());
            }
            if (m_producerDRGateway != null) {
                m_producerDRGateway.startListening(m_catalogContext.cluster.getDrproducerenabled(),
                                                   VoltDB.getReplicationPort(m_catalogContext.cluster.getDrproducerport()),
                                                   VoltDB.getDefaultReplicationInterface());
            }
        } catch (Exception ex) {
            CoreUtils.printPortsInUse(hostLog);
            VoltDB.crashLocalVoltDB("Failed to initialize DR", false, ex);
        }
    }

    private boolean isLowestSiteId(Initiator initiator) {
        // The initiator map is sorted, the initiator that has the lowest local
        // partition ID gets to create the MP DR gateway
        return initiator.getPartitionId() == m_iv2Initiators.firstKey();
    }

    private boolean createDRConsumerIfNeeded() {
        if (!m_config.m_isEnterprise || (m_consumerDRGateway != null)) {
            return false;
        }
        final String drRole = m_catalogContext.getCluster().getDrrole();
        if (DrRoleType.REPLICA.value().equals(drRole) || DrRoleType.XDCR.value().equals(drRole)) {
            byte drConsumerClusterId = (byte)m_catalogContext.cluster.getDrclusterid();
            final Pair<String, Integer> drIfAndPort = VoltZK.getDRPublicInterfaceAndPortFromMetadata(m_localMetadata);
            m_consumerDRGateway = ProClass.newInstanceOf("org.voltdb.dr2.ConsumerDRGatewayImpl", "DR Consumer",
                    ProClass.HANDLER_CRASH,
                    m_clientInterface, m_cartographer, m_messenger, drConsumerClusterId,
                    (byte) m_catalogContext.cluster.getPreferredsource(), drIfAndPort.getFirst(),
                    drIfAndPort.getSecond());
            m_globalServiceElector.registerService(m_consumerDRGateway);
            return true;
        }
        return false;
    }

    // Thread safe
    @Override
    public void setReplicationActive(boolean active)
    {
        if (m_replicationActive.compareAndSet(!active, active)) {

            try {
                JSONStringer js = new JSONStringer();
                js.object();
                js.keySymbolValuePair("active", m_replicationActive.get());
                js.endObject();

                getHostMessenger().getZK().setData(VoltZK.replicationconfig,
                                                   js.toString().getBytes("UTF-8"),
                                                   -1);
            } catch (Exception e) {
                e.printStackTrace();
                hostLog.error("Failed to write replication active state to ZK: " +
                              e.getMessage());
            }

            if (m_producerDRGateway != null) {
                m_producerDRGateway.setActive(active);
            }
        }
    }

    @Override
    public boolean getReplicationActive()
    {
        return m_replicationActive.get();
    }

    @Override
    public ProducerDRGateway getNodeDRGateway()
    {
        return m_producerDRGateway;
    }

    @Override
    public ConsumerDRGateway getConsumerDRGateway() {
        return m_consumerDRGateway;
    }

    @Override
    public void onSyncSnapshotCompletion() {
        m_leaderAppointer.onSyncSnapshotCompletion();
    }

    @Override
    public void configureDurabilityUniqueIdListener(Integer partition, DurableUniqueIdListener listener, boolean install) {
        if (partition == MpInitiator.MP_INIT_PID) {
            m_iv2Initiators.get(m_iv2Initiators.firstKey()).configureDurableUniqueIdListener(listener, install);
        }
        else {
            Initiator init = m_iv2Initiators.get(partition);
            assert init != null;
            init.configureDurableUniqueIdListener(listener, install);
        }
    }

    public ExecutionEngine debugGetSpiedEE(int partitionId) {
        if (m_config.m_backend == BackendTarget.NATIVE_EE_SPY_JNI) {
            BaseInitiator init = (BaseInitiator)m_iv2Initiators.get(partitionId);
            return init.debugGetSpiedEE();
        }
        else {
            return null;
        }
    }

    @Override
    public SiteTracker getSiteTrackerForSnapshot()
    {
        return new SiteTracker(m_messenger.getHostId(), m_cartographer.getSiteTrackerMailboxMap(), 0);
    }

    /**
     * Create default deployment.xml file in voltdbroot if the deployment path is null.
     *
     * @return path to default deployment file
     * @throws IOException
     */
    static String setupDefaultDeployment(VoltLogger logger) throws IOException {
        return setupDefaultDeployment(logger, CatalogUtil.getVoltDbRoot(null));
    }

    /**
     * Create default deployment.xml file in voltdbroot if the deployment path is null.
     *
     * @return pathto default deployment file
     * @throws IOException
     */
   static String setupDefaultDeployment(VoltLogger logger, File voltdbroot) throws IOException {
        File configInfoDir = new VoltFile(voltdbroot, Constants.CONFIG_DIR);
        configInfoDir.mkdirs();

        File depFH = new VoltFile(configInfoDir, "deployment.xml");
        if (!depFH.exists()) {
            logger.info("Generating default deployment file \"" + depFH.getAbsolutePath() + "\"");

            try (BufferedWriter bw = new BufferedWriter(new FileWriter(depFH))) {
                for (String line : defaultDeploymentXML) {
                    bw.write(line);
                    bw.newLine();
                }
            } finally {
            }
        }

        return depFH.getAbsolutePath();
    }

    /*
     * Validate the build string with the rest of the cluster
     * by racing to publish it to ZK and then comparing the one this process
     * has to the one in ZK. They should all match. The method returns a future
     * so that init can continue while the ZK call is pending since it ZK is pretty
     * slow.
     */
    private Future<?> validateBuildString(final String buildString, ZooKeeper zk) {
        final SettableFuture<Object> retval = SettableFuture.create();
        byte buildStringBytes[] = null;
        try {
            buildStringBytes = buildString.getBytes("UTF-8");
        } catch (UnsupportedEncodingException e) {
            throw new AssertionError(e);
        }
        final byte buildStringBytesFinal[] = buildStringBytes;

        //Can use a void callback because ZK will execute the create and then the get in order
        //It's a race so it doesn't have to succeed
        zk.create(
                VoltZK.buildstring,
                buildStringBytes,
                Ids.OPEN_ACL_UNSAFE,
                CreateMode.PERSISTENT,
                new ZKUtil.StringCallback(),
                null);

        zk.getData(VoltZK.buildstring, false, new org.apache.zookeeper_voltpatches.AsyncCallback.DataCallback() {

            @Override
            public void processResult(int rc, String path, Object ctx,
                    byte[] data, Stat stat) {
                KeeperException.Code code = KeeperException.Code.get(rc);
                if (code == KeeperException.Code.OK) {
                    if (Arrays.equals(buildStringBytesFinal, data)) {
                        retval.set(null);
                    } else {
                        try {
                            hostLog.info("Different but compatible software versions on the cluster " +
                                         "and the rejoining node. Cluster version is {" + (new String(data, "UTF-8")).split("_")[0] +
                                         "}. Rejoining node version is {" + m_defaultVersionString + "}.");
                            retval.set(null);
                        } catch (UnsupportedEncodingException e) {
                            retval.setException(new AssertionError(e));
                        }
                    }
                } else {
                    retval.setException(KeeperException.create(code));
                }
            }

        }, null);

        return retval;
    }

    /**
     * See comment on {@link VoltDBInterface#schedulePriorityWork(Runnable, long, long, TimeUnit)} vs
     * {@link VoltDBInterface#scheduleWork(Runnable, long, long, TimeUnit)}
     */
    @Override
    public ScheduledFuture<?> schedulePriorityWork(Runnable work,
            long initialDelay,
            long delay,
            TimeUnit unit) {
        if (delay > 0) {
            return m_periodicPriorityWorkThread.scheduleWithFixedDelay(work,
                    initialDelay, delay,
                    unit);
        } else {
            return m_periodicPriorityWorkThread.schedule(work, initialDelay, unit);
        }
    }

    private void checkHeapSanity(int tableCount, int sitesPerHost, int kfactor)
    {
        long megabytes = 1024 * 1024;
        long maxMemory = Runtime.getRuntime().maxMemory() / megabytes;
        // DRv2 now is off heap
        long crazyThresh = computeMinimumHeapRqt(tableCount, sitesPerHost, kfactor);

        if (maxMemory < crazyThresh) {
            StringBuilder builder = new StringBuilder();
            builder.append(String.format("The configuration of %d tables, %d sites-per-host, and k-factor of %d requires at least %d MB of Java heap memory. ", tableCount, sitesPerHost, kfactor, crazyThresh));
            builder.append(String.format("The maximum amount of heap memory available to the JVM is %d MB. ", maxMemory));
            builder.append("Please increase the maximum heap size using the VOLTDB_HEAPMAX environment variable and then restart VoltDB.");
            consoleLog.warn(builder.toString());
        }

    }

    // Compute the minimum required heap to run this configuration.  This comes from the documentation,
    // http://voltdb.com/docs/PlanningGuide/MemSizeServers.php#MemSizeHeapGuidelines
    // Any changes there should get reflected here and vice versa.
    static public long computeMinimumHeapRqt(int tableCount, int sitesPerHost, int kfactor)
    {
        long baseRqt = 384;
        long tableRqt = 10 * tableCount;
        // K-safety Heap consumption drop to 8 MB (per node)
        // Snapshot cost 32 MB (per node)
        // Theoretically, 40 MB (per node) should be enough
        long rejoinRqt = (kfactor > 0) ? 128 * sitesPerHost : 0;
        return baseRqt + tableRqt + rejoinRqt;
    }

    private void checkThreadsSanity() {
        int tableCount = m_catalogContext.tables.size();
        int partitions = getLocalPartitionCount();
        int replicates = m_configuredReplicationFactor;
        int importPartitions = ImportManager.getPartitionsCount();
        int exportTableCount = ExportManagerInterface.instance().getExportTablesCount();
        int exportNonceCount = ExportManagerInterface.instance().getConnCount();

        int expThreadsCount = computeThreadsCount(tableCount, partitions, replicates, importPartitions, exportTableCount, exportNonceCount);

        // if the expected number of threads exceeds the limit, update the limit.
        if (m_maxThreadsCount < expThreadsCount) {
            updateMaxThreadsLimit();
        }

        // do insane check again.
        if (m_maxThreadsCount < expThreadsCount) {
            StringBuilder builder = new StringBuilder();
            builder.append(String.format("The configuration of %d tables, %d partitions, %d replicates, ", tableCount, partitions, replicates));
            builder.append(String.format("with importer configuration of %d importer partitions, ", importPartitions));
            builder.append(String.format("with exporter configuration of %d export tables %d partitions %d replicates, ", exportTableCount, partitions, replicates));
            builder.append(String.format("approximately requires %d threads.", expThreadsCount));
            builder.append(String.format("The maximum number of threads to the system is %d. \n", m_maxThreadsCount));
            builder.append("Please increase the maximum system threads number or reduce the number of threads in your program, and then restart VoltDB. \n");
            consoleLog.warn(builder.toString());
        }
    }

    private void updateMaxThreadsLimit() {
        String[] command = {"bash", "-c" ,"ulimit -u"};
        String cmd_rst = ShellTools.local_cmd(command);
        try {
            m_maxThreadsCount = Integer.parseInt(cmd_rst.substring(0, cmd_rst.length() - 1));
        } catch(Exception e) {
            m_maxThreadsCount = Integer.MAX_VALUE;
        }
    }

    private int computeThreadsCount(int tableCount, int partitionCount, int replicateCount, int importerPartitionCount, int exportTableCount, int exportNonceCount) {
        final int clusterBaseCount = 5;
        final int hostBaseCount = 56;
        return clusterBaseCount + (hostBaseCount + partitionCount)
                + computeImporterThreads(importerPartitionCount)
                + computeExporterThreads(exportTableCount, partitionCount, replicateCount, exportNonceCount);
    }

    private int computeImporterThreads(int importerPartitionCount) {
        if (importerPartitionCount == 0) {
            return 0;
        }
        int importerBaseCount = 6;
        return importerBaseCount + importerPartitionCount;
    }

    private int computeExporterThreads(int exportTableCount, int partitionCount, int replicateCount, int exportNonceCount) {
        if (exportTableCount == 0) {
            return 0;
        }
        int exporterBaseCount = 1;
        return exporterBaseCount + partitionCount * exportTableCount + exportNonceCount;
    }

    @Override
    public <T> ListenableFuture<T> submitSnapshotIOWork(Callable<T> work)
    {
        assert m_snapshotIOAgent != null;
        return m_snapshotIOAgent.submit(work);
    }

    @Override
    public long getClusterUptime()
    {
        return System.currentTimeMillis() - getHostMessenger().getInstanceId().getTimestamp();
    }

    @Override
    public long getClusterCreateTime()
    {
        return m_clusterCreateTime;
    }

    @Override
    public void setClusterCreateTime(long clusterCreateTime) {
        m_clusterCreateTime = clusterCreateTime;
        if (m_catalogContext.cluster.getDrconsumerenabled() || m_catalogContext.cluster.getDrproducerenabled()) {
            hostLog.info("Restoring DR with Cluster Id " +  m_catalogContext.cluster.getDrclusterid() +
                    ". The DR cluster was first started at " + new Date(m_clusterCreateTime).toString() + ".");
        }
    }

    @Override
    public SnmpTrapSender getSnmpTrapSender() {
        return m_snmp;
    }

    private final Supplier<String> terminusNonceSupplier = Suppliers.memoize(new Supplier<String>() {
        @Override
        public String get() {
            File markerFH = new File(m_nodeSettings.getVoltDBRoot(), VoltDB.TERMINUS_MARKER);
            // file needs to be both writable and readable as it will be deleted onRestoreComplete
            if (!markerFH.exists() || !markerFH.isFile() || !markerFH.canRead() || !markerFH.canWrite()) {
                return null;
            }
            String nonce = null;
            try (BufferedReader rdr = new BufferedReader(new FileReader(markerFH))){
                nonce = rdr.readLine();
            } catch (IOException e) {
                throw new RuntimeException(e); // highly unlikely
            }
            // make sure that there is a snapshot associated with the terminus nonce
            HashMap<String, Snapshot> snapshots = new HashMap<>();
            FileFilter filter = new SnapshotUtil.SnapshotFilter();

            SnapshotUtil.retrieveSnapshotFiles(
                    m_nodeSettings.resolveToAbsolutePath(m_nodeSettings.getSnapshoth()),
                    snapshots, filter, false, SnapshotPathType.SNAP_AUTO, hostLog);

            return snapshots.containsKey(nonce) ? nonce : null;
        }
    });

    /**
     * Reads the file containing the startup snapshot nonce
     * @return null if the file is not accessible, or the startup snapshot nonce
     */
    private String getTerminusNonce() {
        return terminusNonceSupplier.get();
    }

    @Override
    public Cartographer getCartographer() {
        return m_cartographer;
    }

    @Override
    public void swapTables(String oneTable, String otherTable) {
        if (m_consumerDRGateway != null) {
            Table tableA = m_catalogContext.tables.get(oneTable);
            Table tableB = m_catalogContext.tables.get(otherTable);
            assert (tableA != null && tableB != null);
            if (tableA.getIsdred() && tableB.getIsdred()) {
                long signatureHashA = Hashing.sha1().hashString(tableA.getSignature(), Charsets.UTF_8).asLong();
                long signatureHashB = Hashing.sha1().hashString(tableB.getSignature(), Charsets.UTF_8).asLong();
                Set<Pair<String, Long>> swappedTables = new HashSet<>();
                swappedTables.add(Pair.of(oneTable.toUpperCase(), signatureHashA));
                swappedTables.add(Pair.of(otherTable.toUpperCase(), signatureHashB));
                m_consumerDRGateway.swapTables(swappedTables);
            }
        }
    }

    public static void printDiagnosticInformation(CatalogContext context, String procName, LoadedProcedureSet procSet) {
        StringBuilder sb = new StringBuilder();
        final CatalogMap<Procedure> catalogProcedures = context.database.getProcedures();
        sb.append("Statements within " + procName + ": ").append("\n");
        for (final Procedure proc : catalogProcedures) {
            if (proc.getTypeName().equals(procName)) {
                sb.append(CatalogUtil.printUserProcedureDetail(proc));
            }
        }
        sb.append("Default CRUD Procedures: ").append("\n");
        for (Entry<String, Procedure> pair : context.m_defaultProcs.m_defaultProcMap.entrySet()) {
            sb.append(CatalogUtil.printCRUDProcedureDetail(pair.getValue(), procSet));
        }

        hostLog.error(sb.toString());
    }

    public void logMessageToFLC(long timestampMilis, String user, String ip) {
        m_flc.logMessage(timestampMilis, user, ip);
    }

    public int getHostCount() {
        return m_config.m_hostCount;
    }

    @Override
    public HTTPAdminListener getHttpAdminListener() {
        return m_adminListener;
    }

    @Override
    public long getLowestSiteId() {
        return m_iv2Initiators.firstEntry().getValue().getInitiatorHSId();
    }

    @Override
    public int getLowestPartitionId() {
        return m_iv2Initiators.firstKey();
    }

    public void updateReplicaForJoin(long siteId, TransactionState transactionState) {
        m_iv2Initiators.values().stream().filter(p->p.getInitiatorHSId() == siteId)
                .forEach(s -> ((SpInitiator) s).updateReplicasForJoin(transactionState));
    }

    @Override
    public int getKFactor() {
        return m_configuredReplicationFactor;
    }

    @Override
    public boolean isJoining() {
        return m_joining;
    }

    public Initiator getInitiator(int partition) {
        return m_iv2Initiators.get(partition);
    }

    @Override
    public ElasticService getElasticService() {
        return m_elasticService;
    }
}
<|MERGE_RESOLUTION|>--- conflicted
+++ resolved
@@ -147,14 +147,10 @@
 import org.voltdb.dtxn.LatencyStats;
 import org.voltdb.dtxn.LatencyUncompressedHistogramStats;
 import org.voltdb.dtxn.SiteTracker;
-<<<<<<< HEAD
-import org.voltdb.export.ExportManagerInterface;
-=======
 import org.voltdb.dtxn.TransactionState;
 import org.voltdb.elastic.BalancePartitionsStatistics;
 import org.voltdb.elastic.ElasticService;
-import org.voltdb.export.ExportManager;
->>>>>>> f1f8696b
+import org.voltdb.export.ExportManagerInterface;
 import org.voltdb.importer.ImportManager;
 import org.voltdb.iv2.BaseInitiator;
 import org.voltdb.iv2.Cartographer;
@@ -1873,11 +1869,7 @@
             if (initiator.getPartitionId() != MpInitiator.MP_INIT_PID) {
                 SpInitiator spInitiator = (SpInitiator)initiator;
                 if (spInitiator.isLeader()) {
-<<<<<<< HEAD
                     ExportManagerInterface.instance().takeMastership(spInitiator.getPartitionId());
-=======
-                    ExportManager.instance().becomeLeader(spInitiator.getPartitionId());
->>>>>>> f1f8696b
                 }
             }
         }
@@ -2345,6 +2337,7 @@
         return m_iv2Initiators.size() - (m_eligibleAsLeader ? 1 : 0);
     }
 
+    @Override
     public boolean isClusterComplete() {
         return (m_config.m_hostCount == m_messenger.getLiveHostIds().size());
     }
@@ -4297,7 +4290,7 @@
         ExportManagerInterface.instance().startPolling(m_catalogContext);
 
         // Notify Export Subsystem of clientInterface so it can register an adaptor for NibbleExportDelete
-        ExportManager.instance().clientInterfaceStarted(m_clientInterface);
+        ExportManagerInterface.instance().clientInterfaceStarted(m_clientInterface);
 
         //Tell import processors that they can start ingesting data.
         ImportManager.instance().readyForData();
@@ -4531,7 +4524,7 @@
             ExportManagerInterface.instance().startPolling(m_catalogContext);
 
             // Notify Export Subsystem of clientInterface so it can register an adaptor for NibbleExportDelete
-            ExportManager.instance().clientInterfaceStarted(m_clientInterface);
+            ExportManagerInterface.instance().clientInterfaceStarted(m_clientInterface);
 
             //Tell import processors that they can start ingesting data.
             ImportManager.instance().readyForData();
