--- conflicted
+++ resolved
@@ -531,29 +531,15 @@
 
                 try {
                     ClientInterface ci =
-<<<<<<< HEAD
                         ClientInterface.create(m_messenger,
                                 m_catalogContext,
-                                m_replicationRole,
+                                m_config.m_replicationRole,
                                 initiator,
                                 clusterConfig.getPartitionCount(),
                                 config.m_port + portOffset,
                                 config.m_adminPort + portOffset,
                                 m_config.m_timestampTestingSalt);
-=======
-                        ClientInterface.create(m_network,
-                                               m_messenger,
-                                               m_catalogContext,
-                                               m_config.m_replicationRole,
-                                               initiator,
-                                               m_catalogContext.numberOfNodes,
-                                               currSiteId,
-                                               site.getInitiatorid(),
-                                               config.m_port + portOffset,
-                                               config.m_adminPort + portOffset,
-                                               m_config.m_timestampTestingSalt);
                     portOffset += 2;
->>>>>>> e46b0780
                     m_clientInterfaces.add(ci);
                 } catch (Exception e) {
                     VoltDB.crashLocalVoltDB(e.getMessage(), true, e);
@@ -1099,15 +1085,9 @@
             hostLog.info(String.format("Started in admin mode. Clients on port %d will be rejected in admin mode.", m_config.m_port));
         }
 
-<<<<<<< HEAD
-        if (m_replicationRole == ReplicationRole.REPLICA) {
-            hostLog.info("Started as " + m_replicationRole.toString().toLowerCase() + " cluster. " +
-            "Clients can only call read-only procedures.");
-=======
         if (m_config.m_replicationRole == ReplicationRole.REPLICA) {
             hostLog.info("Started as " + m_config.m_replicationRole.toString().toLowerCase() + " cluster. " +
                              "Clients can only call read-only procedures.");
->>>>>>> e46b0780
         }
         if (httpPortExtraLogMessage != null) {
             hostLog.info(httpPortExtraLogMessage);
