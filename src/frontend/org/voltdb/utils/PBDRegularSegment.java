--- conflicted
+++ resolved
@@ -202,14 +202,6 @@
         } else {
             m_fc.position(SEGMENT_HEADER_BYTES);
         }
-<<<<<<< HEAD
-        if (forWrite) {
-            m_fc.position(m_fc.size());
-        } else {
-            m_fc.position(SEGMENT_HEADER_BYTES);
-        }
-=======
->>>>>>> c945b40d
 
         m_closed = false;
     }
