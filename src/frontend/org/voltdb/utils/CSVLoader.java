--- conflicted
+++ resolved
@@ -250,31 +250,9 @@
                     
                     cb = new MyCallback(outCount.get(), config, linedata.toString());
                     
-                    // This message will be removed later
-                    // print out the parameters right now
-<<<<<<< HEAD
-//                    String msg = "<xin>params: ";
-//                    for (int i=0; i < correctedLine.length; i++) {
-//                    	if (correctedLine != null)
-//                    		msg += correctedLine[i] + ",";
-//                    }
-//                    System.out.println(msg);
-                    
                     String lineCheckResult;
                     if( (lineCheckResult = checkLineFormat(correctedLine, client))!= null){
                     	System.err.println("<zheng>Stop at line " + (outCount.get()) + lineCheckResult );
-=======
-                    String msg = "<xin>params: ";
-                    for (int i=0; i < correctedLine.length; i++) {
-                    	if (correctedLine != null)
-                    		msg += correctedLine[i] + ",";
-                    }
-                    System.out.println(msg);
-                    
-                    String lineCheckResult;
-                    if( (lineCheckResult = checkLineFormat(correctedLine, client))!= null){
-                    	System.err.println("<zheng>Stop at line " + (outCount.get()));
->>>>>>> a1d81fdd
                     	synchronized (errorInfo) {
                     		if (!errorInfo.containsKey(outCount.get())) {
                     			String[] info = {linedata.toString(), lineCheckResult};
@@ -436,53 +414,26 @@
 
     private String checkLineFormat(String[] linefragement, Client client ) {
     	String msg = "";
-<<<<<<< HEAD
-    	
-    	Vector<Integer> strColIndex = new Vector<Integer>();
-    	//get procedure information from the server using @SystemCatalog
-        int columnCnt=0;
-        VoltTable procInfo = null;
-=======
         int columnCnt = 0;
         VoltTable procInfo = null;
         Vector<Integer> strColIndex = new Vector<Integer>();
         
->>>>>>> a1d81fdd
         try {
         	procInfo = client.callProcedure("@SystemCatalog",
             "PROCEDURECOLUMNS").getResults()[0];
-        	
-<<<<<<< HEAD
-            while( procInfo.advanceRow() )
-            {
-            	if( insertProcedure.matches( (String) procInfo.get("PROCEDURE_NAME", VoltType.STRING) ) )
-            	{
-=======
             while( procInfo.advanceRow() ) {
             	if( insertProcedure.matches( (String) procInfo.get("PROCEDURE_NAME", VoltType.STRING) ) ) {
->>>>>>> a1d81fdd
             			if( procInfo.get( "TYPE_NAME", VoltType.STRING ).toString().matches("VARCHAR") )
             				strColIndex.add( Integer.parseInt( procInfo.get( "ORDINAL_POSITION", VoltType.INTEGER ).toString()) - 1 );
             			
             		columnCnt++;
-<<<<<<< HEAD
-=======
-            		
->>>>>>> a1d81fdd
             	}
             }
          }
          catch (Exception e) {
             e.printStackTrace();
          }
-<<<<<<< HEAD
-         
-         if( linefragement.length == 1 && linefragement[0].equals( "" ) )
-         {
-=======
-       
          if( linefragement.length == 1 && linefragement[0].equals( "" ) ) {
->>>>>>> a1d81fdd
         		msg = "checkLineFormat Error: blank line";
         		return msg;
          }
@@ -569,13 +520,8 @@
 	public void setLatency(long latency) {
 		this.latency = latency;
 	}
-<<<<<<< HEAD
 	
 	public static void flush() throws IOException, InterruptedException {
-=======
-
-	public static void flush() {
->>>>>>> a1d81fdd
 		inCount.set( 0 );
 		outCount.set( 0 );
 		errorInfo.clear();
