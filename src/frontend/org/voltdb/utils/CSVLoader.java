--- conflicted
+++ resolved
@@ -70,7 +70,7 @@
     private static int waitSeconds = 10;
     
     final CSVConfig config;
-    //private static int abortfailurecount = 100; // by default right now
+    private static String insertProcedure = "";
     private static List<Long> invalidLines = new ArrayList<Long>();
 
     private static final class MyCallback implements ProcedureCallback {
@@ -146,6 +146,11 @@
     public CSVLoader (CSVConfig cfg) {
     	this.config = cfg;
     	
+    	if(!config.tablename.equals("")) {
+    		insertProcedure = config.tablename + ".insert";
+    	} else {
+    		insertProcedure = config.procedurename;
+    	}
     }
     
     /**
@@ -229,7 +234,7 @@
                     	}
                     	break;
                     }
-                    queued = client.callProcedure(cb, config.procedurename, (Object[])correctedLine);
+                    queued = client.callProcedure(cb, insertProcedure, (Object[])correctedLine);
                     	
                     if (queued == false) {
                         ++waits;
@@ -246,12 +251,6 @@
             client.drain();
             client.close();
             
-<<<<<<< HEAD
-=======
-         
-            produceInvalidRowsFile(filename);            
-
->>>>>>> bcd7f5d1
         } catch (Exception e) {
             e.printStackTrace();
         }
