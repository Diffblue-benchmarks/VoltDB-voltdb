/* This file is part of VoltDB.
 * Copyright (C) 2008-2012 VoltDB Inc.
 *
 * VoltDB is free software: you can redistribute it and/or modify
 * it under the terms of the GNU General Public License as published by
 * the Free Software Foundation, either version 3 of the License, or
 * (at your option) any later version.
 *
 * VoltDB is distributed in the hope that it will be useful,
 * but WITHOUT ANY WARRANTY; without even the implied warranty of
 * MERCHANTABILITY or FITNESS FOR A PARTICULAR PURPOSE.  See the
 * GNU General Public License for more details.
 *
 * You should have received a copy of the GNU General Public License
 * along with VoltDB.  If not, see <http://www.gnu.org/licenses/>.
 */

package org.voltdb.utils;

import java.io.BufferedReader;
import java.io.BufferedWriter;
import java.io.File;
import java.io.FileNotFoundException;
import java.io.FileReader;
import java.io.FileWriter;
import java.util.ArrayList;
import java.util.Collections;
import java.util.HashSet;
import java.util.List;
import java.util.Set;
import java.util.TimeZone;
import java.util.concurrent.atomic.AtomicLong;
import java.util.regex.Matcher;
import java.util.regex.Pattern;
import java.lang.String;

import org.voltdb.VoltTable;
import org.voltdb.VoltType;
import org.voltdb.client.Client;
import org.voltdb.client.ClientFactory;
import org.voltdb.client.ClientResponse;
import org.voltdb.client.ProcedureCallback;

import au.com.bytecode.opencsv_voltpatches.CSVReader;

/**
 * CSVLoader is a simple utility to load data from a CSV formatted file to a table
 * (or pass it to any stored proc, but ignoring any result other than the success code.).
 *
 * TODO:
 *   - Nulls are not handled (or at least I didn't test them).
 *   - Assumes localhost
 *   - Assumes no username/password
 *   - Usage help is ugly and cryptic: options are listed but not described.
 *   - No associated test suite.
 *   - Forces JVM into UTC. All input date TZs assumed to be GMT+0
 *   - Requires canonical JDBC SQL timestamp format
 */
class CSVLoader {

    public synchronized static void setDefaultTimezone() {
        TimeZone.setDefault(TimeZone.getTimeZone("GMT+0"));
    }

    private static final AtomicLong inCount = new AtomicLong(0);
    private static final AtomicLong outCount = new AtomicLong(0);

    private static int reportEveryNRows = 10000;
    private static int limitRows = Integer.MAX_VALUE;
    private static int skipRows = 0;
    private static int auditRows = 0;
    private static int waitSeconds = 10;
    private static boolean stripQuotes = false;
    private static int[] colProjection = null;
    
    private static String reportdir = ".";
    private static int abortfailurecount = 100; // by default right now
    private static List<Long> invalidLines = new ArrayList<Long>();

    private static final class MyCallback implements ProcedureCallback {
        private final long m_lineNum;
        MyCallback(long lineNumber)
        {
            m_lineNum = lineNumber;
        }
        @Override
        public void clientCallback(ClientResponse response) throws Exception {
            if (response.getStatus() != ClientResponse.SUCCESS) {
//                if (m_lineNum == 0) {
//                    System.err.print("Line ~" + inCount.get() + "-" + outCount.get() + ":");
//                } else {
//                    System.err.print("Line " + m_lineNum + ":");
//                }
            	
                
                System.err.println(response.getStatusString());
                System.err.println("Stop at line " + (inCount.get()));
                synchronized (invalidLines) {
                	if (!invalidLines.contains(m_lineNum))
                		invalidLines.add(m_lineNum);
                	if (invalidLines.size() >= abortfailurecount) {
                		System.err.println("The number of Failure row data exceeds " + abortfailurecount);
                		System.exit(1);
                	}
                }
                //System.exit(1);
                return;
            }
            
            long currentCount = inCount.incrementAndGet();
<<<<<<< HEAD
            System.out.println("<xin> put line " + inCount.get() + " to databse");
             
=======
            System.out.println("Put line " + inCount.get() + " to databse");
            
>>>>>>> fa9b9c16
            if (currentCount % reportEveryNRows == 0) {
                System.out.println("Inserted " + currentCount + " rows");
            }
        }
    }
    
    /**
     * TODO(xin): add line number data into the callback and add the invalid line number 
     * into a list that will help us to produce a separate file to record the invalid line
     * data in the csv file.
     * 
     * Asynchronously invoking procedures to response the actual wrong line number and 
     * start from last wrong line in the csv file is not easy. You can not ensure the 
     * FIFO order of the callback.
     * @param args
     * @return long number of the actual rows acknowledged by the database server
     */
    

    public static long main(String[] args) {
        if (args.length < 2) {
            System.err.println("Two arguments, csv filename and insert procedure name, required");
            System.exit(1);
        }

        final String filename = args[0];
        final String insertProcedure = args[1];
        int argsUsed = 2;

        processCommandLineOptions(argsUsed, args);

        int waits = 0;
        int shortWaits = 0;

        try {
            final CSVReader reader = new CSVReader(new FileReader(filename));
            //final ProcedureCallback oneCallbackFitsAll = new MyCallback(0);
            ProcedureCallback cb = null;

            final Client client = ClientFactory.createClient();
            client.createConnection("localhost");
            
            boolean lastOK = true;
            String line[] = null;

            for (int i = 0; i < skipRows; ++i) {
                reader.readNext();
                // Keep these sync'ed with line numbers.
                outCount.incrementAndGet();
                inCount.incrementAndGet();
            }

            while ((limitRows-- > 0) && (line = reader.readNext()) != null) {
                long counter = outCount.incrementAndGet();
                boolean queued = false;
                while (queued == false) {
                    String[] correctedLine = line;
                    if (colProjection != null) {
                    	System.out.println(String.format("colProject:%s | correctedLine: %s", colProjection, correctedLine));
                        correctedLine = projectColumns(colProjection, correctedLine);
                    }

                    if (stripQuotes) {
                        correctedLine = stripMatchingColumnQuotes(correctedLine);
                    }

                    if (auditRows > 0) {
                        --auditRows;
                        System.err.println(joinIntoString(", ", line));
                        System.err.println(joinIntoString(", ", correctedLine));
                        System.err.println("----------");
                        cb = new MyCallback(counter);
                    } else {
                        cb = new MyCallback(outCount.get());
                    }
                    // This message will be removed later
                    // print out the parameters right now
                    String msg = "<xin>params: ";
                    for (int i=0; i < correctedLine.length; i++) {
                    	msg += correctedLine[i] + ",";
                    }
                    System.out.println(msg);
                    boolean setTrimWhiteSpace = true;
                    boolean setSkipEmptyRecords = true;
                    if(!checkLineFormat(correctedLine, client, insertProcedure, setSkipEmptyRecords, setTrimWhiteSpace )){
                    	System.err.println("Stop at line " + (outCount.get()));
                    	synchronized (invalidLines) {
                    		if (!invalidLines.contains(outCount.get())) {
                    			invalidLines.add(outCount.get());
                    		}
                    		if (invalidLines.size() >= abortfailurecount) {
                    			System.err.println("The number of Failure row data exceeds " + abortfailurecount);
                        		System.exit(1);
                    		}
                    	}
                    	break;
                    }
                    queued = client.callProcedure(cb, insertProcedure, (Object[])correctedLine);
                    	
                    if (queued == false) {
                        ++waits;
                        if (lastOK == false) {
                            ++shortWaits;
                        }
                        Thread.sleep(waitSeconds);
                    }
                    lastOK = queued;
                }
            }

            reader.close();
            client.drain();
            client.close();
            
<<<<<<< HEAD
            produceInvalidRowsFile(filename, "/home/zhengli/invalidrows.csv");            
=======
            produceInvalidRowsFile(filename);            
>>>>>>> fa9b9c16
        } catch (Exception e) {
            e.printStackTrace();
        }

        System.out.println("Inserted " + (outCount.get() - skipRows) + " and acknowledged " + (inCount.get() - skipRows) + " rows (final)");
        if (waits > 0) {
            System.out.println("Waited " + waits + " times");
            if (shortWaits > 0) {
                System.out.println("Waited too briefly? " + shortWaits + " times");
            }
        }
        
        return inCount.get() - skipRows;
    }
    /**
     * Check for each line
     * TODO(zheng):
     * Use the client handler to get the schema of the table, and then check the number of
     * parameters it expects with the input line fragements.
     * Check the following:
     * 1.blank line
     * 2.# of attributes in the insertion procedure
     * And does other pre-checks...(figure out it later) 
     * @param linefragement
     */
    private static boolean checkLineFormat(Object[] linefragement, 
    									   Client client,
    									   final String insertProcedure,
    									   boolean setSkipEmptyRecords,
    									   boolean setTrimWhitespace ) {
      	VoltTable colInfo = null;
        int columnCnt = 0;
        
        int posOfDot = insertProcedure.indexOf(".");
        String tableName = insertProcedure.substring( 0, posOfDot );
        
        try {
        	colInfo = client.callProcedure("@SystemCatalog",
        			"COLUMNS").getResults()[0];
        	
        	while( colInfo.advanceRow() )
        	{
        		if( tableName.matches( (String) colInfo.get("TABLE_NAME", VoltType.STRING) ) )
        		{
        			columnCnt++;
           		}
        	}
        	
        }
        catch (Exception e) {
        	e.printStackTrace();
        }  
    	
        if( linefragement.length == 0 && !setSkipEmptyRecords )
  		{
        	for( int i = 0; i < columnCnt; i++)
        		linefragement[ i ] = "";
        	return true;
  		}
        
    	if( linefragement.length != columnCnt )//# attributes not match
    		return false;
    	
    	else if( setTrimWhitespace )
    	{//trim white space for non in this line.
    		for(int i=0; i<linefragement.length;i++) {
    			linefragement[i] = ((String)linefragement[i]).replaceAll( "\\s+", "" );
    		}
    	} 
    	return true;
    }
    
	/**
	 * TODO(xin): produce the invalid row file from
	 * 
	 * @param inputFile
	 */
	private static void produceInvalidRowsFile(String inputFile) {
		Collections.sort(invalidLines);
		System.out.println("All the invalid row numbers are:" + invalidLines);
		String line = "";
		try {
			FileWriter fstream = new FileWriter(reportdir);
			BufferedWriter out = new BufferedWriter(fstream);
			BufferedReader csvfile = new BufferedReader(new FileReader(inputFile));

			long linect = 0;
			for (Long irow : invalidLines) {
				while ((line = csvfile.readLine()) != null) {
					if (++linect == irow) {
						out.write(line);
						out.write("\n");
						System.err.println("invalid row:" + line);
						break;
					}
				}

			}
			out.flush();
			out.close();

		} catch (FileNotFoundException e) {
			System.err.println("CSV file '" + inputFile
					+ "' could not be found.");
		} catch (Exception x) {
			System.err.println(x.getMessage());
		}

    }
    
    private static void processCommandLineOptions(int argsUsed, String args[]) {
        final String columnsMatch = "--columns";
        final String failuerCountMatch = "--abortfailurecount";
        final String reportDirMatch = "--reportdir";
        final String stripMatch = "--stripquotes";
        final String waitMatch = "--wait";
        final String auditMatch = "--audit";
        final String limitMatch = "--limit";
        final String skipMatch = "--skip";
        final String reportMatch = "--report";
        final String columnsStyle = "comma-separated-zero-based-column-numbers";

        while (argsUsed < args.length) {

            final String optionPrefix = args[argsUsed++];

            if (optionPrefix.equalsIgnoreCase(columnsMatch)) {
                if (argsUsed < args.length) {
                    final String colsListed = args[argsUsed++];
                    final String[] cols = colsListed.split(",");
                    if (cols != null && cols.length > 0) {
                        colProjection = new int[cols.length];
                        for (int i = 0; i < cols.length; i++) {
                            try {
                                colProjection[i] = Integer.parseInt(cols[i]);
                                continue;
                            } catch (NumberFormatException e) {
                            }
                        }
                        if (colProjection.length == cols.length) {
                            continue;
                        }
                    }
                }
            } else if (optionPrefix.equalsIgnoreCase(failuerCountMatch)) {
                if (argsUsed < args.length) {
                    try {
                    	abortfailurecount = Integer.parseInt(args[argsUsed++]);
                        continue;
                    } catch (NumberFormatException e) {
                    	System.err.println("Invalid input integer parameter of abortfailurecount");
                    }
                    continue;
                }
            } else if (optionPrefix.equalsIgnoreCase(reportDirMatch)) {
                if (argsUsed < args.length) {
                    try {
                        reportdir = (args[argsUsed++]);
                    } catch (NumberFormatException e) {
                    }
                    continue;
                }
            } else if (optionPrefix.equalsIgnoreCase(waitMatch)) {
                if (argsUsed < args.length) {
                    try {
                        waitSeconds = Integer.parseInt(args[argsUsed++]);
                        if (waitSeconds >= 0) {
                            continue;
                        }
                    } catch (NumberFormatException e) {
                    }
                }
            } else if (optionPrefix.equalsIgnoreCase(auditMatch)) {
                if (argsUsed < args.length) {
                    try {
                        auditRows = Integer.parseInt(args[argsUsed++]);
                        continue;
                    } catch (NumberFormatException e) {
                    }
                }
            } else if (optionPrefix.equalsIgnoreCase(limitMatch)) {
                if (argsUsed < args.length) {
                    try {
                        limitRows = Integer.parseInt(args[argsUsed++]);
                        continue;
                    } catch (NumberFormatException e) {
                    }
                }
            } else if (optionPrefix.equalsIgnoreCase(skipMatch)) {
                if (argsUsed < args.length) {
                    try {
                        skipRows = Integer.parseInt(args[argsUsed++]);
                        continue;
                    } catch (NumberFormatException e) {
                    }
                }
            } else if (optionPrefix.equalsIgnoreCase(reportMatch)) {
                if (argsUsed < args.length) {
                    try {
                        reportEveryNRows = Integer.parseInt(args[argsUsed++]);
                        if (reportEveryNRows > 0) {
                            continue;
                        }
                    } catch (NumberFormatException e) {
                    }
                }
            } else if (optionPrefix.equalsIgnoreCase(stripMatch)) {
                stripQuotes = true;
                continue;
            }
            // Fall through means an error.
            System.err.println("Option arguments are invalid, expected csv filename and insert procedure name (required) and optionally" +
                    " '" + columnsMatch + " " + columnsStyle + "'," +
                    " '" + waitMatch + " s (default=10 seconds)'," +
                    " '" + auditMatch + " n (default=0 rows)'," +
                    " '" + limitMatch + " n (default=all rows)'," +
                    " '" + skipMatch + " n (default=0 rows)'," +
                    " '" + reportMatch + " n (default=10000)'," +
                    " and/or '" + stripMatch + " (disabled by default)'");
            System.exit(2);
        }
    }

    private static String[] stripMatchingColumnQuotes(String[] line) {
        final String[] strippedLine = new String[line.length];
        Pattern pattern = Pattern.compile("^([\"'])(.*)\\1$");
        for (int i = 0; i < line.length; i++) {
            Matcher matcher = pattern.matcher(line[i]);
            if (matcher.find()) {
                strippedLine[i] = matcher.group(2);
            } else {
                strippedLine[i] = line[i];
            }
        }
        return strippedLine;
    }

    private static String[] projectColumns(int[] colSelection, String[] line) {
        final String[] projectedLine = new String[colSelection.length];
        for (int i = 0; i < projectedLine.length; i++) {
            projectedLine[i] = line[colSelection[i]];
        }
        return projectedLine;
    }

    // This function borrowed/mutated from http:/stackoverflow.com/questions/1515437
    static String joinIntoString(String glue, Object... elements)
    {
        int k = elements.length;
        if (k == 0) {
            return null;
        }
        StringBuilder out = new StringBuilder();
        out.append(elements[0].toString());
        for (int i = 1; i < k; ++i) {
            out.append(glue).append(elements[i]);
        }
        return out.toString();
    }

    // This function borrowed/mutated from http:/stackoverflow.com/questions/1515437
    static String joinIntoString(String glue, String... elements)
    {
        int k = elements.length;
        if (k == 0) {
            return null;
        }
        StringBuilder out = new StringBuilder();
        out.append(elements[0]);
        for (int i = 1; i < k; ++i) {
            out.append(glue).append(elements[i]);
        }
        return out.toString();
    }

}<|MERGE_RESOLUTION|>--- conflicted
+++ resolved
@@ -108,13 +108,8 @@
             }
             
             long currentCount = inCount.incrementAndGet();
-<<<<<<< HEAD
-            System.out.println("<xin> put line " + inCount.get() + " to databse");
-             
-=======
+
             System.out.println("Put line " + inCount.get() + " to databse");
-            
->>>>>>> fa9b9c16
             if (currentCount % reportEveryNRows == 0) {
                 System.out.println("Inserted " + currentCount + " rows");
             }
@@ -229,11 +224,9 @@
             client.drain();
             client.close();
             
-<<<<<<< HEAD
-            produceInvalidRowsFile(filename, "/home/zhengli/invalidrows.csv");            
-=======
+         
             produceInvalidRowsFile(filename);            
->>>>>>> fa9b9c16
+
         } catch (Exception e) {
             e.printStackTrace();
         }
