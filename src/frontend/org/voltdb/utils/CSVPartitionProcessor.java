/* This file is part of VoltDB.
 * Copyright (C) 2008-2013 VoltDB Inc.
 *
 * This program is free software: you can redistribute it and/or modify
 * it under the terms of the GNU Affero General Public License as
 * published by the Free Software Foundation, either version 3 of the
 * License, or (at your option) any later version.
 *
 * This program is distributed in the hope that it will be useful,
 * but WITHOUT ANY WARRANTY; without even the implied warranty of
 * MERCHANTABILITY or FITNESS FOR A PARTICULAR PURPOSE.  See the
 * GNU Affero General Public License for more details.
 *
 * You should have received a copy of the GNU Affero General Public License
 * along with VoltDB.  If not, see <http://www.gnu.org/licenses/>.
 */
package org.voltdb.utils;

import java.io.IOException;
import java.util.ArrayList;
import java.util.List;
import java.util.Map;
import java.util.TreeMap;
import java.util.concurrent.BlockingQueue;
import java.util.concurrent.CountDownLatch;
import java.util.concurrent.LinkedBlockingQueue;
import java.util.concurrent.atomic.AtomicLong;
import org.voltcore.logging.VoltLogger;
import org.voltdb.ParameterConverter;
import org.voltdb.TheHashinator;
import org.voltdb.VoltTable;
import org.voltdb.VoltType;
import org.voltdb.client.Client;
import org.voltdb.client.ClientResponse;
import org.voltdb.client.ProcCallException;
import org.voltdb.client.ProcedureCallback;
import static org.voltdb.utils.CSVFileReader.synchronizeErrorInfo;

/**
 * Process partition specific data. If the table is not partitioned only one instance of this processor will be used
 *
 */
class CSVPartitionProcessor implements Runnable {

    static public CSVLoader.CSVConfig m_config;
    final Client m_csvClient;
    //Queue for processing for this partition
    final BlockingQueue<CSVLineWithMetaData> m_partitionQueue;
    final CSVLineWithMetaData m_endOfData;
    //Partition for which this processor thread is processing.
    final long m_partitionId;
    //This is just so we can identity thread name and log information.
    final String m_processorName;
    //Processed count indicates how many inser sent to server.
    final AtomicLong m_partitionProcessedCount = new AtomicLong(0);
    //Incremented after insert is acknowledged by server.
    static AtomicLong m_partitionAcknowledgedCount = new AtomicLong(0);
    protected static final VoltLogger m_log = new VoltLogger("CSVLOADER");
    static CountDownLatch m_processor_cdl;
    boolean m_errored = false;
    static int m_reportEveryNRows = 10000;
    //Following fields are detected by initializeProcessorInformation
    //Procedure supplied in -p mode
    static String m_insertProcedure = "";
    //Table name to insert into.
    static String m_tableName;
    //Types of columns
    static List<VoltType> m_typeList = new ArrayList<VoltType>();
    //Column information
    static VoltTable.ColumnInfo m_colInfo[];
    //Column types
    static Map<Integer, VoltType> m_columnTypes;
    //Column Names
    static Map<Integer, String> m_colNames;
    //Zero based index of the partitioned column
    static int m_partitionedColumnIndex = -1;
    //Partitioned column type
    static VoltType m_partitionColumnType = VoltType.NULL;
    //Number of columns
    static int m_columnCnt = 0;
    //Is this a MP transaction
    static boolean m_isMP = false;
    //Number of processors default to 1 when its a MP procedure or table.
    static int m_numProcessors = 1;

    //Queue of batch entries where some rows failed.
    private BlockingQueue<CSVLineWithMetaData> m_failedQueue = null;
    //Counter that goes down when acknowledged so that drain is not needed.
    private AtomicLong m_batchWaitCount = new AtomicLong(0);

    public CSVPartitionProcessor(Client client, long partitionId,
            int partitionColumnIndex, BlockingQueue<CSVLineWithMetaData> partitionQueue, CSVLineWithMetaData eod) {
        m_csvClient = client;
        m_partitionId = partitionId;
        m_partitionQueue = partitionQueue;
        m_endOfData = eod;
        m_processorName = "PartitionProcessor-" + partitionId;
    }

    //Check if the procedure you are using with -p option is multipart.
    private static boolean isProcedureMp(Client csvClient)
            throws IOException, org.voltdb.client.ProcCallException {
        boolean procedure_is_mp = false;
        VoltTable procInfo = csvClient.callProcedure("@SystemCatalog",
                "PROCEDURES").getResults()[0];
        while (procInfo.advanceRow()) {
            if (m_insertProcedure.matches(procInfo.getString("PROCEDURE_NAME"))) {
                String remarks = procInfo.getString("REMARKS");
                if (remarks.contains("\"singlePartition\":false")) {
                    procedure_is_mp = true;
                }
                break;
            }
        }
        return procedure_is_mp;
    }

    // Based on method of loading do sanity check and setup info for loading. if this method returns false
    // you have not enough information to continue and we must exit.
    public static boolean initializeProcessorInformation(CSVLoader.CSVConfig config, Client csvClient)
            throws IOException, ProcCallException, InterruptedException {
        VoltTable procInfo;
        m_config = config;
        if (m_config.useSuppliedProcedure) {
            // -p mode where user specified a procedure name could be standard CRUD or written from scratch.
            boolean isProcExist = false;
            m_insertProcedure = m_config.procedure;
            procInfo = csvClient.callProcedure("@SystemCatalog",
                    "PROCEDURECOLUMNS").getResults()[0];
            while (procInfo.advanceRow()) {
                if (m_insertProcedure.matches((String) procInfo.get(
                        "PROCEDURE_NAME", VoltType.STRING))) {
                    m_columnCnt++;
                    isProcExist = true;
                    String typeStr = (String) procInfo.get("TYPE_NAME", VoltType.STRING);
                    m_typeList.add(VoltType.typeFromString(typeStr));
                }
            }
            if (isProcExist == false) {
                //csvloader will exit
                m_log.error("No matching insert procedure available");
                return false;
            }
            m_isMP = isProcedureMp(csvClient);
        } else {
            //Table mode get table details and then build partition and column information.
            m_tableName = m_config.table;
            procInfo = csvClient.callProcedure("@SystemCatalog",
                    "COLUMNS").getResults()[0];
            m_columnTypes = new TreeMap<Integer, VoltType>();
            m_colNames = new TreeMap<Integer, String>();
            while (procInfo.advanceRow()) {
                String table = procInfo.getString("TABLE_NAME");
                if (m_config.table.equalsIgnoreCase(table)) {
                    VoltType vtype = VoltType.typeFromString(procInfo.getString("TYPE_NAME"));
                    int idx = (int) procInfo.getLong("ORDINAL_POSITION") - 1;
                    m_columnTypes.put(idx, vtype);
                    m_colNames.put(idx, procInfo.getString("COLUMN_NAME"));
                    String remarks = procInfo.getString("REMARKS");
                    if (remarks != null && remarks.equalsIgnoreCase("PARTITION_COLUMN")) {
                        m_partitionColumnType = vtype;
                        m_partitionedColumnIndex = idx;
                        m_log.debug("Table " + m_config.table + " Partition Column Name is: "
                                + procInfo.getString("COLUMN_NAME"));
                        m_log.debug("Table " + m_config.table + " Partition Column Type is: " + vtype.toString());
                    }
                }
            }

            if (m_columnTypes.isEmpty()) {
                //csvloader will exit.
                m_log.error("Table " + m_config.table + " Not found");
                return false;
            }
            m_columnCnt = m_columnTypes.size();
            //Build column info so we can build VoltTable
            m_colInfo = new VoltTable.ColumnInfo[m_columnTypes.size()];
            for (int i = 0; i < m_columnTypes.size(); i++) {
                VoltType type = m_columnTypes.get(i);
                String cname = m_colNames.get(i);
                VoltTable.ColumnInfo ci = new VoltTable.ColumnInfo(cname, type);
                m_colInfo[i] = ci;
            }
            m_typeList = new ArrayList<VoltType>(m_columnTypes.values());
            int sitesPerHost = 1;
            int kfactor = 0;
            int hostcount = 1;
            procInfo = csvClient.callProcedure("@SystemInformation",
                    "deployment").getResults()[0];
            while (procInfo.advanceRow()) {
                String prop = procInfo.getString("PROPERTY");
                if (prop != null && prop.equalsIgnoreCase("sitesperhost")) {
                    sitesPerHost = Integer.parseInt(procInfo.getString("VALUE"));
                }
                if (prop != null && prop.equalsIgnoreCase("hostcount")) {
                    hostcount = Integer.parseInt(procInfo.getString("VALUE"));
                }
                if (prop != null && prop.equalsIgnoreCase("kfactor")) {
                    kfactor = Integer.parseInt(procInfo.getString("VALUE"));
                }
            }
            m_isMP = (m_partitionedColumnIndex == -1 ? true : false);
            if (!m_isMP) {
                m_numProcessors = (hostcount * sitesPerHost) / (kfactor + 1);
                m_log.debug("Number of Partitions: " + m_numProcessors);
                m_log.info("CSV loader will attempt to load rows in batches of size: " + m_config.batch);
            }
        }

        //Only print warning with -p case for table case we use sys procs.
        if (m_isMP && m_config.useSuppliedProcedure) {
            m_log.warn("Using a multi-partitioned procedure to load data will be slow. "
                    + "If loading a partitioned table, use a single-partitioned procedure "
                    + "for best performance.");
        }
        //Create the CDL based on number of processors we are going to run.
        CSVPartitionProcessor.m_processor_cdl = new CountDownLatch(m_numProcessors);
        return true;
    }

    //Callback for single row procedure invoke called for rows in failed batch.
    public static class PartitionSingleExecuteProcedureCallback implements ProcedureCallback {

        CSVPartitionProcessor m_processor;
        final CSVLineWithMetaData m_csvLine;

        public PartitionSingleExecuteProcedureCallback(CSVLineWithMetaData csvLine, CSVPartitionProcessor processor) {
            m_processor = processor;
            m_csvLine = csvLine;
        }

        @Override
        public void clientCallback(ClientResponse response) throws Exception {
            //one insert at a time callback
            if (response.getStatus() != ClientResponse.SUCCESS) {
                String[] info = {m_csvLine.rawLine.toString(), response.getStatusString()};
                if (CSVFileReader.synchronizeErrorInfo(m_csvLine.lineNumber, info)) {
                    m_processor.m_errored = true;
                    return;
                }
                m_log.error(response.getStatusString());
                return;
            }
            long currentCount = CSVPartitionProcessor.m_partitionAcknowledgedCount.incrementAndGet();

            if (currentCount % m_reportEveryNRows == 0) {
                m_log.info("Inserted " + currentCount + " rows");
            }
        }
    }

    //This is the thread which processes one insert at a time if the batch fails
    private class FailedBatchProcessor extends Thread {

        private final CSVPartitionProcessor m_processor;
        private final String m_procName;

        public FailedBatchProcessor(CSVPartitionProcessor pp, String procName) {
            m_processor = pp;
            m_procName = procName;
        }

        @Override
        public void run() {
            while (true) {
                try {
                    CSVLineWithMetaData lineList;
                    lineList = m_failedQueue.take();
                    //If we see m_endOfData or processor has indicated to be in error stop further error processing.
                    //we must have reached maxerrors or end of processing.
                    if (lineList == m_endOfData || m_processor.m_errored) {
                        m_log.debug("Shutting down failure processor for  " + m_processor.m_processorName);
                        break;
                    }
                    try {
                        VoltTable table = new VoltTable(m_colInfo);
                        //No need to check error here if a correctedLine has come here it was previously successful.
                        try {
                            addRowToVoltTableFromLine(table, lineList.correctedLine);
                        } catch (Exception ex) {
                            continue;
                        }

                        PartitionSingleExecuteProcedureCallback cbmt =
                                new PartitionSingleExecuteProcedureCallback(lineList, m_processor);
                        submitWorkToServer(table, m_procName, cbmt, true);
                    } catch (IOException ioex) {
                        //Put this processor in error so we exit
                        m_log.warn("Fallback to single row inserts failed, failures will not be processed: " + ioex);
                        m_failedQueue.clear();
                        m_failedQueue = null;
                        m_processor.m_errored = true;
                        break;
                    }
                } catch (InterruptedException ex) {
                    //Put this processor in error so we exit
                    m_log.debug("Stopped failure processor.");
                    m_failedQueue.clear();
                    m_failedQueue = null;
                    m_processor.m_errored = true;
                    break;
                }
            }
        }
    }
    //This is to keep track of when to report how many rows inserted, shared by all processors.
    static AtomicLong lastMultiple = new AtomicLong(0);
    // Callback for batch invoke when table has more than 1 entries. The callback on failure feeds m_failedQueue for
    // one row at a time processing.
    public class PartitionProcedureCallback implements ProcedureCallback {

        protected CSVPartitionProcessor m_processor;
        final private List<CSVLineWithMetaData> m_batchList;

        public PartitionProcedureCallback(List<CSVLineWithMetaData> batchList,
                CSVPartitionProcessor pp) {
            m_processor = pp;
            m_batchList = new ArrayList(batchList);
        }

        @Override
        public void clientCallback(ClientResponse response) throws Exception {
            if (response.getStatus() != ClientResponse.SUCCESS) {
                // Batch failed queue it for individual processing and find out which actually m_errored.
                m_log.info("Unable to insert rows in a batch.  Attempting to insert them one-by-one.");
                m_log.info("Note: this will result in reduced insertion performance.");
                m_log.debug("Batch Failed Will be processed by Failure Processor: " + response.getStatusString());
                m_processor.m_partitionProcessedCount.addAndGet(-1 * m_batchList.size());
                if (!m_processor.m_errored) {
                    //If we have not reached the limit continue pushing to failure processor only if
                    //failure processor is available.
                    if (m_failedQueue != null) {
                        m_failedQueue.addAll(m_batchList);
                    }
                }
                m_batchWaitCount.decrementAndGet();
                return;
            }
            //Successful invocations.
            m_batchWaitCount.decrementAndGet();
            long executed = response.getResults()[0].asScalarLong();
            long currentCount = CSVPartitionProcessor.m_partitionAcknowledgedCount.addAndGet(executed);
            int newMultiple = (int) currentCount / m_reportEveryNRows;
            if (newMultiple != lastMultiple.get()) {
                lastMultiple.set(newMultiple);
                m_log.info("Inserted " + currentCount + " rows");
            }
        }
    }

    /**
     * Submit work to server if this fails for any reason bail.
     * In case submitting from failure processing dont do batch counting.
     *
     * @param table That contains rows to be sent in case of table load
     * @param procName procedure name we are using.
     * @param cbmt callback.
     * @param fromFailure Indicates if submitting work from regular or failure processor.
     * @throws IOException
     */
    private void submitWorkToServer(VoltTable table, String procName,
            ProcedureCallback cbmt, boolean fromFailure) throws IOException {
        boolean success;
        if (!CSVPartitionProcessor.m_isMP) {
            //If transaction is restarted because of wrong partition client will retry
            Object rpartitionParam =
                    TheHashinator.valueToBytes(table.fetchRow(0).get(
                    CSVPartitionProcessor.m_partitionedColumnIndex, m_partitionColumnType));
            success = m_csvClient.callProcedure(cbmt, procName, rpartitionParam, m_tableName, table);
        } else {
            success = m_csvClient.callProcedure(cbmt, procName, m_tableName, table);
        }
        if (success) {
            m_partitionProcessedCount.addAndGet(table.getRowCount());
            if (!fromFailure) {
                m_batchWaitCount.incrementAndGet();
            }
        } else {
            //We failed to send work to cluster lets exit.
            m_log.fatal("Failed to send CSV insert to VoltDB cluster.");
            System.exit(1);
        }
    }

    // while there are rows and m_endOfData not seen batch and call procedure for insert.
    private void processLoadTable(VoltTable table, String procName) {
        List<CSVLineWithMetaData> batchList = new ArrayList<CSVLineWithMetaData>();
        while (true) {
            if (m_errored) {
                //Let file reader know not to read any more. All Partition Processors will quit processing.
                CSVFileReader.m_errored = true;
                return;
            }
            List<CSVLineWithMetaData> mlineList = new ArrayList<CSVLineWithMetaData>();
            m_partitionQueue.drainTo(mlineList, m_config.batch);
            for (CSVLineWithMetaData lineList : mlineList) {
                if (lineList == m_endOfData) {
                    //Process anything that we didnt process yet.
                    if (table.getRowCount() > 0) {
                        PartitionProcedureCallback cbmt = new PartitionProcedureCallback(batchList, this);
                        try {
                            submitWorkToServer(table, procName, cbmt, false);
                        } catch (IOException ex) {
                            String[] info = {lineList.rawLine.toString(), ex.toString()};
                            m_errored = synchronizeErrorInfo(lineList.lineNumber, info);
                        }
                    }
                    return;
                }
                //Build table or just call one proc at a time.
                try {
                    if (addRowToVoltTableFromLine(table, lineList.correctedLine)) {
                        batchList.add(lineList);
                    } else {
                        String[] info = {lineList.rawLine.toString(), "Missing or Invalid Data in Row."};
                        m_errored = synchronizeErrorInfo(lineList.lineNumber, info);
                        continue;
                    }
                } catch (Exception ex) {
                    //Failed to add row....things like larger than supported row size
                    String[] info = {lineList.rawLine.toString(), ex.toString()};
                    m_errored = synchronizeErrorInfo(lineList.lineNumber, info);
                    continue;
                }
                //If our batch is complete submit it.
                if (table.getRowCount() >= m_config.batch) {
                    try {
                        PartitionProcedureCallback cbmt = new PartitionProcedureCallback(batchList, this);
                        submitWorkToServer(table, procName, cbmt, false);
                        //Clear table data as we start building new table with new rows.
                        table.clearRowData();
                        batchList = new ArrayList<CSVLineWithMetaData>();
                    } catch (IOException ex) {
                        //We lost network.
                        table.clearRowData();
                        String[] info = {lineList.rawLine.toString(), ex.toString()};
                        m_errored = synchronizeErrorInfo(lineList.lineNumber, info);
                        CSVFileReader.m_errored = true;
                        return;
                    }
                }
            }
        }
    }

    // while there are rows and m_endOfData not seen batch and call procedure supplied by user.
    // When -p option is used only 1 processor is created.
    private void processUserSuppliedProcedure(String procName) {
        while (true) {
            if (m_errored) {
                //Let file reader know not to read any more. All Partition Processors will quit processing.
                CSVFileReader.m_errored = true;
                return;
            }
            List<CSVLineWithMetaData> mlineList = new ArrayList<CSVLineWithMetaData>();
            m_partitionQueue.drainTo(mlineList, m_config.batch);
            //Go over lines we collected and submit one insert at a time as this is with -p option.
            for (CSVLineWithMetaData lineList : mlineList) {
                if (lineList == m_endOfData) {
                    return;
                }
                // call supplied procedure.
                try {
                    PartitionSingleExecuteProcedureCallback cbmt =
                            new PartitionSingleExecuteProcedureCallback(lineList, this);
                    if (m_csvClient.callProcedure(cbmt, procName, (Object[]) lineList.correctedLine)) {
                        m_partitionProcessedCount.incrementAndGet();
                    } else {
                        m_log.fatal("Failed to send CSV insert to VoltDB cluster.");
                        System.exit(1);
                    }
                } catch (IOException ex) {
                    String[] info = {lineList.rawLine.toString(), ex.toString()};
                    m_errored = synchronizeErrorInfo(lineList.lineNumber, info);
                    return;
                }
            }
        }
    }

    /**
     * Add rows data to VoltTable given fields values.
     *
     * @param table
     * @param fields
     * @return
     */
    private boolean addRowToVoltTableFromLine(VoltTable table, String fields[])
            throws Exception {

        if (fields == null || fields.length <= 0) {
            return false;
        }
        Object row_args[] = new Object[fields.length];
        for (int i = 0; i < fields.length; i++) {
            final VoltType type = m_columnTypes.get(i);
            row_args[i] = ParameterConverter.tryToMakeCompatible(type.classFromType(), fields[i]);
        }
        table.addRow(row_args);
        return true;
    }

    @Override
    public void run() {

        FailedBatchProcessor failureProcessor = null;
        try {
            //Process the Partition queue.
            if (m_config.useSuppliedProcedure) {
                processUserSuppliedProcedure(m_insertProcedure);
            } else {

                VoltTable table = new VoltTable(m_colInfo);
                String procName = (m_isMP ? "@LoadMultipartitionTable" : "@LoadSinglepartitionTable");

                //Launch failureProcessor
                m_failedQueue = new LinkedBlockingQueue<CSVLineWithMetaData>();
                failureProcessor = new FailedBatchProcessor(this, procName);
                failureProcessor.start();

                processLoadTable(table, procName);
            }
            m_partitionQueue.clear();
            //Make sure all callbacks have been called and any failures are posted on failure queue before we
            //we put end of queue marker on failure processor.
<<<<<<< HEAD
            m_csvClient.drain();

=======
            m_log.debug("Waiting for all batches acknowledged.");
            while (m_batchWaitCount.get() > 0) {
                Thread.sleep(1000);
            }
            m_log.debug("All batches acknowledged.");
>>>>>>> 98ce75cc
            //Let partition processor drain on failure processing.
            if (failureProcessor != null) {
                if (m_failedQueue != null) {
                    m_failedQueue.put(m_endOfData);
                }
                failureProcessor.join();
            }
        } catch (Exception ex) {
            //Let the CSV reader know that dont read any more lines we are exiting.
            CSVFileReader.m_errored = true;
            m_log.error("Failed to process partitioned data: " + ex);
        } finally {
            CSVPartitionProcessor.m_processor_cdl.countDown();
            m_log.debug("Done Processing partition: " + m_partitionId + " Processed: " + m_partitionProcessedCount);
        }
    }
}<|MERGE_RESOLUTION|>--- conflicted
+++ resolved
@@ -523,16 +523,11 @@
             m_partitionQueue.clear();
             //Make sure all callbacks have been called and any failures are posted on failure queue before we
             //we put end of queue marker on failure processor.
-<<<<<<< HEAD
-            m_csvClient.drain();
-
-=======
             m_log.debug("Waiting for all batches acknowledged.");
             while (m_batchWaitCount.get() > 0) {
                 Thread.sleep(1000);
             }
             m_log.debug("All batches acknowledged.");
->>>>>>> 98ce75cc
             //Let partition processor drain on failure processing.
             if (failureProcessor != null) {
                 if (m_failedQueue != null) {
