/* This file is part of VoltDB.
 * Copyright (C) 2008-2016 VoltDB Inc.
 *
 * This program is free software: you can redistribute it and/or modify
 * it under the terms of the GNU Affero General Public License as
 * published by the Free Software Foundation, either version 3 of the
 * License, or (at your option) any later version.
 *
 * This program is distributed in the hope that it will be useful,
 * but WITHOUT ANY WARRANTY; without even the implied warranty of
 * MERCHANTABILITY or FITNESS FOR A PARTICULAR PURPOSE.  See the
 * GNU Affero General Public License for more details.
 *
 * You should have received a copy of the GNU Affero General Public License
 * along with VoltDB.  If not, see <http://www.gnu.org/licenses/>.
 */

package org.voltdb;

<<<<<<< HEAD
import org.voltdb.pmsg.DRAgent.ClusterInfo;

import java.util.List;
=======
import java.io.IOException;
>>>>>>> 2ec6917a
import java.util.Map;

public interface ProducerDRGateway {

<<<<<<< HEAD
    public interface DRProducerResponseHandler {
        public void notifyOfResponse(boolean success, boolean shouldRetry, String failureCause);
    }

    /*
     * Ensure that all enabled DR Producer Hosts have agreed on the PBD file name
=======
    /**
     * Start the main thread and the state machine, wait until all nodes converge on the initial state.
     * @throws IOException
     */
    public void startAndWaitForGlobalAgreement() throws IOException;

    /**
     * Truncate the DR log using the snapshot restore truncation point cached
     * earlier. This is called on recover before the command log replay starts
     * to drop all binary logs generated after the snapshot. Command log replay
     * will recreate those binary logs.
>>>>>>> 2ec6917a
     */
    public void truncateDRLog();

    /**
     * Start listening on the ports
     */
    public abstract void startListening(boolean drProducerEnabled, int listenPort, String portInterface) throws IOException;

    /**
     * @return true if bindPorts has been called.
     */
    public abstract boolean isStarted();

    /**
     * Queues up a task to move all the InvocationBuffers to the PersistentBinaryDeque
     * @param nofsync do not force the sync to disk (when True)
     * @return the FutureTask indicating completion
     */
    public abstract void forceAllBuffersToDisk(boolean nofsync);

    public abstract boolean isActive();
    public abstract void setActive(boolean active);

    public abstract void start();
    public abstract void shutdown() throws InterruptedException;

    public abstract void updateCatalog(final CatalogContext catalog, final int listenPort);

    public abstract int getDRClusterId();

    public void cacheSnapshotRestoreTruncationPoint(Map<Integer, Long> sequenceNumbers);

    /**
     * Clear all queued DR buffers for a master, useful when the replica goes away
     */
    public void deactivateDRProducer();
    public void activateDRProducer();

<<<<<<< HEAD
    /**
     * Blocks until snaphot is generated for the specified cluster id.
     * If the snapshot has already been generated, this will return immediately
     *
     * @param forClusterId the cluster for which producer should generate snapshot.
     *        This is used and has a meaningful value only in MULTICLUSTER_PROTOCOL_VERSION
     *        or higher.
     */
    public void blockOnSyncSnapshotGeneration(byte forClusterId);

    /**
     * Sets the DR protocol version with EE. This will also generate a <code>DR_STREAM_START</code>
     * event for all partitions, if <code>genStreamStart</code> flag is true.
     *
     * @param drVersion the DR protocol version that must be set with EE.
     * @param genStreamStart <code>DR_STREAM_START</code> event will be generated for all partitions
     * if this is true.
     *
     * @return Returns true if the operation was successful. False otherwise.
     */
    public boolean setDRProtocolVersion(int drVersion, boolean genStreamStart);

    /**
     * Use this to set up cursors in DR binary logs for clusters. This will initiate the process.
     * When the process is complete, the passed in handler will be notified of the status.
     *
     * @param requestedCursors the clusters for which cursors must be started
     * @param handler callback to notify the status of the operation
     */
    public void startCursor(final List<ClusterInfo> requestedCursors, final DRProducerResponseHandler handler);
=======
    public void blockOnSyncSnapshotGeneration();

    /**
     * Get the DR producer node stats. This method may block because the task
     * runs on the producer thread and it waits for the asynchronous task to
     * finish.
     * @return The producer node stats or null if on error
     */
    public DRProducerNodeStats getNodeDRStats();
>>>>>>> 2ec6917a
}<|MERGE_RESOLUTION|>--- conflicted
+++ resolved
@@ -17,25 +17,18 @@
 
 package org.voltdb;
 
-<<<<<<< HEAD
-import org.voltdb.pmsg.DRAgent.ClusterInfo;
+import org.voltdb.pmsg.DRAgent;
 
+import java.io.IOException;
 import java.util.List;
-=======
-import java.io.IOException;
->>>>>>> 2ec6917a
 import java.util.Map;
 
 public interface ProducerDRGateway {
 
-<<<<<<< HEAD
     public interface DRProducerResponseHandler {
         public void notifyOfResponse(boolean success, boolean shouldRetry, String failureCause);
     }
 
-    /*
-     * Ensure that all enabled DR Producer Hosts have agreed on the PBD file name
-=======
     /**
      * Start the main thread and the state machine, wait until all nodes converge on the initial state.
      * @throws IOException
@@ -47,7 +40,6 @@
      * earlier. This is called on recover before the command log replay starts
      * to drop all binary logs generated after the snapshot. Command log replay
      * will recreate those binary logs.
->>>>>>> 2ec6917a
      */
     public void truncateDRLog();
 
@@ -86,7 +78,6 @@
     public void deactivateDRProducer();
     public void activateDRProducer();
 
-<<<<<<< HEAD
     /**
      * Blocks until snaphot is generated for the specified cluster id.
      * If the snapshot has already been generated, this will return immediately
@@ -116,9 +107,7 @@
      * @param requestedCursors the clusters for which cursors must be started
      * @param handler callback to notify the status of the operation
      */
-    public void startCursor(final List<ClusterInfo> requestedCursors, final DRProducerResponseHandler handler);
-=======
-    public void blockOnSyncSnapshotGeneration();
+    public void startCursor(final List<DRAgent.ClusterInfo> requestedCursors, final DRProducerResponseHandler handler);
 
     /**
      * Get the DR producer node stats. This method may block because the task
@@ -127,5 +116,4 @@
      * @return The producer node stats or null if on error
      */
     public DRProducerNodeStats getNodeDRStats();
->>>>>>> 2ec6917a
 }