/* This file is part of VoltDB.
 * Copyright (C) 2008-2016 VoltDB Inc.
 *
 * This program is free software: you can redistribute it and/or modify
 * it under the terms of the GNU Affero General Public License as
 * published by the Free Software Foundation, either version 3 of the
 * License, or (at your option) any later version.
 *
 * This program is distributed in the hope that it will be useful,
 * but WITHOUT ANY WARRANTY; without even the implied warranty of
 * MERCHANTABILITY or FITNESS FOR A PARTICULAR PURPOSE.  See the
 * GNU Affero General Public License for more details.
 *
 * You should have received a copy of the GNU Affero General Public License
 * along with VoltDB.  If not, see <http://www.gnu.org/licenses/>.
 */

package org.voltdb.iv2;

import java.util.ArrayDeque;
import java.util.ArrayList;
import java.util.Collections;
import java.util.HashMap;
import java.util.HashSet;
import java.util.LinkedList;
import java.util.List;
import java.util.Map;
import java.util.Map.Entry;
import java.util.Queue;
import java.util.TreeMap;
import java.util.concurrent.CountDownLatch;
import java.util.concurrent.ExecutionException;

import org.voltcore.logging.VoltLogger;
import org.voltcore.messaging.HostMessenger;
import org.voltcore.messaging.TransactionInfoBaseMessage;
import org.voltcore.messaging.VoltMessage;
import org.voltcore.utils.CoreUtils;
import org.voltdb.ClientResponseImpl;
import org.voltdb.CommandLog;
import org.voltdb.CommandLog.DurabilityListener;
import org.voltdb.Consistency;
import org.voltdb.Consistency.ReadLevel;
import org.voltdb.PartitionDRGateway;
import org.voltdb.SnapshotCompletionInterest;
import org.voltdb.SnapshotCompletionMonitor;
import org.voltdb.SystemProcedureCatalog;
import org.voltdb.VoltDB;
import org.voltdb.VoltTable;
import org.voltdb.client.ClientResponse;
import org.voltdb.dtxn.TransactionState;
import org.voltdb.iv2.SiteTasker.SiteTaskerRunnable;
import org.voltdb.messaging.BorrowTaskMessage;
import org.voltdb.messaging.CompleteTransactionMessage;
import org.voltdb.messaging.CompleteTransactionResponseMessage;
import org.voltdb.messaging.DummyTransactionResponseMessage;
import org.voltdb.messaging.DummyTransactionTaskMessage;
import org.voltdb.messaging.DumpMessage;
import org.voltdb.messaging.FragmentResponseMessage;
import org.voltdb.messaging.FragmentTaskMessage;
import org.voltdb.messaging.InitiateResponseMessage;
import org.voltdb.messaging.Iv2InitiateTaskMessage;
import org.voltdb.messaging.Iv2LogFaultMessage;
import org.voltdb.messaging.MultiPartitionParticipantMessage;
import org.voltdb.messaging.RepairLogTruncationMessage;

import com.google_voltpatches.common.primitives.Ints;
import com.google_voltpatches.common.primitives.Longs;
import com.google_voltpatches.common.util.concurrent.ListenableFuture;
import com.google_voltpatches.common.util.concurrent.SettableFuture;

public class SpScheduler extends Scheduler implements SnapshotCompletionInterest
{
    static final VoltLogger tmLog = new VoltLogger("TM");

    static class DuplicateCounterKey implements Comparable<DuplicateCounterKey> {
        private final long m_txnId;
        private final long m_spHandle;

        DuplicateCounterKey(long txnId, long spHandle) {
            m_txnId = txnId;
            m_spHandle = spHandle;
        }

        @Override
        public boolean equals(Object o) {
            try {
                DuplicateCounterKey other = (DuplicateCounterKey) o;
                return (m_txnId == other.m_txnId && m_spHandle == other.m_spHandle);
            }
            catch (Exception e) {
                return false;
            }
        }

        // Only care about comparing TXN ID part for sorting in updateReplicas
        @Override
        public int compareTo(DuplicateCounterKey o) {
            if (m_txnId < o.m_txnId) {
                return -1;
            } else if (m_txnId > o.m_txnId) {
                return 1;
            } else {
                if (m_spHandle < o.m_spHandle) {
                    return -1;
                }
                else if (m_spHandle > o.m_spHandle) {
                    return 1;
                }
                else {
                    return 0;
                }
            }
        }

        @Override
        public int hashCode() {
            assert(false) : "Hashing this is unsafe as it can't promise no collisions.";
            throw new UnsupportedOperationException(
                    "Hashing this is unsafe as it can't promise no collisions.");
        }

        @Override
        public String toString() {
            return "<" + TxnEgo.txnIdToString(m_txnId) + ", " + TxnEgo.txnIdToString(m_spHandle) + ">";
        }
    };

    public interface DurableUniqueIdListener {
        /**
         * Notify listener of last durable Single-Part and Multi-Part uniqueIds
         */
        public void lastUniqueIdsMadeDurable(long spUniqueId, long mpUniqueId);
    }

    List<Long> m_replicaHSIds = new ArrayList<Long>();
    long m_sendToHSIds[] = new long[0];

    private final TransactionTaskQueue m_pendingTasks;
    private final Map<Long, TransactionState> m_outstandingTxns =
        new HashMap<Long, TransactionState>();
    private final Map<DuplicateCounterKey, DuplicateCounter> m_duplicateCounters =
        new TreeMap<DuplicateCounterKey, DuplicateCounter>();
    // MP fragment tasks or completion tasks pending durability
    private final Map<Long, Queue<TransactionTask>> m_mpsPendingDurability =
        new HashMap<Long, Queue<TransactionTask>>();
    private CommandLog m_cl;
    private PartitionDRGateway m_drGateway = new PartitionDRGateway();
    private final SnapshotCompletionMonitor m_snapMonitor;
    // used to decide if we should shortcut reads
    private Consistency.ReadLevel m_defaultConsistencyReadLevel;
    private BufferedReadLog m_bufferedReadLog = null;

    // Need to track when command log replay is complete (even if not performed) so that
    // we know when we can start writing viable replay sets to the fault log.
    boolean m_replayComplete = false;
    // The DurabilityListener is not thread-safe. Access it only on the Site thread.
    private final DurabilityListener m_durabilityListener;
    // Generator of pre-IV2ish timestamp based unique IDs
    private final UniqueIdGenerator m_uniqueIdGenerator;

    // the current not-needed-any-more point of the repair log.
    long m_repairLogTruncationHandle = Long.MIN_VALUE;
    // the truncation handle last sent to the replicas
    long m_lastSentTruncationHandle = Long.MIN_VALUE;
    // the max schedule transaction sphandle, multi-fragments mp txn counts one
    long m_maxScheduledTxnSpHandle = Long.MIN_VALUE;

    SpScheduler(int partitionId, SiteTaskerQueue taskQueue, SnapshotCompletionMonitor snapMonitor)
    {
        super(partitionId, taskQueue);
        m_pendingTasks = new TransactionTaskQueue(m_tasks,getCurrentTxnId());
        m_snapMonitor = snapMonitor;
        m_durabilityListener = new SpDurabilityListener(this, m_pendingTasks);
        m_uniqueIdGenerator = new UniqueIdGenerator(partitionId, 0);

        // try to get the global default setting for read consistency, but fall back to SAFE
        m_defaultConsistencyReadLevel = VoltDB.Configuration.getDefaultReadConsistencyLevel();
        if (m_defaultConsistencyReadLevel == ReadLevel.SAFE) {
            m_bufferedReadLog = new BufferedReadLog();
        }
        m_repairLogTruncationHandle = getCurrentTxnId();
        // initialized as current txn id in order to release the initial reads into the system
        m_maxScheduledTxnSpHandle = getCurrentTxnId();
    }

    @Override
    public void setLeaderState(boolean isLeader)
    {
        super.setLeaderState(isLeader);
        m_snapMonitor.addInterest(this);

        // After SP leader promotion, a DummyTransactionTaskMessage is generated from the new leader.
        // This READ ONLY message will serve as a synchronization point on all replicas of this
        // partition, like normal SP write transaction that has to finish executing on all replicas.
        // In this way, the leader can make sure all replicas have finished replaying
        // all their repair logs entries.
        // From now on, the new leader is safe to accept new transactions. See ENG-11110.
        // Deliver here is to make sure it's the first message on the new leader.
        deliver(new DummyTransactionTaskMessage());
    }

    @Override
    public void setMaxSeenTxnId(long maxSeenTxnId)
    {
        super.setMaxSeenTxnId(maxSeenTxnId);
        writeIv2ViableReplayEntry();
    }

    @Override
    public void setDurableUniqueIdListener(final DurableUniqueIdListener listener) {
        m_tasks.offer(new SiteTaskerRunnable() {
            @Override
            void run()
            {
                m_durabilityListener.setUniqueIdListener(listener);
            }
        });
    }

    public void setDRGateway(PartitionDRGateway gateway)
    {
        m_drGateway = gateway;
        setDurableUniqueIdListener(gateway);
    }

    @Override
    public void shutdown()
    {
        m_tasks.offer(m_nullTask);
    }

    // This is going to run in the BabySitter's thread.  This and deliver are synchronized by
    // virtue of both being called on InitiatorMailbox and not directly called.
    // (That is, InitiatorMailbox's API, used by BabySitter, is synchronized on the same
    // lock deliver() is synchronized on.)
    @Override
    public void updateReplicas(List<Long> replicas, Map<Integer, Long> partitionMasters)
    {
        // First - correct the official replica set.
        m_replicaHSIds = replicas;
        // Update the list of remote replicas that we'll need to send to
        List<Long> sendToHSIds = new ArrayList<Long>(m_replicaHSIds);
        sendToHSIds.remove(m_mailbox.getHSId());
        m_sendToHSIds = Longs.toArray(sendToHSIds);

        // Cleanup duplicate counters and collect DONE counters
        // in this list for further processing.
        List<DuplicateCounterKey> doneCounters = new LinkedList<DuplicateCounterKey>();
        for (Entry<DuplicateCounterKey, DuplicateCounter> entry : m_duplicateCounters.entrySet()) {
            DuplicateCounter counter = entry.getValue();
            int result = counter.updateReplicas(m_replicaHSIds);
            if (result == DuplicateCounter.DONE) {
                doneCounters.add(entry.getKey());
            }
        }

        // Maintain the CI invariant that responses arrive in txnid order.
        Collections.sort(doneCounters);
        for (DuplicateCounterKey key : doneCounters) {
            DuplicateCounter counter = m_duplicateCounters.remove(key);

            final TransactionState txn = m_outstandingTxns.get(key.m_txnId);
            if (txn == null || txn.isDone()) {
                m_outstandingTxns.remove(key.m_txnId);
                // for MP write txns, we should use it's first SpHandle in the TransactionState
                // for SP write txns, we can just use the SpHandle from the DuplicateCounterKey
                long m_safeSpHandle = txn == null ? key.m_spHandle: txn.m_spHandle;
                setRepairLogTruncationHandle(m_safeSpHandle);
            }

            VoltMessage resp = counter.getLastResponse();
            if (resp != null) {
                // MPI is tracking deps per partition HSID.  We need to make
                // sure we write ours into the message getting sent to the MPI
                if (resp instanceof FragmentResponseMessage) {
                    FragmentResponseMessage fresp = (FragmentResponseMessage)resp;
                    fresp.setExecutorSiteId(m_mailbox.getHSId());
                }
                m_mailbox.send(counter.m_destinationId, resp);
            }
            else {
                hostLog.warn("TXN " + counter.getTxnId() + " lost all replicas and " +
                        "had no responses.  This should be impossible?");
            }
        }
        SettableFuture<Boolean> written = writeIv2ViableReplayEntry();

        // Get the fault log status here to ensure the leader has written it to disk
        // before initiating transactions again.
        blockFaultLogWriteStatus(written);
    }

    /**
     * Poll the replay sequencer and process the messages until it returns null
     */
    private void deliverReadyTxns() {
        // First, pull all the sequenced messages, if any.
        VoltMessage m = m_replaySequencer.poll();
        while(m != null) {
            deliver(m);
            m = m_replaySequencer.poll();
        }
        // Then, try to pull all the drainable messages, if any.
        m = m_replaySequencer.drain();
        while (m != null) {
            if (m instanceof Iv2InitiateTaskMessage) {
                // Send IGNORED response for all SPs
                Iv2InitiateTaskMessage task = (Iv2InitiateTaskMessage) m;
                final InitiateResponseMessage response = new InitiateResponseMessage(task);
                response.setResults(new ClientResponseImpl(ClientResponse.UNEXPECTED_FAILURE,
                            new VoltTable[0],
                            ClientResponseImpl.IGNORED_TRANSACTION));
                m_mailbox.send(response.getInitiatorHSId(), response);
            }
            m = m_replaySequencer.drain();
        }
    }

    /**
     * Sequence the message for replay if it's for CL or DR.
     *
     * @param message
     * @return true if the message can be delivered directly to the scheduler,
     * false if the message is queued
     */
    @Override
    public boolean sequenceForReplay(VoltMessage message)
    {
        boolean canDeliver = false;
        long sequenceWithUniqueId = Long.MIN_VALUE;

        boolean commandLog = (message instanceof TransactionInfoBaseMessage &&
                (((TransactionInfoBaseMessage)message).isForReplay()));

        boolean sentinel = message instanceof MultiPartitionParticipantMessage;

        boolean replay = commandLog || sentinel;
        boolean sequenceForReplay = m_isLeader && replay;

        if (replay) {
            sequenceWithUniqueId = ((TransactionInfoBaseMessage)message).getUniqueId();
        }

        if (sequenceForReplay) {
            InitiateResponseMessage dupe = m_replaySequencer.dedupe(sequenceWithUniqueId,
                    (TransactionInfoBaseMessage) message);
            if (dupe != null) {
                // Duplicate initiate task message, send response
                m_mailbox.send(dupe.getInitiatorHSId(), dupe);
            }
            else if (!m_replaySequencer.offer(sequenceWithUniqueId, (TransactionInfoBaseMessage) message)) {
                canDeliver = true;
            }
            else {
                deliverReadyTxns();
            }

            // If it's a DR sentinel, send an acknowledgement
            if (sentinel && !commandLog) {
                MultiPartitionParticipantMessage mppm = (MultiPartitionParticipantMessage) message;
                final InitiateResponseMessage response = new InitiateResponseMessage(mppm);
                ClientResponseImpl clientResponse =
                        new ClientResponseImpl(ClientResponseImpl.UNEXPECTED_FAILURE,
                                new VoltTable[0], ClientResponseImpl.IGNORED_TRANSACTION);
                response.setResults(clientResponse);
                m_mailbox.send(response.getInitiatorHSId(), response);
            }
        }
        else {
            if (replay) {
                // Update last seen and last polled uniqueId for replicas
                m_replaySequencer.updateLastSeenUniqueId(sequenceWithUniqueId,
                        (TransactionInfoBaseMessage) message);
                m_replaySequencer.updateLastPolledUniqueId(sequenceWithUniqueId,
                        (TransactionInfoBaseMessage) message);
            }

            canDeliver = true;
        }

        return canDeliver;
    }

    // SpInitiators will see every message type.  The Responses currently come
    // from local work, but will come from replicas when replication is
    // implemented
    @Override
    public void deliver(VoltMessage message)
    {
        if (message instanceof Iv2InitiateTaskMessage) {
            handleIv2InitiateTaskMessage((Iv2InitiateTaskMessage)message);
        }
        else if (message instanceof InitiateResponseMessage) {
            handleInitiateResponseMessage((InitiateResponseMessage)message);
        }
        else if (message instanceof FragmentTaskMessage) {
            handleFragmentTaskMessage((FragmentTaskMessage)message);
        }
        else if (message instanceof FragmentResponseMessage) {
            handleFragmentResponseMessage((FragmentResponseMessage)message);
        }
        else if (message instanceof CompleteTransactionMessage) {
            handleCompleteTransactionMessage((CompleteTransactionMessage)message);
        }
        else if (message instanceof CompleteTransactionResponseMessage) {
            handleCompleteTransactionResponseMessage((CompleteTransactionResponseMessage) message);
        }
        else if (message instanceof BorrowTaskMessage) {
            handleBorrowTaskMessage((BorrowTaskMessage)message);
        }
        else if (message instanceof Iv2LogFaultMessage) {
            handleIv2LogFaultMessage((Iv2LogFaultMessage)message);
        }
        else if (message instanceof DumpMessage) {
            handleDumpMessage();
        }
        else if (message instanceof DummyTransactionTaskMessage) {
            handleDummyTransactionTaskMessage((DummyTransactionTaskMessage) message);
        }
        else if (message instanceof DummyTransactionResponseMessage) {
            handleDummyTransactionResponseMessage((DummyTransactionResponseMessage)message);
        }
        else {
            throw new RuntimeException("UNKNOWN MESSAGE TYPE, BOOM!");
        }
    }

    private long getMaxTaskedSpHandle() {
        return m_pendingTasks.getMaxTaskedSpHandle();
    }

    // SpScheduler expects to see InitiateTaskMessages corresponding to single-partition
    // procedures only.
    public void handleIv2InitiateTaskMessage(Iv2InitiateTaskMessage message)
    {
        if (!message.isSinglePartition()) {
            throw new RuntimeException("SpScheduler.handleIv2InitiateTaskMessage " +
                    "should never receive multi-partition initiations.");
        }

        final String procedureName = message.getStoredProcedureName();
        long newSpHandle;
        long uniqueId = Long.MIN_VALUE;
        Iv2InitiateTaskMessage msg = message;
        if (m_isLeader || message.isReadOnly()) {
            /*
             * A short circuit read is a read where the client interface is local to
             * this node. The CI will let a replica perform a read in this case and
             * it does looser tracking of client handles since it can't be
             * partitioned from the local replica.
             */
            if (!m_isLeader &&
                    CoreUtils.getHostIdFromHSId(msg.getInitiatorHSId()) !=
                    CoreUtils.getHostIdFromHSId(m_mailbox.getHSId())) {
                VoltDB.crashLocalVoltDB("Only allowed to do short circuit reads locally", true, null);
            }

            /*
             * If this is for CL replay or DR, update the unique ID generator
             */
            if (message.isForReplay()) {
                uniqueId = message.getUniqueId();
                try {
                    m_uniqueIdGenerator.updateMostRecentlyGeneratedUniqueId(uniqueId);
                }
                catch (Exception e) {
                    hostLog.fatal(e.getMessage());
                    hostLog.fatal("Invocation: " + message);
                    VoltDB.crashLocalVoltDB(e.getMessage(), true, e);
                }
            }

            /*
             * If this is CL replay use the txnid from the CL and also
             * update the txnid to match the one from the CL
             */
            if (message.isForReplay()) {
                TxnEgo ego = advanceTxnEgo();
                newSpHandle = ego.getTxnId();
                updateMaxScheduledTransactionSpHandle(newSpHandle);
            } else if (m_isLeader && !message.isReadOnly()) {
                TxnEgo ego = advanceTxnEgo();
                newSpHandle = ego.getTxnId();
                updateMaxScheduledTransactionSpHandle(newSpHandle);
                uniqueId = m_uniqueIdGenerator.getNextUniqueId();
            } else {
                /*
                 * The SPI read or the short circuit read case. Since we are read only,
                 * do not create new transaction IDs but reuse the last seen
                 * txnid. For a timestamp, might as well give a reasonable one
                 * for a read heavy workload so time isn't bursty.
                 */
                uniqueId = UniqueIdGenerator.makeIdFromComponents(
                        Math.max(System.currentTimeMillis(), m_uniqueIdGenerator.lastUsedTime),
                        0,
                        m_uniqueIdGenerator.partitionId);

<<<<<<< HEAD
                newSpHandle = m_maxScheduledTxnSpHandle;
=======
                newSpHandle = getMaxScheduledTxnSpHandle();
>>>>>>> afc0b3e8
            }

            // Need to set the SP handle on the received message
            // Need to copy this or the other local sites handling
            // the same initiate task message will overwrite each
            // other's memory -- the message isn't copied on delivery
            // to other local mailboxes.
            msg = new Iv2InitiateTaskMessage(
                    message.getInitiatorHSId(),
                    message.getCoordinatorHSId(),
                    getRepairLogTruncationHandleForReplicas(),
                    message.getTxnId(),
                    message.getUniqueId(),
                    message.isReadOnly(),
                    message.isSinglePartition(),
                    message.getStoredProcedureInvocation(),
                    message.getClientInterfaceHandle(),
                    message.getConnectionId(),
                    message.isForReplay());

            msg.setSpHandle(newSpHandle);

            // Also, if this is a vanilla single-part procedure, make the TXNID
            // be the SpHandle (for now)
            // Only system procedures are every-site, so we'll check through the SystemProcedureCatalog
            if (SystemProcedureCatalog.listing.get(procedureName) == null ||
                    !SystemProcedureCatalog.listing.get(procedureName).getEverysite())
            {
                msg.setTxnId(newSpHandle);
                msg.setUniqueId(uniqueId);
            }

            // The leader will be responsible to replicate messages to replicas.
            // Don't replicate reads, not matter FAST or SAFE.
            if (m_isLeader && (!msg.isReadOnly()) && (m_sendToHSIds.length > 0)) {
                Iv2InitiateTaskMessage replmsg =
                    new Iv2InitiateTaskMessage(m_mailbox.getHSId(),
                            m_mailbox.getHSId(),
                            getRepairLogTruncationHandleForReplicas(),
                            msg.getTxnId(),
                            msg.getUniqueId(),
                            msg.isReadOnly(),
                            msg.isSinglePartition(),
                            msg.getStoredProcedureInvocation(),
                            msg.getClientInterfaceHandle(),
                            msg.getConnectionId(),
                            msg.isForReplay());
                // Update the handle in the copy since the constructor doesn't set it
                replmsg.setSpHandle(newSpHandle);
                m_mailbox.send(m_sendToHSIds, replmsg);

                DuplicateCounter counter = new DuplicateCounter(
                        msg.getInitiatorHSId(),
                        msg.getTxnId(),
                        m_replicaHSIds,
                        msg);

                safeAddToDuplicateCounterMap(new DuplicateCounterKey(msg.getTxnId(), newSpHandle), counter);
            }
        }
        else {
            setMaxSeenTxnId(msg.getSpHandle());
            newSpHandle = msg.getSpHandle();

            // Don't update the uniqueID if this is a run-everywhere txn, because it has an MPI unique ID.
            if (UniqueIdGenerator.getPartitionIdFromUniqueId(msg.getUniqueId()) == m_partitionId) {
                m_uniqueIdGenerator.updateMostRecentlyGeneratedUniqueId(msg.getUniqueId());
            }
        }
        Iv2Trace.logIv2InitiateTaskMessage(message, m_mailbox.getHSId(), msg.getTxnId(), newSpHandle);
        doLocalInitiateOffer(msg);
        return;
    }

    /**
     * Do the work necessary to turn the Iv2InitiateTaskMessage into a
     * TransactionTask which can be queued to the TransactionTaskQueue.
     * This is reused by both the normal message handling path and the repair
     * path, and assumes that the caller has dealt with or ensured that the
     * necessary ID, SpHandles, and replication issues are resolved.
     */
    private void doLocalInitiateOffer(Iv2InitiateTaskMessage msg)
    {
        /**
         * A shortcut read is a read operation sent to any replica and completed with no
         * confirmation or communication with other replicas. In a partition scenario, it's
         * possible to read an unconfirmed transaction's writes that will be lost.
         */
        final boolean shortcutRead = msg.isReadOnly() && (m_defaultConsistencyReadLevel == ReadLevel.FAST);
        final String procedureName = msg.getStoredProcedureName();
        final SpProcedureTask task =
            new SpProcedureTask(m_mailbox, procedureName, m_pendingTasks, msg, m_drGateway);
        if (!shortcutRead) {
            ListenableFuture<Object> durabilityBackpressureFuture =
                    m_cl.log(msg, msg.getSpHandle(), null, m_durabilityListener, task);
            //Durability future is always null for sync command logging
            //the transaction will be delivered again by the CL for execution once durable
            //Async command logging has to offer the task immediately with a Future for backpressure
            if (m_cl.canOfferTask()) {
                assert durabilityBackpressureFuture != null;
                m_pendingTasks.offer(task.setDurabilityBackpressureFuture(durabilityBackpressureFuture));
            }
        } else {
            m_pendingTasks.offer(task);
        }
    }

    @Override
    public void handleMessageRepair(List<Long> needsRepair, VoltMessage message)
    {
        if (message instanceof Iv2InitiateTaskMessage) {
            handleIv2InitiateTaskMessageRepair(needsRepair, (Iv2InitiateTaskMessage)message);
        }
        else if (message instanceof FragmentTaskMessage) {
            handleFragmentTaskMessageRepair(needsRepair, (FragmentTaskMessage)message);
        }
        else if (message instanceof CompleteTransactionMessage) {
            // It should be safe to just send CompleteTransactionMessages to everyone.
            handleCompleteTransactionMessage((CompleteTransactionMessage)message);
        }
        else {
            throw new RuntimeException("SpScheduler.handleMessageRepair received unexpected message type: " +
                    message);
        }
    }

    private void handleIv2InitiateTaskMessageRepair(List<Long> needsRepair, Iv2InitiateTaskMessage message)
    {
        if (!message.isSinglePartition()) {
            throw new RuntimeException("SpScheduler.handleIv2InitiateTaskMessageRepair " +
                    "should never receive multi-partition initiations.");
        }

        // set up duplicate counter. expect exactly the responses corresponding
        // to needsRepair. These may, or may not, include the local site.

        // We currently send the final response into the ether, since we don't
        // have the original ClientInterface HSID stored.  It would be more
        // useful to have the original ClienInterface HSId somewhere handy.

        List<Long> expectedHSIds = new ArrayList<Long>(needsRepair);
        DuplicateCounter counter = new DuplicateCounter(
                HostMessenger.VALHALLA,
                message.getTxnId(),
                expectedHSIds,
                message);
        safeAddToDuplicateCounterMap(new DuplicateCounterKey(message.getTxnId(), message.getSpHandle()), counter);

        m_uniqueIdGenerator.updateMostRecentlyGeneratedUniqueId(message.getUniqueId());
        // is local repair necessary?
        if (needsRepair.contains(m_mailbox.getHSId())) {
            needsRepair.remove(m_mailbox.getHSId());
            // make a copy because handleIv2 non-repair case does?
            Iv2InitiateTaskMessage localWork =
                new Iv2InitiateTaskMessage(message.getInitiatorHSId(),
                    message.getCoordinatorHSId(), message);
            doLocalInitiateOffer(localWork);
        }

        // is remote repair necessary?
        if (!needsRepair.isEmpty()) {
            Iv2InitiateTaskMessage replmsg =
                new Iv2InitiateTaskMessage(m_mailbox.getHSId(), m_mailbox.getHSId(), message);
            m_mailbox.send(com.google_voltpatches.common.primitives.Longs.toArray(needsRepair), replmsg);
        }
    }

    private void handleFragmentTaskMessageRepair(List<Long> needsRepair, FragmentTaskMessage message)
    {
        // set up duplicate counter. expect exactly the responses corresponding
        // to needsRepair. These may, or may not, include the local site.

        List<Long> expectedHSIds = new ArrayList<Long>(needsRepair);
        DuplicateCounter counter = new DuplicateCounter(
                message.getCoordinatorHSId(), // Assume that the MPI's HSID hasn't changed
                message.getTxnId(),
                expectedHSIds,
                message);
        safeAddToDuplicateCounterMap(new DuplicateCounterKey(message.getTxnId(), message.getSpHandle()), counter);

        // is local repair necessary?
        if (needsRepair.contains(m_mailbox.getHSId())) {
            // Sanity check that we really need repair.
            if (m_outstandingTxns.get(message.getTxnId()) != null) {
                hostLog.warn("SPI repair attempted to repair a fragment which it has already seen. " +
                        "This shouldn't be possible.");
                // Not sure what to do in this event.  Crash for now
                throw new RuntimeException("Attempted to repair with a fragment we've already seen.");
            }
            needsRepair.remove(m_mailbox.getHSId());
            // make a copy because handleIv2 non-repair case does?
            FragmentTaskMessage localWork =
                new FragmentTaskMessage(message.getInitiatorHSId(),
                    message.getCoordinatorHSId(), message);
            doLocalFragmentOffer(localWork);
        }

        // is remote repair necessary?
        if (!needsRepair.isEmpty()) {
            FragmentTaskMessage replmsg =
                new FragmentTaskMessage(m_mailbox.getHSId(), m_mailbox.getHSId(), message);
            m_mailbox.send(com.google_voltpatches.common.primitives.Longs.toArray(needsRepair), replmsg);
        }
    }

    // Pass a response through the duplicate counters.
    public void handleInitiateResponseMessage(InitiateResponseMessage message)
    {
        /**
         * A shortcut read is a read operation sent to any replica and completed with no
         * confirmation or communication with other replicas. In a partition scenario, it's
         * possible to read an unconfirmed transaction's writes that will be lost.
         */
        // All reads will have no duplicate counter.
        // Avoid all the lookup below.
        // Also, don't update the truncation handle, since it won't have meaning for anyone.
        if (message.isReadOnly()) {
            if (m_defaultConsistencyReadLevel == ReadLevel.FAST) {
                // the initiatorHSId is the ClientInterface mailbox.
                m_mailbox.send(message.getInitiatorHSId(), message);
                return;
            }

            if (m_defaultConsistencyReadLevel == ReadLevel.SAFE) {
                // InvocationDispatcher routes SAFE reads to SPI only
                assert(m_isLeader);
                assert(m_bufferedReadLog != null);
                m_bufferedReadLog.offer(m_mailbox, message, m_repairLogTruncationHandle);
                return;
            }
        }

        final long spHandle = message.getSpHandle();
        final DuplicateCounterKey dcKey = new DuplicateCounterKey(message.getTxnId(), spHandle);
        DuplicateCounter counter = m_duplicateCounters.get(dcKey);
        if (counter != null) {
            int result = counter.offer(message);
            if (result == DuplicateCounter.DONE) {
                m_duplicateCounters.remove(dcKey);
                setRepairLogTruncationHandle(spHandle);
                m_mailbox.send(counter.m_destinationId, counter.getLastResponse());
            }
            else if (result == DuplicateCounter.MISMATCH) {
                VoltDB.crashGlobalVoltDB("HASH MISMATCH: replicas produced different results.", true, null);
            }
        }
        else {
            // the initiatorHSId is the ClientInterface mailbox.
            // this will be on SPI without k-safety or replica only with k-safety
            assert(!message.isReadOnly());
            setRepairLogTruncationHandle(spHandle);
            m_mailbox.send(message.getInitiatorHSId(), message);
        }
    }

    // BorrowTaskMessages encapsulate a FragmentTaskMessage along with
    // input dependency tables. The MPI issues borrows to a local site
    // to perform replicated reads or aggregation fragment work.
    private void handleBorrowTaskMessage(BorrowTaskMessage message) {
        // borrows do not advance the sp handle. The handle would
        // move backwards anyway once the next message is received
        // from the SP leader.
        long newSpHandle = getMaxScheduledTxnSpHandle();
        Iv2Trace.logFragmentTaskMessage(message.getFragmentTaskMessage(),
                m_mailbox.getHSId(), newSpHandle, true);
        TransactionState txn = m_outstandingTxns.get(message.getTxnId());

        if (txn == null) {
            // If the borrow is the first fragment for a transaction, run it as
            // a single partition fragment; Must not  engage/pause this
            // site on a MP transaction before the SP instructs to do so.
            // Do not track the borrow task as outstanding - it completes
            // immediately and is not a valid transaction state for
            // full MP participation (it claims everything can run as SP).
            txn = new BorrowTransactionState(newSpHandle, message);
        }

        // BorrowTask is a read only task embedded in a MP transaction
        // and its response (FragmentResponseMessage) should not be buffered
        if (message.getFragmentTaskMessage().isSysProcTask()) {
            final SysprocFragmentTask task =
                new SysprocFragmentTask(m_mailbox, (ParticipantTransactionState)txn,
                                        m_pendingTasks, message.getFragmentTaskMessage(),
                                        message.getInputDepMap());
            task.setResponseNotBufferable();
            m_pendingTasks.offer(task);
        }
        else {
            final FragmentTask task =
                new FragmentTask(m_mailbox, (ParticipantTransactionState)txn,
                        m_pendingTasks, message.getFragmentTaskMessage(),
                        message.getInputDepMap());
            task.setResponseNotBufferable();
            m_pendingTasks.offer(task);
        }
    }

    // SpSchedulers will see FragmentTaskMessage for:
    // - The scatter fragment(s) of a multi-part transaction (normal or sysproc)
    // - Borrow tasks to do the local fragment work if this partition is the
    //   buddy of the MPI.  Borrow tasks may include input dependency tables for
    //   aggregation fragments, or not, if it's a replicated table read.
    // For multi-batch MP transactions, we'll need to look up the transaction state
    // that gets created when the first batch arrives.
    // During command log replay a new SP handle is going to be generated, but it really
    // doesn't matter, it isn't going to be used for anything.
    void handleFragmentTaskMessage(FragmentTaskMessage message)
    {
        FragmentTaskMessage msg = message;
        long newSpHandle;
        if (m_isLeader) {
            // Quick hack to make progress...we need to copy the FragmentTaskMessage
            // before we start mucking with its state (SPHANDLE).  We need to revisit
            // all the messaging mess at some point.
            msg = new FragmentTaskMessage(message.getInitiatorHSId(),
                    message.getCoordinatorHSId(), message);
            //Not going to use the timestamp from the new Ego because the multi-part timestamp is what should be used

            if (!message.isReadOnly()) {
                TxnEgo ego = advanceTxnEgo();
                newSpHandle = ego.getTxnId();

                if (m_outstandingTxns.get(msg.getTxnId()) == null) {
                    updateMaxScheduledTransactionSpHandle(newSpHandle);
                }
<<<<<<< HEAD

            } else {
                newSpHandle = m_maxScheduledTxnSpHandle;
=======
            } else {
                newSpHandle = getMaxScheduledTxnSpHandle();
>>>>>>> afc0b3e8
            }

            msg.setSpHandle(newSpHandle);
            if (msg.getInitiateTask() != null) {
                msg.getInitiateTask().setSpHandle(newSpHandle);//set the handle
                //Trigger reserialization so the new handle is used
                msg.setStateForDurability(msg.getInitiateTask(), msg.getInvolvedPartitions());
            }

            /*
             * If there a replicas to send it to, forward it!
             * Unless... it's read only AND not a sysproc. Read only sysprocs may expect to be sent
             * everywhere.
             * In that case don't propagate it to avoid a determinism check and extra messaging overhead
             */
            if (m_sendToHSIds.length > 0 && (!message.isReadOnly() || msg.isSysProcTask())) {
                FragmentTaskMessage replmsg =
                    new FragmentTaskMessage(m_mailbox.getHSId(),
                            m_mailbox.getHSId(), msg);
                m_mailbox.send(m_sendToHSIds,
                        replmsg);
                DuplicateCounter counter;
                /*
                 * Non-determinism should be impossible to happen with MP fragments.
                 * if you see "MP_DETERMINISM_ERROR" as procedure name in the crash logs
                 * something has horribly gone wrong.
                 */
                if (message.getFragmentTaskType() != FragmentTaskMessage.SYS_PROC_PER_SITE) {
                    counter = new DuplicateCounter(
                            msg.getCoordinatorHSId(),
                            msg.getTxnId(),
                            m_replicaHSIds,
                            message);
                }
                else {
                    counter = new SysProcDuplicateCounter(
                            msg.getCoordinatorHSId(),
                            msg.getTxnId(),
                            m_replicaHSIds,
                            message);
                }
                safeAddToDuplicateCounterMap(new DuplicateCounterKey(message.getTxnId(), newSpHandle), counter);
            }
        }
        else {
            newSpHandle = msg.getSpHandle();
            setMaxSeenTxnId(newSpHandle);
        }
        Iv2Trace.logFragmentTaskMessage(message, m_mailbox.getHSId(), newSpHandle, false);
        doLocalFragmentOffer(msg);
    }

    /**
     * Do the work necessary to turn the FragmentTaskMessage into a
     * TransactionTask which can be queued to the TransactionTaskQueue.
     * This is reused by both the normal message handling path and the repair
     * path, and assumes that the caller has dealt with or ensured that the
     * necessary ID, SpHandles, and replication issues are resolved.
     */
    private void doLocalFragmentOffer(FragmentTaskMessage msg)
    {
        TransactionState txn = m_outstandingTxns.get(msg.getTxnId());
        boolean logThis = false;
        // bit of a hack...we will probably not want to create and
        // offer FragmentTasks for txn ids that don't match if we have
        // something in progress already
        if (txn == null) {
            txn = new ParticipantTransactionState(msg.getSpHandle(), msg, msg.isReadOnly());
            m_outstandingTxns.put(msg.getTxnId(), txn);
            // Only want to send things to the command log if it satisfies this predicate
            // AND we've never seen anything for this transaction before.  We can't
            // actually log until we create a TransactionTask, though, so just keep track
            // of whether it needs to be done.
            if (msg.getInitiateTask() != null) {
                logThis = !msg.getInitiateTask().isReadOnly();
            }
        }

        // Check to see if this is the final task for this txn, and if so, if we can close it out early
        // Right now, this just means read-only.
        // NOTE: this overlaps slightly with CompleteTransactionMessage handling completion.  It's so tiny
        // that for now, meh, but if this scope grows then it should get refactored out
        if (msg.isFinalTask() && txn.isReadOnly()) {
            m_outstandingTxns.remove(msg.getTxnId());
        }

        TransactionTask task;
        if (msg.isSysProcTask()) {
            task =
                new SysprocFragmentTask(m_mailbox, (ParticipantTransactionState)txn,
                                        m_pendingTasks, msg, null);
        }
        else {
            task =
                new FragmentTask(m_mailbox, (ParticipantTransactionState)txn,
                                 m_pendingTasks, msg, null);
        }
        if (logThis) {
            ListenableFuture<Object> durabilityBackpressureFuture =
                    m_cl.log(msg.getInitiateTask(), msg.getSpHandle(), Ints.toArray(msg.getInvolvedPartitions()),
                             m_durabilityListener, task);
            //Durability future is always null for sync command logging
            //the transaction will be delivered again by the CL for execution once durable
            //Async command logging has to offer the task immediately with a Future for backpressure
            if (m_cl.canOfferTask()) {
                assert durabilityBackpressureFuture != null;
                m_pendingTasks.offer(task.setDurabilityBackpressureFuture(durabilityBackpressureFuture));
            } else {
                /* Getting here means that the task is the first fragment of an MP txn and
                 * synchronous command logging is on, so create a backlog for future tasks of
                 * this MP arrived before it's marked durable.
                 *
                 * This is important for synchronous command logging and MP txn restart. Without
                 * this, a restarted MP txn may not be gated by logging of the first fragment.
                 */
                assert !m_mpsPendingDurability.containsKey(task.getTxnId());
                m_mpsPendingDurability.put(task.getTxnId(), new ArrayDeque<TransactionTask>());
            }
        } else {
            queueOrOfferMPTask(task);
        }
    }

    /**
     * Offer all fragment tasks and complete transaction tasks queued for durability for the given
     * MP transaction, and remove the entry from the pending map so that future ones won't be
     * queued.
     *
     * @param txnId    The MP transaction ID.
     */
    public void offerPendingMPTasks(long txnId)
    {
        Queue<TransactionTask> pendingTasks = m_mpsPendingDurability.get(txnId);
        if (pendingTasks != null) {
            for (TransactionTask task : pendingTasks) {
                m_pendingTasks.offer(task);
            }
            m_mpsPendingDurability.remove(txnId);
        }
    }

    /**
     * Check if the MP task has to be queued because the first fragment is still being logged
     * synchronously to the command log. If not, offer it to the transaction task queue.
     *
     * @param task    A fragment task or a complete transaction task
     */
    private void queueOrOfferMPTask(TransactionTask task)
    {
        // The pending map will only have an entry for the transaction if the first fragment is
        // still pending durability.
        Queue<TransactionTask> pendingTasks = m_mpsPendingDurability.get(task.getTxnId());
        if (pendingTasks != null) {
            pendingTasks.offer(task);
        } else {
            m_pendingTasks.offer(task);
        }
    }

    // Eventually, the master for a partition set will need to be able to dedupe
    // FragmentResponses from its replicas.
    public void handleFragmentResponseMessage(FragmentResponseMessage message)
    {
        // Send the message to the duplicate counter, if any
        DuplicateCounter counter =
            m_duplicateCounters.get(new DuplicateCounterKey(message.getTxnId(), message.getSpHandle()));
        final TransactionState txn = m_outstandingTxns.get(message.getTxnId());
        if (counter != null) {
            int result = counter.offer(message);
            if (result == DuplicateCounter.DONE) {
                if (txn != null && txn.isDone()) {
                    setRepairLogTruncationHandle(txn.m_spHandle);
                }

                m_duplicateCounters.remove(new DuplicateCounterKey(message.getTxnId(), message.getSpHandle()));
                FragmentResponseMessage resp = (FragmentResponseMessage)counter.getLastResponse();
                // MPI is tracking deps per partition HSID.  We need to make
                // sure we write ours into the message getting sent to the MPI
                resp.setExecutorSiteId(m_mailbox.getHSId());
                m_mailbox.send(counter.m_destinationId, resp);
            }
            else if (result == DuplicateCounter.MISMATCH) {
                VoltDB.crashGlobalVoltDB("HASH MISMATCH running multi-part procedure.", true, null);
            }
            // doing duplicate suppression: all done.
            return;
        }

        // No k-safety means no replica: read/write queries on master.
        // K-safety: read-only queries (on master) or write queries (on replica).
        if (m_defaultConsistencyReadLevel == ReadLevel.SAFE && m_isLeader && m_sendToHSIds.length > 0
<<<<<<< HEAD
=======
                && message.getRespBufferable()
>>>>>>> afc0b3e8
                && (txn == null || txn.isReadOnly()) ) {
            // on k-safety leader with safe reads configuration: one shot reads + normal multi-fragments MP reads
            // we will have to buffer these reads until previous writes acked in the cluster.
            long readTxnId = txn == null ? message.getSpHandle() : txn.m_spHandle;
            m_bufferedReadLog.offer(m_mailbox, message, readTxnId, m_repairLogTruncationHandle);
            return;
        }

        // for complete writes txn, we will advance the transaction point
        if (txn != null && !txn.isReadOnly() && txn.isDone()) {
            setRepairLogTruncationHandle(txn.m_spHandle);
        }

        m_mailbox.send(message.getDestinationSiteId(), message);
    }

    public void handleCompleteTransactionMessage(CompleteTransactionMessage message)
    {
        CompleteTransactionMessage msg = message;
        if (m_isLeader) {
            msg = new CompleteTransactionMessage(m_mailbox.getHSId(), m_mailbox.getHSId(), message);
            // Set the spHandle so that on repair the new master will set the max seen spHandle
            // correctly
            advanceTxnEgo();
            msg.setSpHandle(getCurrentTxnId());

            if (m_sendToHSIds.length > 0 && !msg.isReadOnly()) {
                m_mailbox.send(m_sendToHSIds, msg);
            }
        } else {
            setMaxSeenTxnId(msg.getSpHandle());
        }
        TransactionState txn = m_outstandingTxns.get(msg.getTxnId());
        // We can currently receive CompleteTransactionMessages for multipart procedures
        // which only use the buddy site (replicated table read).  Ignore them for
        // now, fix that later.
        if (txn != null)
        {
            final boolean isSysproc = ((FragmentTaskMessage) txn.getNotice()).isSysProcTask();
            if (m_sendToHSIds.length > 0 && !msg.isRestart() && (!msg.isReadOnly() || isSysproc)) {
                DuplicateCounter counter;
                counter = new DuplicateCounter(msg.getCoordinatorHSId(),
                                               msg.getTxnId(),
                                               m_replicaHSIds,
                                               msg);
                safeAddToDuplicateCounterMap(new DuplicateCounterKey(msg.getTxnId(), msg.getSpHandle()), counter);
            }

            Iv2Trace.logCompleteTransactionMessage(msg, m_mailbox.getHSId());
            final CompleteTransactionTask task =
                new CompleteTransactionTask(m_mailbox, txn, m_pendingTasks, msg, m_drGateway);
            queueOrOfferMPTask(task);
        }
    }

    public void handleCompleteTransactionResponseMessage(CompleteTransactionResponseMessage msg)
    {
        final DuplicateCounterKey duplicateCounterKey = new DuplicateCounterKey(msg.getTxnId(), msg.getSpHandle());
        DuplicateCounter counter = m_duplicateCounters.get(duplicateCounterKey);
        boolean txnDone = true;

        if (msg.isRestart()) {
            // Don't mark txn done for restarts
            txnDone = false;
        }

        if (counter != null) {
            txnDone = counter.offer(msg) == DuplicateCounter.DONE;
        }

        if (txnDone) {
            assert !msg.isRestart();
            final TransactionState txn = m_outstandingTxns.remove(msg.getTxnId());
            m_duplicateCounters.remove(duplicateCounterKey);

            if (txn != null) {
                // Set the truncation handle here instead of when processing
                // FragmentResponseMessage to avoid letting replicas think a
                // fragment is done before the MP txn is fully committed.
                assert txn.isDone() : "Counter " + counter + ", leader " + m_isLeader + ", " + msg;
                setRepairLogTruncationHandle(txn.m_spHandle);
            }
        }

        // The CompleteTransactionResponseMessage ends at the SPI. It is not
        // sent to the MPI because it doesn't care about it.
        //
        // The SPI uses this response message to track if all replicas have
        // committed the transaction.
        if (!m_isLeader) {
            m_mailbox.send(msg.getSPIHSId(), msg);
        }
    }

    /**
     * Should only receive these messages at replicas, when told by the leader
     */
    public void handleIv2LogFaultMessage(Iv2LogFaultMessage message)
    {
        //call the internal log write with the provided SP handle and wait for the fault log IO to complete
        SettableFuture<Boolean> written = writeIv2ViableReplayEntryInternal(message.getSpHandle());

        // Get the Fault Log Status here to ensure the replica completes the log fault task is finished before
        // it starts processing transactions again
        blockFaultLogWriteStatus(written);

        setMaxSeenTxnId(message.getSpHandle());

        // Also initialize the unique ID generator and the last durable unique ID using
        // the value sent by the master
        m_uniqueIdGenerator.updateMostRecentlyGeneratedUniqueId(message.getSpUniqueId());
        m_cl.initializeLastDurableUniqueId(m_durabilityListener, m_uniqueIdGenerator.getLastUniqueId());
    }

    /**
     * Wait to get the status of a fault log write
     */
    private void blockFaultLogWriteStatus(SettableFuture<Boolean> written) {
        boolean logWritten = false;

        if (written != null) {
            try {
                logWritten = written.get();
            } catch (InterruptedException e) {
            } catch (ExecutionException e) {
                if (tmLog.isDebugEnabled()) {
                    tmLog.debug("Could not determine fault log state for partition: " + m_partitionId, e);
                }
            }
            if (!logWritten) {
                tmLog.warn("Attempted fault log not written for partition: " + m_partitionId);
            }
        }
    }

    public void handleDumpMessage()
    {
        String who = CoreUtils.hsIdToString(m_mailbox.getHSId());
        hostLog.warn("State dump for site: " + who);
        hostLog.warn("" + who + ": partition: " + m_partitionId + ", isLeader: " + m_isLeader);
        if (m_isLeader) {
            hostLog.warn("" + who + ": replicas: " + CoreUtils.hsIdCollectionToString(m_replicaHSIds));
            if (m_sendToHSIds.length > 0) {
                m_mailbox.send(m_sendToHSIds, new DumpMessage());
            }
        }
        hostLog.warn("" + who + ": most recent SP handle: " + TxnEgo.txnIdToString(getCurrentTxnId()));
        hostLog.warn("" + who + ": outstanding txns: " + m_outstandingTxns.keySet() + " " +
                TxnEgo.txnIdCollectionToString(m_outstandingTxns.keySet()));
        hostLog.warn("" + who + ": TransactionTaskQueue: " + m_pendingTasks.toString());
        if (m_duplicateCounters.size() > 0) {
            hostLog.warn("" + who + ": duplicate counters: ");
            for (Entry<DuplicateCounterKey, DuplicateCounter> e : m_duplicateCounters.entrySet()) {
                hostLog.warn("\t" + who + ": " + e.getKey().toString() + ": " + e.getValue().toString());
            }
        }
    }

    private void handleDummyTransactionTaskMessage(DummyTransactionTaskMessage message)
    {
        DummyTransactionTaskMessage msg = message;
        if (m_isLeader) {
            TxnEgo ego = advanceTxnEgo();
            long newSpHandle = ego.getTxnId();
            updateMaxScheduledTransactionSpHandle(newSpHandle);
            // this uniqueId is needed as the command log tracks it (uniqueId has to advance)
            long uniqueId = m_uniqueIdGenerator.getNextUniqueId();
            msg = new DummyTransactionTaskMessage(m_mailbox.getHSId(), newSpHandle, uniqueId);

            if (m_sendToHSIds.length > 0) {
                m_mailbox.send(m_sendToHSIds, msg);

                DuplicateCounter counter = new DuplicateCounter(
                        HostMessenger.VALHALLA,
                        msg.getTxnId(),
                        m_replicaHSIds,
                        msg);
                safeAddToDuplicateCounterMap(new DuplicateCounterKey(msg.getTxnId(), newSpHandle), counter);
            }
        } else {
            setMaxSeenTxnId(msg.getSpHandle());
        }
        Iv2Trace.logDummyTransactionTaskMessage(msg, m_mailbox.getHSId());

        DummyTransactionTask task = new DummyTransactionTask(m_mailbox,
                new SpTransactionState(msg), m_pendingTasks);
        // This read only DummyTransactionTask is to help flushing the task queue,
        // including tasks in command log queue as well.
        ListenableFuture<Object> durabilityBackpressureFuture =
                m_cl.log(null, msg.getSpHandle(), null,  m_durabilityListener, task);
        // Durability future is always null for sync command logging
        // the transaction will be delivered again by the CL for execution once durable
        // Async command logging has to offer the task immediately with a Future for backpressure
        if (m_cl.canOfferTask()) {
            assert durabilityBackpressureFuture != null;
            m_pendingTasks.offer(task.setDurabilityBackpressureFuture(durabilityBackpressureFuture));
        }
    }

    private void handleDummyTransactionResponseMessage(DummyTransactionResponseMessage message) {
        final long spHandle = message.getSpHandle();
        final DuplicateCounterKey dcKey = new DuplicateCounterKey(message.getTxnId(), spHandle);
        DuplicateCounter counter = m_duplicateCounters.get(dcKey);
        if (counter == null) {
            // this will be on SPI without k-safety or replica only with k-safety
            setRepairLogTruncationHandle(spHandle);
            if (!m_isLeader) {
                m_mailbox.send(message.getSPIHSId(), message);
            }
            return;
        }

        int result = counter.offer(message);
        if (result == DuplicateCounter.DONE) {
            // DummyTransactionResponseMessage ends on SPI
            m_duplicateCounters.remove(dcKey);
            setRepairLogTruncationHandle(spHandle);
        }
    }


    @Override
    public void setCommandLog(CommandLog cl) {
        m_cl = cl;
        m_durabilityListener.createFirstCompletionCheck(cl.isSynchronous(), cl.isEnabled());
        m_cl.registerDurabilityListener(m_durabilityListener);
    }

    @Override
    public void enableWritingIv2FaultLog()
    {
        m_replayComplete = true;
        writeIv2ViableReplayEntry();
    }

    /**
     * If appropriate, cause the initiator to write the viable replay set to the command log
     * Use when it's unclear whether the caller is the leader or a replica; the right thing will happen.
     *
     * This will return a future to block on for the write on the fault log. If the attempt to write
     * the replay entry was never followed through due to conditions, it will be null. If the attempt
     * to write the replay entry went through but could not be done internally, the future will be false.
     */
    SettableFuture<Boolean> writeIv2ViableReplayEntry()
    {
        SettableFuture<Boolean> written = null;
        if (m_replayComplete) {
            if (m_isLeader) {
                // write the viable set locally
                long faultSpHandle = advanceTxnEgo().getTxnId();
                written = writeIv2ViableReplayEntryInternal(faultSpHandle);
                // Generate Iv2LogFault message and send it to replicas
                Iv2LogFaultMessage faultMsg = new Iv2LogFaultMessage(faultSpHandle, m_uniqueIdGenerator.getLastUniqueId());
                m_mailbox.send(m_sendToHSIds,
                        faultMsg);
            }
        }
        return written;
    }

    /**
     * Write the viable replay set to the command log with the provided SP Handle.
     * Pass back the future that is set after the fault log is written to disk.
     */
    SettableFuture<Boolean> writeIv2ViableReplayEntryInternal(long spHandle)
    {
        SettableFuture<Boolean> written = null;
        if (m_replayComplete) {
            written = m_cl.logIv2Fault(m_mailbox.getHSId(),
                new HashSet<Long>(m_replicaHSIds), m_partitionId, spHandle);
        }
        return written;
    }

    @Override
    public CountDownLatch snapshotCompleted(SnapshotCompletionEvent event)
    {
        if (event.truncationSnapshot && event.didSucceed) {
            synchronized(m_lock) {
                writeIv2ViableReplayEntry();
            }
        }
        return new CountDownLatch(0);
    }

    public void processDurabilityChecks(final CommandLog.CompletionChecks currentChecks) {
        final SiteTaskerRunnable r = new SiteTasker.SiteTaskerRunnable() {
            @Override
            void run() {
                assert(currentChecks != null);
                synchronized (m_lock) {
                    currentChecks.processChecks();
                }
            }
        };
        if (InitiatorMailbox.SCHEDULE_IN_SITE_THREAD) {
            m_tasks.offer(r);
        } else {
            r.run();
        }
    }

    /**
     * Just using "put" on the dup counter map is unsafe.
     * It won't detect the case where keys collide from two different transactions.
     */
    void safeAddToDuplicateCounterMap(DuplicateCounterKey dpKey, DuplicateCounter counter) {
        DuplicateCounter existingDC = m_duplicateCounters.get(dpKey);
        if (existingDC != null) {
            // this is a collision and is bad
            existingDC.logWithCollidingDuplicateCounters(counter);
            VoltDB.crashGlobalVoltDB("DUPLICATE COUNTER MISMATCH: two duplicate counter keys collided.", true, null);
        }
        else {
            m_duplicateCounters.put(dpKey, counter);
        }
    }

    @Override
    public void dump()
    {
        m_replaySequencer.dump(m_mailbox.getHSId());
        tmLog.info(String.format("%s: %s", CoreUtils.hsIdToString(m_mailbox.getHSId()), m_pendingTasks));

        if (m_defaultConsistencyReadLevel == ReadLevel.SAFE) {
            tmLog.info("[dump] current truncation handle: " + TxnEgo.txnIdToString(m_repairLogTruncationHandle) + " "
                + (m_defaultConsistencyReadLevel == Consistency.ReadLevel.SAFE ? m_bufferedReadLog.toString() : ""));
        }
    }

    public void setConsistentReadLevelForTestOnly(ReadLevel readLevel) {
        m_defaultConsistencyReadLevel = readLevel;
        if (m_defaultConsistencyReadLevel == ReadLevel.SAFE) {
            m_bufferedReadLog = new BufferedReadLog();
        }
    }

    private void updateMaxScheduledTransactionSpHandle(long newSpHandle) {
        m_maxScheduledTxnSpHandle = Math.max(m_maxScheduledTxnSpHandle, newSpHandle);
    }

<<<<<<< HEAD
=======
    private long getMaxScheduledTxnSpHandle() {
        return m_maxScheduledTxnSpHandle;
    }

>>>>>>> afc0b3e8
    private long getRepairLogTruncationHandleForReplicas()
    {
        m_lastSentTruncationHandle = m_repairLogTruncationHandle;
        return m_repairLogTruncationHandle;
    }

    private void setRepairLogTruncationHandle(long newHandle)
    {
        if (newHandle > m_repairLogTruncationHandle) {
            m_repairLogTruncationHandle = newHandle;

            // We have to advance the local truncation point on the replica. It's important for
            // node promotion when there are no missing repair log transactions on the replica.
            // Because we still want to release the reads if no following writes will come to this replica.
            if (! m_isLeader) {
                return;
            }
            if (m_defaultConsistencyReadLevel == ReadLevel.SAFE) {
                m_bufferedReadLog.releaseBufferedReads(m_mailbox, m_repairLogTruncationHandle);
            }
            scheduleRepairLogTruncateMsg();
        } else {
            // As far as I know, they are cases that will move truncation handle backwards.
            // These include node failures (promotion phase) and node rejoin (early rejoin phase).
            if (tmLog.isDebugEnabled()) {
                tmLog.debug("Updating truncation point from " + TxnEgo.txnIdToString(m_repairLogTruncationHandle) +
                        "to" + TxnEgo.txnIdToString(newHandle));
            }
        }
    }

    /**
     * Schedules a task to be run on the site to send the latest truncation
     * handle to the replicas. This should be called whenever the local
     * truncation handle advances on the leader to guarantee that the replicas
     * will hear about the new handle in case there is no more transactions to
     * carry the information over.
     *
     * The truncation handle is not sent immediately when this method is called
     * to avoid sending a message for every committed transaction. In most cases
     * when there is sufficient load on the system, there will always be a new
     * transaction that this information can piggy-back on. In that case, by the
     * time this task runs on the site, the last sent truncation handle has
     * already advanced, so there is no need to send the message. This has the
     * benefit of sending more truncation messages when the throughput is low,
     * which makes the replicas see committed transactions faster.
     */
    private void scheduleRepairLogTruncateMsg()
    {
        if (m_sendToHSIds.length == 0) {
            return;
        }

        m_tasks.offer(new SiteTaskerRunnable() {
            @Override
            void run()
            {
                synchronized (m_lock) {
                    if (m_lastSentTruncationHandle < m_repairLogTruncationHandle) {
                        m_lastSentTruncationHandle = m_repairLogTruncationHandle;
                        final RepairLogTruncationMessage truncMsg = new RepairLogTruncationMessage(m_repairLogTruncationHandle);
                        // Also keep the local repair log's truncation point up-to-date
                        // so that it can trigger the callbacks.
                        m_mailbox.deliver(truncMsg);
                        m_mailbox.send(m_sendToHSIds, truncMsg);
                    }
                }
            }
        });
    }
}<|MERGE_RESOLUTION|>--- conflicted
+++ resolved
@@ -189,15 +189,6 @@
     {
         super.setLeaderState(isLeader);
         m_snapMonitor.addInterest(this);
-
-        // After SP leader promotion, a DummyTransactionTaskMessage is generated from the new leader.
-        // This READ ONLY message will serve as a synchronization point on all replicas of this
-        // partition, like normal SP write transaction that has to finish executing on all replicas.
-        // In this way, the leader can make sure all replicas have finished replaying
-        // all their repair logs entries.
-        // From now on, the new leader is safe to accept new transactions. See ENG-11110.
-        // Deliver here is to make sure it's the first message on the new leader.
-        deliver(new DummyTransactionTaskMessage());
     }
 
     @Override
@@ -496,11 +487,7 @@
                         0,
                         m_uniqueIdGenerator.partitionId);
 
-<<<<<<< HEAD
-                newSpHandle = m_maxScheduledTxnSpHandle;
-=======
                 newSpHandle = getMaxScheduledTxnSpHandle();
->>>>>>> afc0b3e8
             }
 
             // Need to set the SP handle on the received message
@@ -826,14 +813,8 @@
                 if (m_outstandingTxns.get(msg.getTxnId()) == null) {
                     updateMaxScheduledTransactionSpHandle(newSpHandle);
                 }
-<<<<<<< HEAD
-
-            } else {
-                newSpHandle = m_maxScheduledTxnSpHandle;
-=======
             } else {
                 newSpHandle = getMaxScheduledTxnSpHandle();
->>>>>>> afc0b3e8
             }
 
             msg.setSpHandle(newSpHandle);
@@ -1025,10 +1006,7 @@
         // No k-safety means no replica: read/write queries on master.
         // K-safety: read-only queries (on master) or write queries (on replica).
         if (m_defaultConsistencyReadLevel == ReadLevel.SAFE && m_isLeader && m_sendToHSIds.length > 0
-<<<<<<< HEAD
-=======
                 && message.getRespBufferable()
->>>>>>> afc0b3e8
                 && (txn == null || txn.isReadOnly()) ) {
             // on k-safety leader with safe reads configuration: one shot reads + normal multi-fragments MP reads
             // we will have to buffer these reads until previous writes acked in the cluster.
@@ -1370,13 +1348,10 @@
         m_maxScheduledTxnSpHandle = Math.max(m_maxScheduledTxnSpHandle, newSpHandle);
     }
 
-<<<<<<< HEAD
-=======
     private long getMaxScheduledTxnSpHandle() {
         return m_maxScheduledTxnSpHandle;
     }
 
->>>>>>> afc0b3e8
     private long getRepairLogTruncationHandleForReplicas()
     {
         m_lastSentTruncationHandle = m_repairLogTruncationHandle;
