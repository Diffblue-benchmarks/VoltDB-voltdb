--- conflicted
+++ resolved
@@ -43,12 +43,9 @@
 import org.voltdb.HsqlBackend;
 import org.voltdb.IndexStats;
 import org.voltdb.LoadedProcedureSet;
-<<<<<<< HEAD
 
 import org.voltdb.messaging.Iv2InitiateTaskMessage;
-=======
 import org.voltdb.MemoryStats;
->>>>>>> 24a9d051
 import org.voltdb.ParameterSet;
 import org.voltdb.ProcedureRunner;
 
@@ -60,12 +57,9 @@
 import org.voltdb.StatsAgent;
 import org.voltdb.SysProcSelector;
 import org.voltdb.SystemProcedureExecutionContext;
-<<<<<<< HEAD
 
 import org.voltdb.utils.MiscUtils;
-=======
 import org.voltdb.TableStats;
->>>>>>> 24a9d051
 import org.voltdb.VoltDB;
 import org.voltdb.VoltProcedure.VoltAbortException;
 import org.voltdb.VoltTable;
@@ -540,7 +534,7 @@
                 Iv2InitiateTaskMessage m = (Iv2InitiateTaskMessage)tibm;
                 SpProcedureTask t = new SpProcedureTask(
                         m_initiatorMailbox, m.getStoredProcedureName(),
-                        null, m);
+                        null, m, null);
                 t.runFromTaskLog(this);
             }
         }
