/* This file is part of VoltDB.
 * Copyright (C) 2008-2019 VoltDB Inc.
 *
 * This program is free software: you can redistribute it and/or modify
 * it under the terms of the GNU Affero General Public License as
 * published by the Free Software Foundation, either version 3 of the
 * License, or (at your option) any later version.
 *
 * This program is distributed in the hope that it will be useful,
 * but WITHOUT ANY WARRANTY; without even the implied warranty of
 * MERCHANTABILITY or FITNESS FOR A PARTICULAR PURPOSE.  See the
 * GNU Affero General Public License for more details.
 *
 * You should have received a copy of the GNU Affero General Public License
 * along with VoltDB.  If not, see <http://www.gnu.org/licenses/>.
 */

package org.voltdb.sysprocs;

import java.io.ByteArrayInputStream;
import java.io.ByteArrayOutputStream;
import java.io.File;
import java.io.FileInputStream;
import java.io.FileNotFoundException;
import java.io.IOException;
import java.io.ObjectInputStream;
import java.io.ObjectOutputStream;
import java.io.PrintWriter;
import java.io.StringWriter;
import java.nio.ByteBuffer;
import java.text.DateFormat;
import java.text.SimpleDateFormat;
import java.util.ArrayDeque;
import java.util.ArrayList;
import java.util.Arrays;
import java.util.Date;
import java.util.HashMap;
import java.util.HashSet;
import java.util.Iterator;
import java.util.List;
import java.util.Map;
import java.util.Set;
import java.util.TreeMap;
import java.util.concurrent.Callable;
import java.util.concurrent.ExecutorService;
import java.util.concurrent.Executors;
import java.util.concurrent.Future;
import java.util.concurrent.TimeUnit;
import java.util.concurrent.atomic.AtomicLong;

import org.apache.commons.lang3.mutable.MutableInt;
import org.apache.zookeeper_voltpatches.CreateMode;
import org.apache.zookeeper_voltpatches.KeeperException;
import org.apache.zookeeper_voltpatches.ZooDefs.Ids;
import org.apache.zookeeper_voltpatches.ZooKeeper;
import org.apache.zookeeper_voltpatches.data.Stat;
import org.json_voltpatches.JSONArray;
import org.json_voltpatches.JSONException;
import org.json_voltpatches.JSONObject;
import org.voltcore.logging.Level;
import org.voltcore.logging.VoltLogger;
import org.voltcore.messaging.BinaryPayloadMessage;
import org.voltcore.messaging.Mailbox;
import org.voltcore.messaging.VoltMessage;
import org.voltcore.utils.CoreUtils;
import org.voltcore.utils.DBBPool.BBContainer;
import org.voltcore.utils.InstanceId;
import org.voltcore.utils.Pair;
import org.voltcore.zk.ZKUtil.StringCallback;
import org.voltdb.DRConsumerDrIdTracker.DRSiteDrIdTracker;
import org.voltdb.DependencyPair;
import org.voltdb.DeprecatedProcedureAPIAccess;
import org.voltdb.ExtensibleSnapshotDigestData;
import org.voltdb.ParameterSet;
import org.voltdb.PrivateVoltTableFactory;
import org.voltdb.StartAction;
import org.voltdb.SystemProcedureExecutionContext;
import org.voltdb.TableCompressor;
import org.voltdb.TheHashinator;
import org.voltdb.VoltDB;
import org.voltdb.VoltSystemProcedure;
import org.voltdb.VoltTable;
import org.voltdb.VoltTable.ColumnInfo;
import org.voltdb.VoltType;
import org.voltdb.VoltTypeException;
import org.voltdb.VoltZK;
import org.voltdb.catalog.Column;
import org.voltdb.catalog.Database;
import org.voltdb.catalog.Table;
import org.voltdb.compiler.deploymentfile.DrRoleType;
import org.voltdb.dtxn.SiteTracker;
import org.voltdb.dtxn.UndoAction;
import org.voltdb.export.ExportManager;
import org.voltdb.iv2.MpInitiator;
import org.voltdb.iv2.TxnEgo;
import org.voltdb.messaging.FragmentResponseMessage;
import org.voltdb.messaging.FragmentTaskMessage;
import org.voltdb.sysprocs.SnapshotRestoreResultSet.RestoreResultKey;
import org.voltdb.sysprocs.saverestore.ClusterSaveFileState;
import org.voltdb.sysprocs.saverestore.DuplicateRowHandler;
import org.voltdb.sysprocs.saverestore.HashinatorSnapshotData;
import org.voltdb.sysprocs.saverestore.SavedTableConverter;
import org.voltdb.sysprocs.saverestore.SnapshotPathType;
import org.voltdb.sysprocs.saverestore.SnapshotUtil;
import org.voltdb.sysprocs.saverestore.TableSaveFile;
import org.voltdb.sysprocs.saverestore.TableSaveFileState;
import org.voltdb.utils.CatalogUtil;
import org.voltdb.utils.CompressionService;
import org.voltdb.utils.VoltFile;
import org.voltdb.utils.VoltTableUtil;

import com.google_voltpatches.common.primitives.Longs;

public class SnapshotRestore extends VoltSystemProcedure {
    private static final VoltLogger TRACE_LOG = new VoltLogger(SnapshotRestore.class.getName());

    private static final VoltLogger SNAP_LOG = new VoltLogger("SNAPSHOT");
    private static final VoltLogger CONSOLE_LOG = new VoltLogger("CONSOLE");
    private static final long LOG_SUPPRESSION_INTERVAL_SECONDS = 60;
    /*
     * Data is being loaded as a partitioned table, log all duplicates
     */
    public static final int K_CHECK_UNIQUE_VIOLATIONS_PARTITIONED = 0;

    /*
     * Data is being loaded as a replicated table, only log duplicates at 1 node/site
     */
    public static final int K_CHECK_UNIQUE_VIOLATIONS_REPLICATED = 1;

    private static HashSet<String>  m_initializedTableSaveFileNames = new HashSet<String>();
    private static ArrayDeque<TableSaveFile> m_saveFiles = new ArrayDeque<TableSaveFile>();

    private static volatile DuplicateRowHandler m_duplicateRowHandler = null;

    private final static String HASHINATOR_ALL_BAD = "All hashinator snapshots are bad (%s).";
    // These keep track of count per table that are reported restored by the snapshotrestore process.
    static final Map<String, AtomicLong> m_reportStats = new HashMap<String, AtomicLong>();
    static final Map<String, Integer> m_selectedReportPartition = new HashMap<String, Integer>();
    static long m_nextReportTime = 0;
    //Report every minute.
    static final long m_reportInterval = 60000;
    static DateFormat m_reportDateFormat = new SimpleDateFormat("HH:mm:ss");

    private static synchronized void initializeTableSaveFiles(
            String filePath,
            String fileNonce,
            String tableName,
            int originalHostIds[],
            int relevantPartitionIds[],
            SiteTracker st) throws IOException {
        // This check ensures that only one site per host attempts to
        // distribute this table.  @SnapshotRestore sends plan fragments
        // to every site on this host with the tables and partition ID that
        // this host is going to distribute to the cluster.  The first
        // execution site to get into this synchronized method is going to
        // 'win', add the table it's doing to this set, and+ then do the rest
        // of the work.  Subsequent sites will just return here.
        if (!m_initializedTableSaveFileNames.add(tableName)) {
            return;
        }

        // To avoid pulling duplicate rows when we have multiple files
        // that contain the data for a partition, we're going to assign
        // all of the partition IDs that were passed in to one and only one
        // TableSaveFile.  We'll pull them out of this set as we find
        // files for them, and then once the set is empty we can bail out of
        // this loop.  The restore planner called in @SnapshotRestore should
        // ensure that we can, in fact, find files for all these partitions.
        HashSet<Integer> relevantPartitionSet =
                new HashSet<Integer>();
        for (int part_id : relevantPartitionIds)
        {
            relevantPartitionSet.add(part_id);
        }

        for (int originalHostId : originalHostIds) {
            final File f = getSaveFileForPartitionedTable(filePath, fileNonce,
                    tableName,
                    originalHostId);
            TableSaveFile savefile = getTableSaveFile(
                    f,
                    st.getLocalSites().length * 2,
                    relevantPartitionSet.toArray(new Integer[relevantPartitionSet.size()]));

            m_saveFiles.offer(savefile);
            for (int part_id : savefile.getPartitionIds())
            {
                relevantPartitionSet.remove(part_id);
            }
            if (relevantPartitionSet.isEmpty())
            {
                break;
            }
            assert(m_saveFiles.peekLast().getCompleted());
        }
    }

    private static synchronized boolean hasMoreChunks() throws IOException {
        boolean hasMoreChunks = false;
        while (!hasMoreChunks && m_saveFiles.peek() != null) {
            TableSaveFile f = m_saveFiles.peek();
            hasMoreChunks = f.hasMoreChunks();
            if (!hasMoreChunks) {
                try {
                    f.close();
                } catch (IOException e) {
                }
                m_saveFiles.poll();
            }
        }
        return hasMoreChunks;
    }

    private static synchronized BBContainer getNextChunk() throws IOException {
        BBContainer c = null;
        while (c == null && m_saveFiles.peek() != null) {
            TableSaveFile f = m_saveFiles.peek();
            c = f.getNextChunk();
            if (c == null) {
                f.close();
                m_saveFiles.poll();
            }
        }
        return c;
    }

    @Override
    public long[] getPlanFragmentIds()
    {
        m_siteId = CoreUtils.getSiteIdFromHSId(m_site.getCorrespondingSiteId());
        m_hostId = m_site.getCorrespondingHostId();
        // XXX HACK GIANT HACK given the current assumption that there is
        // only one database per cluster, I'm asserting this and then
        // skirting around the need to have the database name in order to get
        // to the set of tables. --izzy
        assert(m_cluster.getDatabases().size() == 1);
        m_database = m_cluster.getDatabases().get("database");

        return new long[]{
            SysProcFragmentId.PF_restoreScan,
            SysProcFragmentId.PF_restoreScanResults,
            SysProcFragmentId.PF_restoreDigestScan,
            SysProcFragmentId.PF_restoreDigestScanResults,
            SysProcFragmentId.PF_restoreHashinatorScan,
            SysProcFragmentId.PF_restoreHashinatorScanResults,
            SysProcFragmentId.PF_restoreDistributeHashinator,
            SysProcFragmentId.PF_restoreDistributeHashinatorResults,
            SysProcFragmentId.PF_restoreDistributeExportAndPartitionSequenceNumbers,
            SysProcFragmentId.PF_restoreDistributeExportAndPartitionSequenceNumbersResults,
            SysProcFragmentId.PF_restoreAsyncRunLoop,
            SysProcFragmentId.PF_restoreAsyncRunLoopResults,
            SysProcFragmentId.PF_restoreLoadTable,
            SysProcFragmentId.PF_restoreReceiveResultTables,
            SysProcFragmentId.PF_restoreLoadReplicatedTable,
            SysProcFragmentId.PF_restoreDistributeReplicatedTableAsReplicated,
            SysProcFragmentId.PF_restoreDistributePartitionedTableAsPartitioned,
            SysProcFragmentId.PF_restoreDistributePartitionedTableAsReplicated,
            SysProcFragmentId.PF_restoreDistributeReplicatedTableAsPartitioned
            };
    }

    @Override
<<<<<<< HEAD
    public DependencyPair
    executePlanFragment(Map<Integer, List<VoltTable>> dependencies, long fragmentId, ParameterSet params,
            SystemProcedureExecutionContext context)
    {
        if (fragmentId == SysProcFragmentId.PF_restoreDistributeExportAndPartitionSequenceNumbers)
        {
            Object[] paramsArr = params.toArray();
            assert(paramsArr.length == 6);
            assert(paramsArr[0] instanceof byte[]);
            assert(paramsArr[1] instanceof Long);
            assert(paramsArr[2] instanceof long[]);
            assert(paramsArr[3] instanceof Long);
            assert(paramsArr[4] instanceof Long);
            assert(paramsArr[5] instanceof Integer);
            VoltTable result = new VoltTable(new VoltTable.ColumnInfo("RESULT", VoltType.STRING));
            byte[] jsonDigest = (byte[])paramsArr[0];
            long snapshotTxnId = ((Long)paramsArr[1]).longValue();
            long perPartitionTxnIds[] = (long[])paramsArr[2];
            long clusterCreateTime = (Long)paramsArr[3];
            long drVersion = (Long)paramsArr[4];
            // Hack-ish because ParameterSet don't allow us to pass Boolean
            boolean isRecover = (Integer)paramsArr[5] == 1;
=======
    public DependencyPair executePlanFragment(Map<Integer, List<VoltTable>> dependencies,
            long fragmentId, ParameterSet paramSet, SystemProcedureExecutionContext context) {
        Object[] params = paramSet.toArray();
        if (fragmentId == SysProcFragmentId.PF_restoreDistributeExportAndPartitionSequenceNumbers) {
            assert(params.length == 6);
            assert(params[0] != null);
            assert(params[0] instanceof byte[]);
            assert(params[2] instanceof long[]);
            assert(params[3] instanceof Long);
            assert(params[4] instanceof Long);
            assert(params[5] instanceof Integer);
            VoltTable result = new VoltTable(new VoltTable.ColumnInfo("RESULT", VoltType.STRING));
            byte[] jsonDigest = (byte[])params[0];
            long snapshotTxnId = ((Long)params[1]).longValue();
            long perPartitionTxnIds[] = (long[])params[2];
            long clusterCreateTime = (Long)params[3];
            long drVersion = (Long)params[4];
            // Hack-ish because ParameterSet don't allow us to pass Boolean
            boolean isRecover = (Integer)params[5] == 1;
>>>>>>> 7b6a4975

            /*
             * Use the per partition txn ids to set the initial txnid value from the snapshot
             * All the values are sent in, but only the one for the appropriate partition
             * will be used
             */
            context.getSiteProcedureConnection().setPerPartitionTxnIds(perPartitionTxnIds, false);
            try {
                ByteArrayInputStream bais = new ByteArrayInputStream(jsonDigest);
                ObjectInputStream ois = new ObjectInputStream(bais);

                //Sequence numbers for every table and partition
                @SuppressWarnings("unchecked")
                Map<String, Map<Integer, Pair<Long, Long>>> exportSequenceNumbers =
                        (Map<String, Map<Integer, Pair<Long, Long>>>)ois.readObject();

                @SuppressWarnings("unchecked")
                Set<Integer> disabledStreams = (Set<Integer>) ois.readObject();

                @SuppressWarnings("unchecked")
                Map<Integer, Long> drSequenceNumbers = (Map<Integer, Long>)ois.readObject();

                //Last seen unique ids from remote data centers, load each local site
                @SuppressWarnings("unchecked")
                Map<Integer, Map<Integer, Map<Integer, DRSiteDrIdTracker>>> drMixedClusterSizeConsumerState =
                        (Map<Integer, Map<Integer, Map<Integer, DRSiteDrIdTracker>>>)ois.readObject();

                performRestoreDigeststate(context, isRecover, snapshotTxnId, perPartitionTxnIds, exportSequenceNumbers);

                if (isRecover) {
                    performRecoverDigestState(context, clusterCreateTime, drVersion, drSequenceNumbers,
                            drMixedClusterSizeConsumerState, disabledStreams);
                }
            } catch (Exception e) {
                e.printStackTrace();//l4j doesn't print the stack trace
                SNAP_LOG.error(e);
                result.addRow("FAILURE");
            }
            return new DependencyPair.TableDependencyPair(SysProcFragmentId.PF_restoreDistributeExportAndPartitionSequenceNumbers, result);
        }
        else if (fragmentId == SysProcFragmentId.PF_restoreDistributeExportAndPartitionSequenceNumbersResults) {
            if (TRACE_LOG.isTraceEnabled()){
                TRACE_LOG.trace("Aggregating digest scan state");
            }
            assert(dependencies.size() > 0);
            VoltTable result = VoltTableUtil.unionTables(dependencies.get(SysProcFragmentId.PF_restoreDistributeExportAndPartitionSequenceNumbers));
            return new DependencyPair.TableDependencyPair(SysProcFragmentId.PF_restoreDistributeExportAndPartitionSequenceNumbersResults, result);
        }
        else if (fragmentId == SysProcFragmentId.PF_restoreDigestScan) {
            VoltTable result = new VoltTable(
                    new VoltTable.ColumnInfo("DIGEST_CONTINUED", VoltType.TINYINT),
                    new VoltTable.ColumnInfo("DIGEST", VoltType.STRING),
                    new VoltTable.ColumnInfo("RESULT", VoltType.STRING),
                    new VoltTable.ColumnInfo("ERR_MSG", VoltType.STRING));
            // Choose the lowest site ID on this host to do the file scan
            // All other sites should just return empty results tables.
            if (context.isLowestSiteId()) {
                try {
                    // implicitly synchronized by the way restore operates.
                    // this scan must complete on every site and return results
                    // to the coordinator for aggregation before it will send out
                    // distribution fragments, so two sites on the same node
                    // can't be attempting to set and clear this HashSet simultaneously
                    if (TRACE_LOG.isTraceEnabled()) {
                        TRACE_LOG.trace("Checking saved table digest state for restore of: "
                                + m_filePath + ", " + m_fileNonce);
                    }
                    List<JSONObject> digests =
                            SnapshotUtil.retrieveDigests(m_filePath, m_fileNonce, SNAP_LOG);

                    for (JSONObject obj : digests) {
                        String jsonDigest = obj.toString();
                        for (int start = 0; start < jsonDigest.length(); start += VoltType.MAX_VALUE_LENGTH) {
                            String block = jsonDigest.substring(start, Math.min(jsonDigest.length(), start + VoltType.MAX_VALUE_LENGTH));
                            byte digestContinued = (start+VoltType.MAX_VALUE_LENGTH < jsonDigest.length()) ? (byte)1 : (byte)0;
                            result.addRow(digestContinued, block, "SUCCESS", null);
                        }
                    }
                } catch (Exception e) {
                    StringWriter sw = new StringWriter();
                    PrintWriter pw = new PrintWriter(sw);
                    e.printStackTrace(pw);
                    pw.flush();
                    e.printStackTrace();//l4j doesn't print stack traces
                    SNAP_LOG.error(e);
                    result.addRow(null, "FAILURE", sw.toString());
                    return new DependencyPair.TableDependencyPair(SysProcFragmentId.PF_restoreDigestScan, result);
                }
            }
            return new DependencyPair.TableDependencyPair(SysProcFragmentId.PF_restoreDigestScan, result);
        }
        else if (fragmentId == SysProcFragmentId.PF_restoreDigestScanResults) {
            if (TRACE_LOG.isTraceEnabled()) {
                TRACE_LOG.trace("Aggregating digest scan state");
            }
            assert(dependencies.size() > 0);
            VoltTable result = VoltTableUtil.unionTables(dependencies.get(SysProcFragmentId.PF_restoreDigestScan));
            if (TRACE_LOG.isTraceEnabled()) {
                TRACE_LOG.trace(result.toFormattedString());
            }
            return new DependencyPair.TableDependencyPair(SysProcFragmentId.PF_restoreDigestScanResults, result);
        }
        else if (fragmentId == SysProcFragmentId.PF_restoreHashinatorScan) {
            VoltTable result = new VoltTable(
                    new VoltTable.ColumnInfo("HASH", VoltType.VARBINARY),
                    new VoltTable.ColumnInfo("RESULT", VoltType.STRING),
                    new VoltTable.ColumnInfo("ERR_MSG", VoltType.STRING));

            // Choose the lowest site ID on this host to do the file scan
            // All other sites should just return empty results tables.
            if (context.isLowestSiteId()) {
                if (TRACE_LOG.isTraceEnabled()) {
                    TRACE_LOG.trace("Checking saved hashinator state for restore of: "
                            + m_filePath + ", " + m_fileNonce);
                }
                List<ByteBuffer> configs;
                try {
                    configs = SnapshotUtil.retrieveHashinatorConfigs(
                                    m_filePath, m_fileNonce, 1, SNAP_LOG);
                    for (ByteBuffer config : configs) {
                        assert(config.hasArray());
                        result.addRow(config.array(), "SUCCESS", null);
                    }
                } catch (IOException e) {
                    String errMsg = e.toString();
                    SNAP_LOG.error(errMsg);
                    result.addRow(null, "FAILURE", errMsg);
                }
            }
            return new DependencyPair.TableDependencyPair(SysProcFragmentId.PF_restoreHashinatorScan, result);
        }
        else if (fragmentId == SysProcFragmentId.PF_restoreHashinatorScanResults) {
            if (TRACE_LOG.isTraceEnabled()) {
                TRACE_LOG.trace("Aggregating hashinator state");
            }
            assert(dependencies.size() > 0);
            VoltTable result = VoltTableUtil.unionTables(dependencies.get(SysProcFragmentId.PF_restoreHashinatorScan));
            return new DependencyPair.TableDependencyPair(SysProcFragmentId.PF_restoreHashinatorScanResults, result);
        }
        else if (fragmentId == SysProcFragmentId.PF_restoreDistributeHashinator) {
            assert(params.length == 1);
            assert(params[0] != null);
            assert(params[0] instanceof byte[]);
            VoltTable result = new VoltTable(
                    new VoltTable.ColumnInfo("RESULT", VoltType.STRING),
                    new VoltTable.ColumnInfo("ERR_MSG", VoltType.STRING));
            // The config is serialized in a more compressible format.
            // Need to convert to the standard format for internal and EE use.
            byte[] hashConfig = (byte[])params[0];
            try {
                @SuppressWarnings("deprecation")
                Pair<? extends UndoAction, TheHashinator> hashinatorPair =
                        TheHashinator.updateConfiguredHashinator(
                                DeprecatedProcedureAPIAccess.getVoltPrivateRealTransactionId(this),
                                hashConfig);
                // Update C++ hashinator.
                context.updateHashinator(hashinatorPair.getSecond());
                result.addRow("SUCCESS", null);
            } catch (RuntimeException e) {
                SNAP_LOG.error("Error updating hashinator in snapshot restore", e);
                result.addRow("FAILURE", CoreUtils.throwableToString(e));
            }
            return new DependencyPair.TableDependencyPair(SysProcFragmentId.PF_restoreDistributeHashinator, result);
        }
        else if (fragmentId == SysProcFragmentId.PF_restoreDistributeHashinatorResults) {
            if (TRACE_LOG.isTraceEnabled()) {
                TRACE_LOG.trace("Aggregating hashinator distribution state");
            }
            assert(dependencies.size() > 0);
            VoltTable result = VoltTableUtil.unionTables(dependencies.get(SysProcFragmentId.PF_restoreDistributeHashinator));
            return new DependencyPair.TableDependencyPair(SysProcFragmentId.PF_restoreDistributeHashinatorResults, result);
        }
        else if (fragmentId == SysProcFragmentId.PF_restoreScan) {
            assert(params[0] != null);
            assert(params[1] != null);
            String hostname = CoreUtils.getHostnameOrAddress();
            VoltTable result = ClusterSaveFileState.constructEmptySaveFileStateVoltTable();

            // Choose the lowest site ID on this host to do the file scan
            // All other sites should just return empty results tables.
            if (context.isLowestSiteId()) {
                // implicitly synchronized by the way restore operates.
                // this scan must complete on every site and return results
                // to the coordinator for aggregation before it will send out
                // distribution fragments, so two sites on the same node
                // can't be attempting to set and clear this HashSet simultaneously
                m_initializedTableSaveFileNames.clear();
                m_saveFiles.clear();// Tests will reuse a VoltDB process that fails a restore

                m_filePath = (String) params[0];
                m_filePathType = (String) params[1];
                m_filePath = SnapshotUtil.getRealPath(SnapshotPathType.valueOf(m_filePathType), m_filePath);
                m_fileNonce = (String) params[2];
                /*
                 * Initialize a duplicate row handling policy for this restore.
                 * if path type is not SNAP_PATH use local path specified by type
                 */
                m_duplicateRowHandler = null;
                String dupPath = (String)params[3];
                if (dupPath != null) {
                    dupPath = (SnapshotPathType.valueOf(m_filePathType) == SnapshotPathType.SNAP_PATH ?
                            dupPath : m_filePath);

                    VoltFile outputPath = new VoltFile(dupPath);
                    String errorMsg = null;
                    if (!outputPath.exists()) {
                        errorMsg = "Output path for Json duplicatesPath \"" + outputPath + "\" does not exist";
                    }
                    if (!outputPath.canExecute()) {
                        errorMsg = "Output path for Json duplicatesPath \"" + outputPath + "\" is not executable";
                    }
                    // error check and early return
                    if (errorMsg != null) {
                        result.addRow(m_hostId, hostname, ClusterSaveFileState.ERROR_CODE, errorMsg,
                                null, null, null, null, null, null, null);
                        return new DependencyPair.TableDependencyPair(SysProcFragmentId.PF_restoreScan, result);
                    }

                    m_duplicateRowHandler = new DuplicateRowHandler(dupPath, getTransactionTime());
                    CONSOLE_LOG.info("Duplicate rows will be output to: " + dupPath + " nonce: " + m_fileNonce);
                }
                if (TRACE_LOG.isTraceEnabled()) {
                    TRACE_LOG.trace("Checking saved table state for restore of: "
                            + m_filePath + ", " + m_fileNonce);
                }
                File[] savefiles = SnapshotUtil.retrieveRelevantFiles(m_filePath, m_fileNonce);
                if (savefiles == null) {
                    return new DependencyPair.TableDependencyPair(SysProcFragmentId.PF_restoreScan, result);
                }
                for (File file : savefiles) {
                    TableSaveFile savefile = null;
                    try {
                        savefile = getTableSaveFile(file, 1, null);
                        try {
                            if (! savefile.getCompleted()) {
                                continue;
                            }
                            String isReplicated = "FALSE";
                            if (savefile.isReplicated()) {
                                isReplicated = "TRUE";
                            }
                            int partitionIds[] = savefile.getPartitionIds();
                            for (int pid : partitionIds) {
                                result.addRow(
                                        m_hostId,
                                        hostname,
                                        savefile.getHostId(),
                                        savefile.getHostname(),
                                        savefile.getClusterName(),
                                        savefile.getDatabaseName(),
                                        savefile.getTableName(),
                                        savefile.getTxnId(),
                                        isReplicated,
                                        pid,
                                        savefile.getTotalPartitions());
                            }
                        } finally {
                            savefile.close();
                        }
                    } catch (FileNotFoundException e) {
                        // retrieveRelevantFiles should always generate a list
                        // of valid present files in m_filePath, so if we end up
                        // getting here, something has gone very weird.
                        e.printStackTrace();
                    } catch (IOException e) {
                        // For the time being I'm content to treat this as a
                        // missing file and let the coordinator complain if
                        // it discovers that it can't build a consistent
                        // database out of the files it sees available.
                        //
                        // Maybe just a log message?  Later.
                        e.printStackTrace();
                    }
                }
            }
            return new DependencyPair.TableDependencyPair(SysProcFragmentId.PF_restoreScan, result);
        }
        else if (fragmentId == SysProcFragmentId.PF_restoreScanResults) {
            if (TRACE_LOG.isTraceEnabled()) {
                TRACE_LOG.trace("Aggregating saved table state");
            }
            assert(dependencies.size() > 0);
            VoltTable result = VoltTableUtil.unionTables(dependencies.get(SysProcFragmentId.PF_restoreScan));
            if (TRACE_LOG.isTraceEnabled()) {
                TRACE_LOG.trace(result.toFormattedString());
            }
            return new DependencyPair.TableDependencyPair(SysProcFragmentId.PF_restoreScanResults, result);
        }
        else if (fragmentId == SysProcFragmentId.PF_restoreAsyncRunLoop) {
            assert(params.length == 1);
            assert(params[0] instanceof Long);
            long coordinatorHSId = (Long)params[0];
            Mailbox m = VoltDB.instance().getHostMessenger().createMailbox();
            m_mbox = m;
            if (TRACE_LOG.isTraceEnabled()){
                TRACE_LOG.trace(
                        "Entering async run loop at " + CoreUtils.hsIdToString(context.getSiteId()) +
                        " listening on mbox " + CoreUtils.hsIdToString(m.getHSId()));
            }
            /*
             * Send the generated mailbox id to the coordinator mapping
             * from the actual execution site id to the mailbox that will
             * be used for restore
             */
            ByteBuffer responseBuffer = ByteBuffer.allocate(16);
            responseBuffer.putLong(m_site.getCorrespondingSiteId());
            responseBuffer.putLong(m.getHSId());

            BinaryPayloadMessage bpm = new BinaryPayloadMessage(new byte[0], responseBuffer.array());
            m.send(coordinatorHSId, bpm);
            bpm = null;

            /*
             * Retrieve the mapping from actual site ids
             * to the site ids generated for mailboxes used for restore
             * The coordinator will generate this once it has heard from all sites
             */
            while (true) {
                bpm = (BinaryPayloadMessage)m.recvBlocking();
                if (bpm == null) {
                    continue;
                }
                ByteBuffer wrappedMap = ByteBuffer.wrap(bpm.m_payload);

                while (wrappedMap.hasRemaining()) {
                    long actualHSId = wrappedMap.getLong();
                    long generatedHSId = wrappedMap.getLong();
                    m_actualToGenerated.put(actualHSId, generatedHSId);
                }
                break;
            }

            //Acknowledge receipt of map from coordinator
            bpm = new BinaryPayloadMessage(new byte[0], new byte[0]);
            m.send(coordinatorHSId, bpm);
            bpm = null;

            /*
             * Loop until the termination signal is received. Execute any plan fragments that
             * are received
             */
            while (true) {
                VoltMessage vm = m.recvBlocking(1000);
                if (vm == null) {
                    continue;
                }

                if (vm instanceof FragmentTaskMessage) {
                    FragmentTaskMessage ftm = (FragmentTaskMessage)vm;
                    if (TRACE_LOG.isTraceEnabled()) {
                        TRACE_LOG.trace(
                                CoreUtils.hsIdToString(context.getSiteId()) + " received fragment id " +
                                        VoltSystemProcedure.hashToFragId(ftm.getPlanHash(0)));
                    }
                    DependencyPair dp =
                            m_runner.executeSysProcPlanFragment(
                                    m_runner.getTxnState(),
                                    null,
                                    VoltSystemProcedure.hashToFragId(ftm.getPlanHash(0)),
                                    ftm.getParameterSetForFragment(0));
                    if (dp != null) {
                        // Like SysProcFragmentId.PF_setViewEnabled, the execution returns null.
                        FragmentResponseMessage frm = new FragmentResponseMessage(ftm, m.getHSId());
                        frm.addDependency(dp);
                        m.send(ftm.getCoordinatorHSId(), frm);
                    }
                } else if (vm instanceof BinaryPayloadMessage) {
                    if (context.isLowestSiteId() && m_duplicateRowHandler != null) {
                        try {
                            m_duplicateRowHandler.close();
                        } catch (Exception e) {
                            VoltDB.crashLocalVoltDB("Error closing duplicate row handler during snapshot restore",
                                                     true,
                                                     e);
                        }
                    }
                    //Null result table is intentional
                    //The results of the process are propagated through a future in performTableRestoreWork
                    VoltTable emptyResult = constructResultsTable();
                    return new DependencyPair.TableDependencyPair(SysProcFragmentId.PF_restoreAsyncRunLoop, emptyResult);
                }
            }
        } else if (fragmentId == SysProcFragmentId.PF_restoreAsyncRunLoopResults) {
            VoltTable emptyResult = constructResultsTable();
            return new DependencyPair.TableDependencyPair(SysProcFragmentId.PF_restoreAsyncRunLoopResults, emptyResult);
        }

        // called by: performDistributeReplicatedTable() and performDistributePartitionedTable
        // handle all 4 LOADING tasks:
        //          1. load a replicated table as replicated table
        //          2. load a partitioned table as replicated table
        //          3. load a partitioned table as partitioned table (need to check unique violation)
        //          4. load a partitioned table as replicated table (need to check unique violation)
        else if (fragmentId == SysProcFragmentId.PF_restoreLoadTable) {
            // the last parameter could be null for the replicatedToReplicated case
            // and this parameter is used for log only for both load as replicated cases
            assert (params[0] != null);
            assert (params[1] != null);
            assert (params[2] != null);
            assert (params[3] != null);
            String tableName = (String) params[0];
            int depId = (Integer) params[1];
            byte compressedTable[] = (byte[]) params[2];
            int checkUniqueViolations = (Integer) params[3];
            int[] partitionIds = (int[]) params[4];
            boolean isRecover = "true".equals(params[5]);

            if (checkUniqueViolations == K_CHECK_UNIQUE_VIOLATIONS_PARTITIONED) {
                assert(partitionIds != null && partitionIds.length == 1);
            }
            if (TRACE_LOG.isTraceEnabled()) {
                TRACE_LOG.trace("Received table: " + tableName +
                        (partitionIds == null ? "[REPLICATED]" : " of partition [" + partitionIds.toString()) + "]");
            }
            String result_str = "SUCCESS";
            String error_msg = "";
            long cnt = 0;
            try {
                VoltTable table = PrivateVoltTableFactory.createVoltTableFromBuffer(
                                ByteBuffer.wrap(CompressionService.decompressBytes(compressedTable)), true);
                @SuppressWarnings("deprecation")
                byte uniqueViolations[] =
                        DeprecatedProcedureAPIAccess.voltLoadTable(
                                this,
                                context.getCluster().getTypeName(),
                                context.getDatabase().getTypeName(),
                                tableName,
                                table,
                                m_duplicateRowHandler != null,
                                false);
                if (uniqueViolations != null && !isRecover) {
                    result_str = "FAILURE";
                    error_msg = "Constraint violations in table " + tableName;
                    SNAP_LOG.rateLimitedLog(LOG_SUPPRESSION_INTERVAL_SECONDS, Level.WARN, null,error_msg);
                }
                handleUniqueViolations(tableName, uniqueViolations, checkUniqueViolations, context);
                cnt = table.getRowCount();
            } catch (Exception e) {
                result_str = "FAILURE";
                error_msg = CoreUtils.throwableToString(e);
            }
            VoltTable result = constructResultsTable();
            result.addRow(m_hostId, CoreUtils.getHostnameOrAddress(), CoreUtils.getSiteIdFromHSId(m_siteId), tableName,
                            ((checkUniqueViolations == K_CHECK_UNIQUE_VIOLATIONS_PARTITIONED) ? partitionIds[0] : -1),
                    result_str, error_msg);
            reportProgress(tableName, cnt, (partitionIds == null), context.getPartitionId());
            return new DependencyPair.TableDependencyPair(depId, result);
        }
        else if (fragmentId == SysProcFragmentId.PF_restoreReceiveResultTables) {
            assert (params[0] != null);
            assert (params[1] != null);
            int outDepId = (Integer) params[0];
            if (TRACE_LOG.isTraceEnabled()) {
                String tracingLogMsg = (String) params[1];
                TRACE_LOG.trace(tracingLogMsg);
            }

            /*
             * Capture and de-dupe the results.
             * Low-level multi-partition results are per fragment. The result
             * codes and error messages need to be consolidated so that there is
             * one result per unique host/partition/table combo.
             */
            SnapshotRestoreResultSet resultSet = new SnapshotRestoreResultSet();
            VoltTable result = null;
            for (int depId : dependencies.keySet()) {
                for (VoltTable vt : dependencies.get(depId)) {
                    if (vt != null) {
                        while (vt.advanceRow()) {
                            resultSet.parseRestoreResultRow(vt);
                        }
                        if (result == null) {
                            result = new VoltTable(vt.getTableSchema());
                            result.setStatusCode(vt.getStatusCode());
                        }
                    }
                }
            }

            // Copy de-duped results to output table.
            if (result != null) {
                for (RestoreResultKey key : resultSet.keySet()) {
                    // Expect success since keys come from the set.
                    boolean success = resultSet.addRowsForKey(key, result);
                    assert(success);
                }
            }

            if (result == null) {
                return new DependencyPair.TableDependencyPair(outDepId, null);
            } else {
                return new DependencyPair.TableDependencyPair(outDepId, result);
            }
        }
        else if (fragmentId == SysProcFragmentId.PF_restoreLoadReplicatedTable) {
            assert(params[0] != null);
            assert(params[1] != null);
            String table_name = (String) params[0];
            int dependency_id = (Integer) params[1];
            if (TRACE_LOG.isTraceEnabled()){
                TRACE_LOG.trace("Loading replicated table: " + table_name);
            }
            String result_str = "SUCCESS";
            String error_msg = "";
            TableSaveFile savefile = null;
            boolean isRecover = "true".equals(params[2]);

            /**
             * For replicated tables this will do the slow thing and read the file
             * once for each ExecutionSite. This could use optimization like
             * is done with the partitioned tables.
             */
            try {
                savefile =
                        getTableSaveFile(getSaveFileForReplicatedTable(table_name), 3, null);
                assert(savefile.getCompleted());
            } catch (IOException e) {
                String hostname = CoreUtils.getHostnameOrAddress();
                VoltTable result = constructResultsTable();
                result.addRow(m_hostId, hostname, CoreUtils.getSiteIdFromHSId(m_siteId), table_name, -1,
                        "FAILURE", "Unable to load table: " + table_name + " error:\n" + CoreUtils.throwableToString(e), 0, 0);
                return new DependencyPair.TableDependencyPair(dependency_id, result);
            }

            long cnt = 0;
            try {
                final Table new_catalog_table = getCatalogTable(table_name);
                final boolean preserveDRHiddenColumn =
                        DrRoleType.XDCR.value().equals(m_cluster.getDrrole())
                        && new_catalog_table.getIsdred();
                final boolean preserveViewHiddenColumn = CatalogUtil.needsViewHiddenColumn(new_catalog_table);

                Boolean needsConversion = null;
                while (savefile.hasMoreChunks()) {
                    VoltTable table = null;

                    final org.voltcore.utils.DBBPool.BBContainer c = savefile.getNextChunk();
                    if (c == null) {
                        continue;//Should be equivalent to break
                    }
                    try {
                        if (needsConversion == null) {
                            VoltTable old_table =
                                    PrivateVoltTableFactory.createVoltTableFromBuffer(c.b().duplicate(), true);
                            needsConversion = SavedTableConverter.needsConversion(old_table, new_catalog_table,
                                                                                  preserveDRHiddenColumn,
                                                                                  preserveViewHiddenColumn);
                        }

                        if (needsConversion) {
                            VoltTable old_table =
                                    PrivateVoltTableFactory.createVoltTableFromBuffer(c.b() , true);
                            table = SavedTableConverter.convertTable(old_table, new_catalog_table,
                                                                     preserveDRHiddenColumn,
                                                                     preserveViewHiddenColumn);
                        } else {
                            ByteBuffer copy = ByteBuffer.allocate(c.b().remaining());
                            copy.put(c.b());
                            copy.flip();
                            table = PrivateVoltTableFactory.createVoltTableFromBuffer(copy, true);
                        }
                    } finally {
                        c.discard();
                    }
                    try {
                        @SuppressWarnings("deprecation")
                        byte uniqueViolations[] = DeprecatedProcedureAPIAccess.voltLoadTable(
                                this,
                                context.getCluster().getTypeName(),
                                context.getDatabase().getTypeName(),
                                table_name,
                                table,
                                m_duplicateRowHandler != null,
                                false);

                        if (uniqueViolations != null && !isRecover) {
                            result_str = "FAILURE";
                            error_msg = "Constraint violations in table " + table_name;
                            SNAP_LOG.rateLimitedLog(LOG_SUPPRESSION_INTERVAL_SECONDS, Level.WARN, null,
                                    error_msg);

                        }

                        handleUniqueViolations(table_name,
                                               uniqueViolations,
                                               K_CHECK_UNIQUE_VIOLATIONS_REPLICATED,
                                context);
                        cnt += table.getRowCount();
                    } catch (Exception e) {
                        result_str = "FAILURE";
                        error_msg = CoreUtils.throwableToString(e);
                        break;
                    }
                }
            } catch (IOException e) {
                String hostname = CoreUtils.getHostnameOrAddress();
                VoltTable result = constructResultsTable();
                result.addRow(m_hostId, hostname, CoreUtils.getSiteIdFromHSId(m_siteId), table_name,
                        -1, "FAILURE", "Unable to load table: " + table_name + " error:\n" + CoreUtils.throwableToString(e));
                return new DependencyPair.TableDependencyPair(dependency_id, result);
            } catch (VoltTypeException e) {
                String hostname = CoreUtils.getHostnameOrAddress();
                VoltTable result = constructResultsTable();
                result.addRow(m_hostId, hostname, CoreUtils.getSiteIdFromHSId(m_siteId), table_name, -1,
                        "FAILURE", "Unable to load table: " + table_name + " error:\n" + CoreUtils.throwableToString(e));
                return new DependencyPair.TableDependencyPair(dependency_id, result);
            } finally {
                try {
                    savefile.close();
                } catch (IOException e) {
                    SNAP_LOG.warn("Error closing table file", e);
                }
            }

            String hostname = CoreUtils.getHostnameOrAddress();
            VoltTable result = constructResultsTable();
            result.addRow(m_hostId, hostname, CoreUtils.getSiteIdFromHSId(m_siteId), table_name, -1, result_str,
                    error_msg);

            reportProgress(table_name, cnt, true, context.getPartitionId());
            return new DependencyPair.TableDependencyPair(dependency_id, result);
        }
        else if (fragmentId == SysProcFragmentId.PF_restoreDistributeReplicatedTableAsReplicated) {
            // XXX I tested this with a hack that cannot be replicated
            // in a unit test since it requires hacks to this sysproc that
            // effectively break it
            assert(params[0] != null);
            assert(params[1] != null);
            assert(params[2] != null);
            String tableName = (String) params[0];
            int destHostId = (Integer) params[1];
            int resultDepId = (Integer) params[2];
            boolean isRecover = "true".equals(params[3]);
            if (TRACE_LOG.isTraceEnabled()) {
                TRACE_LOG.trace(CoreUtils.hsIdToString(context.getSiteId()) + " distributing replicated table: " + tableName +
                        " to host " + destHostId + ", recover:" + isRecover);
            }
            VoltTable result = performDistributeReplicatedTable(tableName, context, destHostId, false, isRecover);
            assert(result != null);
            return new DependencyPair.TableDependencyPair(resultDepId, result);
        }
        else if (fragmentId == SysProcFragmentId.PF_restoreDistributePartitionedTableAsPartitioned) {
            Object paramsA[] = params;
            assert(paramsA[0] != null);
            assert(paramsA[1] != null);
            assert(paramsA[2] != null);
            assert(paramsA[3] != null);

            String table_name = (String) paramsA[0];
            int originalHosts[] = (int[]) paramsA[1];
            int relevantPartitions[]  = (int[]) paramsA[2];
            int dependency_id = (Integer) paramsA[3];
            boolean isRecover = "true".equals(paramsA[4]);

            if (TRACE_LOG.isTraceEnabled()) {
                for (int partition_id : relevantPartitions) {
                    TRACE_LOG.trace("Distributing partitioned table: " + table_name +
                            " partition id: " + partition_id + " recover:" + isRecover);
                }
            }
            VoltTable result =
                    performDistributePartitionedTable(table_name, originalHosts,
                            relevantPartitions, context, false, isRecover);
            assert(result != null);
            return new DependencyPair.TableDependencyPair(dependency_id, result);
        }
        else if (fragmentId == SysProcFragmentId.PF_restoreDistributePartitionedTableAsReplicated) {
            Object paramsA[] = params;
            assert (paramsA[0] != null);
            assert (paramsA[1] != null);
            assert (paramsA[2] != null);
            assert (paramsA[3] != null);

            String table_name = (String) paramsA[0];
            int originalHosts[] = (int[]) paramsA[1];
            int relevantPartitions[] = (int[]) paramsA[2];
            int depId = (Integer) paramsA[3];
            boolean isRecover = "true".equals(paramsA[4]);
            if (TRACE_LOG.isTraceEnabled()) {
                for (int partitionId : relevantPartitions) {
                    TRACE_LOG.trace("Loading partitioned-to-replicated table: " + table_name
                            + " partition id: " + partitionId);
                }
            }
            VoltTable result = performDistributePartitionedTable(table_name,
                    originalHosts, relevantPartitions, context, true, isRecover);
            assert(result != null);
            return new DependencyPair.TableDependencyPair(depId, result);
        }
        else if (fragmentId == SysProcFragmentId.PF_restoreDistributeReplicatedTableAsPartitioned) {
            assert (params[0] != null);
            assert (params[1] != null);
            String tableName = (String) params[0];
            int depId = (Integer) params[1];
            boolean isRecover = "true".equals(params[2]);

            if (TRACE_LOG.isTraceEnabled()) {
                TRACE_LOG.trace("Loading replicated-to-partitioned table: " + tableName);
            }

            VoltTable result = performDistributeReplicatedTable(tableName, context, -1, true, isRecover);
            assert(result != null);
            return new DependencyPair.TableDependencyPair(depId, result);
        }
        else if (fragmentId == SysProcFragmentId.PF_setViewEnabled) {
            Object[] paramArray = params;
            assert(paramArray[0] != null && paramArray[1] != null);
            boolean enabled = (int)paramArray[0] > 0 ? true : false;
            String commaSeparatedViewNames = (String)paramArray[1];
            m_runner.getExecutionEngine().setViewsEnabled(commaSeparatedViewNames, enabled);
            // Can an error from here stop the snapshot? I don't think so.
            // So I intentionally let this fragment return nothing.
            return null;
        }

        assert(false);
        return null;
    }

    private void handleUniqueViolations(String table_name,
                                        byte[] uniqueViolations,
                                        int checkUniqueViolations,
                                        SystemProcedureExecutionContext context) throws Exception {
        if (uniqueViolations != null && m_duplicateRowHandler == null) {
            VoltDB.crashLocalVoltDB(
                    "Shouldn't get unique violations returned when duplicate row handler is null",
                    true,
                    null);
        }
        if (uniqueViolations != null) {
            /*
             * If this is a replicated table that is having unique constraint violations
             * Only log at the lowest site on the lowest node.
             */
            if (checkUniqueViolations == K_CHECK_UNIQUE_VIOLATIONS_REPLICATED) {
                if (context.isLowestSiteId() &&
                        context.getHostId() == 0) {
                    m_duplicateRowHandler.handleDuplicates(table_name, uniqueViolations);
                }
            } else {
                m_duplicateRowHandler.handleDuplicates(table_name, uniqueViolations);
            }
        }
    }

    private static final String RESTORE_FAILED = "Restore failed to complete. See response table for additional info.";

    @SuppressWarnings("deprecation")
    public VoltTable[] run(SystemProcedureExecutionContext ctx,
                           String json) throws Exception {
        JSONObject jsObj = new JSONObject(json);
        TRACE_LOG.debug("parameters: " + jsObj.toString(2));
        String path = jsObj.getString(SnapshotUtil.JSON_PATH);
        String pathType = jsObj.optString(SnapshotUtil.JSON_PATH_TYPE,
                SnapshotPathType.SNAP_PATH.toString());
        JSONArray tableNames = jsObj.optJSONArray(SnapshotUtil.JSON_TABLES);
        JSONArray skiptableNames = jsObj.optJSONArray(SnapshotUtil.JSON_SKIPTABLES);
        final String nonce = jsObj.getString(SnapshotUtil.JSON_NONCE);
        final String dupsPath = jsObj.optString(SnapshotUtil.JSON_DUPLICATES_PATH, null);
        final boolean useHashinatorData = jsObj.optBoolean(SnapshotUtil.JSON_HASHINATOR);
        final boolean isRecover = jsObj.optBoolean(SnapshotUtil.JSON_IS_RECOVER);
        final int partitionCount = jsObj.optInt(SnapshotUtil.JSON_PARTITION_COUNT);
        final int newPartitionCount = jsObj.optInt(SnapshotUtil.JSON_NEW_PARTITION_COUNT);

        path = SnapshotUtil.getRealPath(SnapshotPathType.valueOf(pathType), path);
        final long startTime = System.currentTimeMillis();
        CONSOLE_LOG.info("Restoring from path: " + path + " with nonce: " + nonce);

        // Fetch all the savefile metadata from the cluster
        VoltTable[] savefile_data;
        savefile_data = performRestoreScanWork(path, pathType, nonce, dupsPath);
        List<String> includeList = tableOptParser(tableNames);
        List<String> excludeList = tableOptParser(skiptableNames);

        while (savefile_data[0].advanceRow()) {
            long originalHostId = savefile_data[0].getLong("ORIGINAL_HOST_ID");
            // empty error messages indicate SUCCESS
            if (originalHostId == ClusterSaveFileState.ERROR_CODE) {
                Long hostId = savefile_data[0].getLong("CURRENT_HOST_ID");
                String hostName = savefile_data[0].getString("CURRENT_HOSTNAME");
                // hack to store the error messages without changing API
                String errorMsg = savefile_data[0].getString("ORIGINAL_HOSTNAME");
                throw new VoltAbortException("Error scanning restore work from host id " + hostId + " hostname "
                        + hostName + ":" + errorMsg);
            }
        }
        savefile_data[0].resetRowPosition();

        DigestScanResult digestScanResult = null;
        try {
            // Digest scan.
            digestScanResult = performRestoreDigestScanWork(isRecover);

            if (!isRecover || digestScanResult.perPartitionTxnIds.length == 0) {
                digestScanResult.perPartitionTxnIds = new long[] {
                        DeprecatedProcedureAPIAccess.getVoltPrivateRealTransactionId(this)
                };
            }

            // Hashinator scan and distribution.
            // Missing digests will be officially handled later.
            if (useHashinatorData && !digestScanResult.digests.isEmpty()) {
                // Need the instance ID for sanity checks.
                InstanceId iid = null;
                if (digestScanResult.digests.get(0).has("instanceId")) {
                    iid = new InstanceId(digestScanResult.digests.get(0).getJSONObject("instanceId"));
                }
                byte[] hashConfig = performRestoreHashinatorScanWork(iid);
                if (hashConfig != null) {
                     VoltTable[] hashinatorResults = performRestoreHashinatorDistributeWork(hashConfig);
                    while (hashinatorResults[0].advanceRow()) {
                        if (hashinatorResults[0].getString("RESULT").equals("FAILURE")) {
                            throw new VoltAbortException("Error distributing hashinator.");
                        }
                    }
                }
            }
        } catch (VoltAbortException e) {
            ColumnInfo[] result_columns = new ColumnInfo[2];
            int ii = 0;
            result_columns[ii++] = new ColumnInfo("RESULT", VoltType.STRING);
            result_columns[ii++] = new ColumnInfo("ERR_MSG", VoltType.STRING);
            VoltTable results[] = new VoltTable[] { new VoltTable(result_columns) };
            results[0].addRow("FAILURE", e.toString());
            noteOperationalFailure(RESTORE_FAILED);
            return results;
        }

        ClusterSaveFileState savefile_state = null;
        try {
            savefile_state = new ClusterSaveFileState(savefile_data[0]);
        } catch (IOException e) {
            throw new VoltAbortException(e);
        }

        HashSet<String> relevantTableNames = new HashSet<String>();
        try {
            if (digestScanResult.digests.isEmpty()) {
                throw new Exception("No snapshot related digests files found");
            }
            for (JSONObject obj : digestScanResult.digests) {
                JSONArray tables = obj.getJSONArray("tables");
                for (int ii = 0; ii < tables.length(); ii++) {
                    relevantTableNames.add(tables.getString(ii));
                }
            }
        } catch (Exception e) {
            ColumnInfo[] result_columns = new ColumnInfo[2];
            int ii = 0;
            result_columns[ii++] = new ColumnInfo("RESULT", VoltType.STRING);
            result_columns[ii++] = new ColumnInfo("ERR_MSG", VoltType.STRING);
            VoltTable results[] = new VoltTable[] { new VoltTable(result_columns) };
            results[0].addRow("FAILURE", e.toString());
            noteOperationalFailure(RESTORE_FAILED);
            return results;
        }
        assert(relevantTableNames != null);

        // ENG-1078: I think this giant for/if block is only good for
        // checking if there are no files for a table listed in the digest.
        // There appear to be redundant checks for that, and then the per-table
        // consistency check is preempted by the ClusterSaveFileState constructor
        // called above.
        VoltTable[] results = null;
        for (String tableName : relevantTableNames) {
            if (!savefile_state.getSavedTableNames().contains(tableName)) {
                if (results == null) {
                    ColumnInfo[] result_columns = new ColumnInfo[2];
                    int ii = 0;
                    result_columns[ii++] = new ColumnInfo("RESULT", VoltType.STRING);
                    result_columns[ii++] = new ColumnInfo("ERR_MSG", VoltType.STRING);
                    results = new VoltTable[] { new VoltTable(result_columns) };
                }
                results[0].addRow("FAILURE", "Save data contains no information for table " + tableName);
                break;
            }

            final TableSaveFileState saveFileState = savefile_state.getTableState(tableName);
            if (saveFileState == null) {
                // Pretty sure this is unreachable
                // See ENG-1078
                if (results == null) {
                    ColumnInfo[] result_columns = new ColumnInfo[2];
                    int ii = 0;
                    result_columns[ii++] = new ColumnInfo("RESULT", VoltType.STRING);
                    result_columns[ii++] = new ColumnInfo("ERR_MSG", VoltType.STRING);
                    results = new VoltTable[] { new VoltTable(result_columns) };
                }
                results[0].addRow( "FAILURE", "Save data contains no information for table " + tableName);
            }
            else if (!saveFileState.isConsistent()) {
                // Also pretty sure this is unreachable
                // See ENG-1078
                if (results == null) {
                    ColumnInfo[] result_columns = new ColumnInfo[2];
                    int ii = 0;
                    result_columns[ii++] = new ColumnInfo("RESULT", VoltType.STRING);
                    result_columns[ii++] = new ColumnInfo("ERR_MSG", VoltType.STRING);
                    results = new VoltTable[] { new VoltTable(result_columns) };
                }
                results[0].addRow( "FAILURE", saveFileState.getConsistencyResult());
            } else if (TRACE_LOG.isTraceEnabled()) {
                TRACE_LOG.trace(saveFileState.debug());
            }
        }
        if (results != null) {
            noteOperationalFailure(RESTORE_FAILED);
            return results;
        }

        /*
         * This list stores all the partition transaction ids ever seen even if the partition
         * is no longer present. The values from here are added to snapshot digests to propagate
         * partitions that were remove/add several time by SnapshotSave.
         *
         * Only the partitions that are no longer part of the cluster will have their ids retrieved,
         * those that are active will populate their current values manually because they change after startup
         *
         * This is necessary to make sure that sequence numbers never go backwards as a result of a partition
         * being removed and then added back by save restore sequences.
         *
         * They will be retrieved from ZK by the snapshot daemon
         * and passed to @SnapshotSave which will use it to fill in transaction ids for
         * partitions that are no longer present
         */
        try {
            updatePerPartitionTxnIdsToZK(digestScanResult.perPartitionTxnIds);
        } catch (Exception e) {
            ColumnInfo[] result_columns = new ColumnInfo[2];
            int i = 0;
            result_columns[i++] = new ColumnInfo("RESULT", VoltType.STRING);
            result_columns[i++] = new ColumnInfo("ERR_MSG", VoltType.STRING);
            results = new VoltTable[] { new VoltTable(result_columns) };
            results[0].addRow("FAILURE", e.toString());
            noteOperationalFailure(RESTORE_FAILED);
            return results;
        }

        // if this is a truncation snapshot that is on the boundary of partition count change
        // we need to populate -1 as dr sequence number for the new partitions since all txns
        // that touch the new partitions will be in the command log and we need to truncate
        // the DR log for the new partitions completely before replaying the command log.
        for (int i = partitionCount; i < newPartitionCount; ++i) {
            digestScanResult.drSequenceNumbers.put(i, -1L);
        }

        /*
         * Serialize all the export sequence numbers and then distribute them in a
         * plan fragment and each receiver will pull the relevant information for
         * itself.
         * Also distribute the restored hashinator config.
         *
         * Also chucking the last seen unique ids from remote data center in this message
         * and loading them as part of the same distribution process
         */
        try {
            ByteArrayOutputStream baos = new ByteArrayOutputStream();
            ObjectOutputStream oos = new ObjectOutputStream(baos);
            oos.writeObject(digestScanResult.exportSequenceNumbers);
            oos.writeObject(digestScanResult.disabledStreams);
            oos.writeObject(digestScanResult.drSequenceNumbers);
            oos.writeObject(digestScanResult.remoteDCLastSeenIds);
            oos.flush();
            byte exportSequenceNumberBytes[] = baos.toByteArray();
            oos.close();

            /*
             * Also set the perPartitionTxnIds locally at the multi-part coordinator.
             * The coord will have to forward this value to all the idle coordinators.
             */
            ctx.getSiteProcedureConnection().setPerPartitionTxnIds(digestScanResult.perPartitionTxnIds, false);

            results =
                    performDistributeDigestState(
                            exportSequenceNumberBytes,
                            digestScanResult.digests.get(0).getLong("txnId"),
                            digestScanResult.perPartitionTxnIds,
                            digestScanResult.clusterCreateTime, digestScanResult.drVersion, isRecover);
        } catch (IOException e) {
            throw new VoltAbortException(e);
        } catch (JSONException e) {
            throw new VoltAbortException(e);
        }

        while (results[0].advanceRow()) {
            if (results[0].getString("RESULT").equals("FAILURE")) {
                throw new VoltAbortException("Error distributing export sequence numbers");
            }
        }

        try {
            validateIncludeTables(savefile_state, includeList);
        } catch (VoltAbortException e) {
            ColumnInfo[] result_columns = new ColumnInfo[2];
            int ii = 0;
            result_columns[ii++] = new ColumnInfo("RESULT", VoltType.STRING);
            result_columns[ii++] = new ColumnInfo("ERR_MSG", VoltType.STRING);
            results = new VoltTable[] { new VoltTable(result_columns) };
            results[0].addRow("FAILURE", e.toString());
            return results;
        }

        results = performTableRestoreWork(savefile_state, ctx.getSiteTrackerForSnapshot(), isRecover, includeList, excludeList);

        final long endTime = System.currentTimeMillis();
        final double duration = (endTime - startTime) / 1000.0;
        final StringWriter sw = new StringWriter();
        final PrintWriter pw = new PrintWriter(sw);
        pw.toString();
        pw.printf("%.2f", duration);
        for (String tableName : m_reportStats.keySet()) {
            SNAP_LOG.info("Table " + tableName + " "
                    + m_reportStats.get(tableName) + " tuples restored from snapshot. (final)");
        }
        m_reportStats.clear();
        m_selectedReportPartition.clear();
        CONSOLE_LOG.info("Finished restore of " + path + " with nonce: "
                + nonce + " in " + sw.toString() + " seconds");
        //        m_sampler.setShouldStop();
        //        try {
        //            m_sampler.join();
        //        } catch (InterruptedException e) {
        //            e.printStackTrace();
        //        }

        /*
         * ENG-1858, make data loaded by snapshot restore durable
         * immediately by starting a truncation snapshot if
         * the command logging is enabled and the database start action
         * was create
         */
        final StartAction startAction = VoltDB.instance().getConfig().m_startAction;
        final org.voltdb.OperationMode mode = VoltDB.instance().getMode();

        /*
         * Is this the start action and no recovery is being performed. The mode
         * will not be INITIALIZING, it will PAUSED or RUNNING. If that is the case,
         * we do want a truncation snapshot if CL is enabled.
         */
        final boolean isStartWithNoAutomatedRestore =
            startAction == StartAction.CREATE && mode != org.voltdb.OperationMode.INITIALIZING;

        final boolean isCLEnabled =
            VoltDB.instance().getCommandLog().getClass().getSimpleName().equals("CommandLogImpl");

        final boolean isStartedWithCreateAction = startAction == StartAction.CREATE;

        if ( isCLEnabled && (isStartedWithCreateAction || isStartWithNoAutomatedRestore)) {

            final ZooKeeper zk = VoltDB.instance().getHostMessenger().getZK();
            SNAP_LOG.info("Requesting truncation snapshot to make data loaded by snapshot restore durable.");
            zk.create(
                    VoltZK.request_truncation_snapshot_node,
                    null,
                    Ids.OPEN_ACL_UNSAFE,
                    CreateMode.PERSISTENT_SEQUENTIAL,
                    new StringCallback() {
                        @Override
                        public void processResult(int rc, String path, Object ctx,
                                String name) {
                            if (rc != 0) {
                                KeeperException.Code code = KeeperException.Code.get(rc);
                                SNAP_LOG.warn(
                                        "Don't expect this ZK response when requesting a truncation snapshot "
                                        + code);
                            }
                        }},
                    null);
        }
        return results;
    }

    private void updatePerPartitionTxnIdsToZK(long[] perPartitionTxnIds) throws Exception {
        ZooKeeper zooKeeper = VoltDB.instance().getHostMessenger().getZK();
        Stat stat = zooKeeper.exists(VoltZK.perPartitionTxnIds, false);
        if (stat == null) {
            // Create a new znode.
            ByteBuffer buf = ByteBuffer.allocate(perPartitionTxnIds.length * 8 + 4);
            buf.putInt(perPartitionTxnIds.length);
            for (long txnId : perPartitionTxnIds) {
                buf.putLong(txnId);
            }
            zooKeeper.create(VoltZK.perPartitionTxnIds, buf.array(), Ids.OPEN_ACL_UNSAFE, CreateMode.PERSISTENT);
        } else {
            // Znode exists, update data. Make sure perPartitionTxnIds never go back.
            Map<Integer, Long> oldData = new HashMap<>();
            ByteBuffer values = ByteBuffer.wrap(zooKeeper.getData(VoltZK.perPartitionTxnIds, false, stat));
            int numOfKeys = values.getInt();
            for (int i = 0; i < numOfKeys; i++) {
                long txnId = values.getLong();
                int partitionId = TxnEgo.getPartitionId(txnId);
                oldData.put(partitionId, txnId);
            }
            for (long txnId : perPartitionTxnIds) {
                int partitionId = TxnEgo.getPartitionId(txnId);
                Long oldTxnId = oldData.get(partitionId);
                if (oldTxnId == null || oldTxnId < txnId) {
                    oldData.put(partitionId, txnId);
                }
            }
            ByteBuffer buf = ByteBuffer.allocate(oldData.size() * 8 + 4);
            buf.putInt(oldData.size());
            for (Long txnId : oldData.values()) {
                buf.putLong(txnId);
            }
            zooKeeper.setData(VoltZK.perPartitionTxnIds, buf.array(), stat.getVersion());
        }
    }

    private VoltTable[] performDistributeDigestState(
            byte[] exportSequenceNumberBytes,
            long txnId,
            long perPartitionTxnIds[],
            long clusterCreateTime,
            long drVersion,
            boolean isRecover) {
        // This fragment causes each execution site to confirm the likely
        // success of writing tables to disk
        return createAndExecuteSysProcPlan(SysProcFragmentId.PF_restoreDistributeExportAndPartitionSequenceNumbers,
                SysProcFragmentId.PF_restoreDistributeExportAndPartitionSequenceNumbersResults,
                exportSequenceNumberBytes, txnId, perPartitionTxnIds, clusterCreateTime, drVersion, isRecover ? 1 : 0);
    }

    private void performRestoreDigeststate(
            SystemProcedureExecutionContext context,
            boolean isRecover,
            long snapshotTxnId,
            long perPartitionTxnIds[],
            Map<String, Map<Integer, Pair<Long, Long>>> exportSequenceNumbers) {

        // Choose the lowest site ID on this host to truncate export data
        if (isRecover && context.isLowestSiteId()) {
            final VoltLogger exportLog = new VoltLogger("EXPORT");
            if (exportLog.isDebugEnabled()) {
                exportLog.debug("Truncating export data after snapshot txnId " +
                        TxnEgo.txnIdSeqToString(snapshotTxnId));
            }
        }

        Database db = context.getDatabase();
        Integer myPartitionId = context.getPartitionId();

        //Iterate the export tables
        for (Table t : db.getTables()) {
            if (!CatalogUtil.isTableExportOnly(db, t)) {
                continue;
            }

            String signature = t.getSignature();
            String name = t.getTypeName();

            //Sequence numbers for this table for every partition
            Map<Integer, Pair<Long, Long>> sequenceNumberPerPartition = exportSequenceNumbers.get(name);
            if (sequenceNumberPerPartition == null) {
                SNAP_LOG.warn("Could not find export sequence number for table " + name +
                        ". This warning is safe to ignore if you are loading a pre 1.3 snapshot" +
                        " which would not contain these sequence numbers (added in 1.3)." +
                        " If this is a post 1.3 snapshot then the restore has failed and export sequence " +
                        " are reset to 0");
                continue;
            }

            Pair<Long, Long> pair =
                    sequenceNumberPerPartition.get(myPartitionId);
            if (pair == null) {
                SNAP_LOG.warn("Could not find an export sequence number for table " + name +
                        " partition " + myPartitionId +
                        ". This warning is safe to ignore if you are loading a pre 1.3 snapshot " +
                        " which would not contain these sequence numbers (added in 1.3)." +
                        " If this is a post 1.3 snapshot then the restore has failed and export sequence " +
                        " are reset to 0");
                continue;
            }
            long uso = pair.getFirst();
            long sequenceNumber = pair.getSecond();

            //Forward the sequence number to the EE
            context.getSiteProcedureConnection().exportAction(
                    true,
                    uso,
                    sequenceNumber,
                    myPartitionId,
                    signature);
            // Truncate the PBD buffers (if recovering) and assign the stats to the restored value
            ExportManager.instance().updateInitialExportStateToSeqNo(myPartitionId, signature,
                    isRecover, false, sequenceNumberPerPartition, context.isLowestSiteId());
        }
    }

    private void performRecoverDigestState(
            SystemProcedureExecutionContext context,
            long clusterCreateTime,
            long drVersion,
            Map<Integer, Long> drSequenceNumbers,
            Map<Integer, Map<Integer, Map<Integer, DRSiteDrIdTracker>>> drMixedClusterSizeConsumerState,
            Set<Integer> disabledStreams) {
        // If this is a truncation snapshot restored during recover, try to set DR protocol version
        if (drVersion != 0) {
            context.getSiteProcedureConnection().setDRProtocolVersion((int)drVersion);
        }

        // Choose the lowest site ID so the ClusterCreateTime is only set once in RealVoltDB
        if (context.isLowestSiteId()) {
            VoltDB.instance().setClusterCreateTime(clusterCreateTime);
        }

        //Last seen unique ids from remote data centers, load each local site
        Map<Integer, Map<Integer, DRSiteDrIdTracker>> drMixedClusterSizeConsumerStateForSite =
                drMixedClusterSizeConsumerState.get(context.getPartitionId());
        if (drMixedClusterSizeConsumerStateForSite != null) {
            context.recoverWithDrAppliedTrackers(drMixedClusterSizeConsumerStateForSite);
        }

        Integer myPartitionId = context.getPartitionId();

        Long drSequenceNumber = drSequenceNumbers.get(myPartitionId);
        Long mpDRSequenceNumber = drSequenceNumbers.get(MpInitiator.MP_INIT_PID);
        context.getSiteProcedureConnection().setDRSequenceNumbers(drSequenceNumber, mpDRSequenceNumber);
        if (VoltDB.instance().getNodeDRGateway() != null && context.isLowestSiteId()) {
            VoltDB.instance().getNodeDRGateway().cacheSnapshotRestoreTruncationPoint(drSequenceNumbers);
        }

        if (disabledStreams.contains(myPartitionId)) {
            context.getSiteProcedureConnection().disableExternalStreams();
        }
    }

    private VoltTable constructResultsTable()
    {
        ColumnInfo[] result_columns = new ColumnInfo[7];
        int ii = 0;
        result_columns[ii++] = new ColumnInfo(CNAME_HOST_ID, CTYPE_ID);
        result_columns[ii++] = new ColumnInfo("HOSTNAME", VoltType.STRING);
        result_columns[ii++] = new ColumnInfo(CNAME_SITE_ID, CTYPE_ID);
        result_columns[ii++] = new ColumnInfo("TABLE", VoltType.STRING);
        result_columns[ii++] = new ColumnInfo(CNAME_PARTITION_ID, CTYPE_ID);
        result_columns[ii++] = new ColumnInfo("RESULT", VoltType.STRING);
        result_columns[ii++] = new ColumnInfo("ERR_MSG", VoltType.STRING);
        return new VoltTable(result_columns);
    }

    private File getSaveFileForReplicatedTable(String tableName)
    {
        StringBuilder filename_builder = new StringBuilder(m_fileNonce);
        filename_builder.append("-");
        filename_builder.append(tableName);
        filename_builder.append(".vpt");
        return new VoltFile(m_filePath, new String(filename_builder));
    }

    private static File getSaveFileForPartitionedTable(
            String filePath,
            String fileNonce,
            String tableName,
            int originalHostId)
    {
        StringBuilder filename_builder = new StringBuilder(fileNonce);
        filename_builder.append("-");
        filename_builder.append(tableName);
        filename_builder.append("-host_");
        filename_builder.append(originalHostId);
        filename_builder.append(".vpt");
        return new VoltFile(filePath, new String(filename_builder));
    }

    private static TableSaveFile getTableSaveFile(
            File saveFile,
            int readAheadChunks,
            Integer relevantPartitionIds[]) throws IOException
            {
        FileInputStream savefile_input = new FileInputStream(saveFile);
        TableSaveFile savefile =
                new TableSaveFile(
                        savefile_input,
                        readAheadChunks,
                        relevantPartitionIds);
        return savefile;
            }

    /*
     * Block the execution site thread distributing the async mailbox fragment.
     * Has to be done from this thread because it uses the existing plumbing
     * that pops into the EE to do stats periodically and that relies on thread locals
     */
    private final VoltTable[] distributeAsyncMailboxFragment(final long coordinatorHSId) {
        // This fragment causes every ES to generate a mailbox and
        // enter an async run loop to do restore work out of that mailbox
        return createAndExecuteSysProcPlan(SysProcFragmentId.PF_restoreAsyncRunLoop,
                SysProcFragmentId.PF_restoreAsyncRunLoopResults, coordinatorHSId);
    }

    private final VoltTable[] performRestoreScanWork(String filePath, String pathType,
            String fileNonce,
            String dupsPath)
    {
        // This fragment causes each execution site to confirm the likely
        // success of writing tables to disk
        return createAndExecuteSysProcPlan(SysProcFragmentId.PF_restoreScan, SysProcFragmentId.PF_restoreScanResults,
                filePath, pathType, fileNonce, dupsPath);
    }

    //Keep track of count per table and if replicated take value from first partition result that arrives.
    //Display counts every 1 minute.
    public void reportProgress(String tableName, long count, boolean replicated, int partitionId) {

        if (replicated) {
            synchronized (m_selectedReportPartition) {
                //replicated tables we only process first one who starts reporting.
                Integer reportingPartition = m_selectedReportPartition.get(tableName);
                if (reportingPartition != null && reportingPartition != partitionId) {
                    return;
                }
                m_selectedReportPartition.put(tableName, partitionId);
            }
        }
        AtomicLong counter;
        synchronized (m_reportStats) {
            counter = m_reportStats.get(tableName);
            if (counter == null) {
                counter = new AtomicLong(0);
                m_reportStats.put(tableName, counter);
            }
        }
        if (count != 0) {
            //we add regardless of displaying....final count is displayed at the end.
            count = counter.addAndGet(count);
            long curTime = System.currentTimeMillis();
            if (m_nextReportTime == 0 || curTime > m_nextReportTime) {
                m_nextReportTime = curTime + m_reportInterval;
                SNAP_LOG.info("Table " + tableName + ": " + count
                        + " tuples restored from snapshot. Next progress report at "
                        + m_reportDateFormat.format(new Date(m_nextReportTime)));
            }
        }
    }

    private static class DigestScanResult {
        List<JSONObject> digests;
        Map<String, Map<Integer, Pair<Long, Long>>> exportSequenceNumbers;
        Set<Integer> disabledStreams;
        Map<Integer, Long> drSequenceNumbers;
        long perPartitionTxnIds[];
        Map<Integer, Map<Integer, Map<Integer, DRSiteDrIdTracker>>> remoteDCLastSeenIds;
        long clusterCreateTime;
        long drVersion;
    }

    private final DigestScanResult performRestoreDigestScanWork(boolean isRecover)
    {
        // This fragment causes each execution site to confirm the likely
        // success of writing tables to disk
        VoltTable[] results = createAndExecuteSysProcPlan(SysProcFragmentId.PF_restoreDigestScan,
                SysProcFragmentId.PF_restoreDigestScanResults);

        HashMap<String, Map<Integer, Pair<Long, Long>>> exportSequenceNumbers = new HashMap<>();
        Set<Integer> disabledStreams = new HashSet<>();
        Map<Integer, Long> drSequenceNumbers = new HashMap<>();

        Long digestTxnId = null;
        ArrayList<JSONObject> digests = new ArrayList<JSONObject>();
        Set<Long> perPartitionTxnIds = new HashSet<Long>();
        Map<Integer, Map<Integer, Map<Integer, DRSiteDrIdTracker>>> remoteDCLastSeenIds = new HashMap<>();
        long clusterCreateTime = VoltDB.instance().getHostMessenger().getInstanceId().getTimestamp();
        long drVersion = 0;

        /*
         * Retrieve and aggregate the per table per partition sequence numbers from
         * all the digest files retrieved across the cluster
         */
        try {
            while (results[0].advanceRow()) {
                if (results[0].getString("RESULT").equals("FAILURE")) {
                    throw new VoltAbortException(results[0].getString("ERR_MSG"));
                }
                StringBuilder sb = new StringBuilder();
                sb.append(results[0].getString("DIGEST"));
                while (results[0].getLong("DIGEST_CONTINUED") == 1) {
                    results[0].advanceRow();
                    sb.append(results[0].getString("DIGEST"));
                }
                JSONObject digest = new JSONObject(sb.toString());
                digests.add(digest);

                /*
                 * Validate that the digests are all from the same snapshot
                 */
                if (digestTxnId == null) {
                    digestTxnId = digest.getLong("txnId");
                } else {
                    if (digest.getLong("txnId") != digestTxnId) {
                        throw new VoltAbortException("Retrieved a digest with txnId " + digest.getLong("txnId") +
                                " that doesn't match the txnId seen previously " + digestTxnId + " inspect the digests" +
                                " with the provided nonce and ensure that they are all really from the same snapshot");
                    }
                }

                /*
                 * Validate that command log recovery is from the same cluster
                 */
                if (isRecover) {
                    int clusterId = m_site.getCorrespondingClusterId();
                    if (digest.has("clusterid")) {
                        if (clusterId != digest.getInt("clusterid")) {
                            throw new VoltAbortException("Current clusterId [" + clusterId + "] doesn't match the clusterId [" +
                                    digest.getInt("clusterid") + "] retrieved from the digest, inspect the deployment file to" +
                                    " ensure that cluster id is the same from the time snapshot has taken");
                        }
                    }
                }

                if (digest.has("drVersion")) {
                    drVersion = digest.getLong("drVersion");
                }

                externalStreamsStatesFromDigest(digest, disabledStreams);

                /*
                 * Snapshots from pre 1.3 VoltDB won't have sequence numbers
                 * Doing nothing will default it to zero.
                 */
                if (digest.has(ExtensibleSnapshotDigestData.EXPORT_SEQUENCE_NUMBER_ARR)) {
                    /* An array of entries for each table */
                    boolean warningLogged = false;
                    JSONArray sequenceNumbers = digest.getJSONArray(ExtensibleSnapshotDigestData.EXPORT_SEQUENCE_NUMBER_ARR);
                    for (int ii = 0; ii < sequenceNumbers.length(); ii++) {
                        /*
                         * An object containing all the sequence numbers for its partitions
                         * in this table. This will be a subset since it is from a single digest
                         */
                        JSONObject tableSequenceNumbers = sequenceNumbers.getJSONObject(ii);
                        String tableName = tableSequenceNumbers.getString(ExtensibleSnapshotDigestData.EXPORT_TABLE_NAME);

                        Map<Integer,Pair<Long, Long>> partitionSequenceNumbers =
                                exportSequenceNumbers.get(tableName);
                        if (partitionSequenceNumbers == null) {
                            partitionSequenceNumbers = new HashMap<Integer, Pair<Long, Long>>();
                            exportSequenceNumbers.put(tableName, partitionSequenceNumbers);
                        }

                        /*
                         * Array of objects containing partition and sequence number pairs
                         */
                        JSONArray sourcePartitionSequenceNumbers =
                                tableSequenceNumbers.getJSONArray(ExtensibleSnapshotDigestData.SEQUENCE_NUM_PER_PARTITION);
                        for (int zz = 0; zz < sourcePartitionSequenceNumbers.length(); zz++) {
                            JSONObject obj = sourcePartitionSequenceNumbers.getJSONObject(zz);
                            int partition = obj.getInt(ExtensibleSnapshotDigestData.PARTITION);
                            long sequenceNumber = obj.getInt(ExtensibleSnapshotDigestData.EXPORT_SEQUENCE_NUMBER);
                            long uso = 0;
                            // Snapshots didn't save export USOs pre-8.1
                            if (obj.has(ExtensibleSnapshotDigestData.EXPORT_USO)) {
                                uso = obj.getLong(ExtensibleSnapshotDigestData.EXPORT_USO);
                            } else if (!warningLogged){
                                SNAP_LOG.warn("Could not find export USOs in snapshot. " +
                                        "This warning is safe to ignore if you are loading a pre 8.1 snapshot" +
                                        " which would not contain these USOs (added in 8.1)." +
                                        " If this is a post 8.1 snapshot then the restore has failed and export USOs " +
                                        " are reset to 0");
                                warningLogged = true;
                            }
                            partitionSequenceNumbers.put(partition, new Pair<Long, Long>(uso, sequenceNumber));
                        }
                    }
                }
                if (digest.has("drTupleStreamStateInfo")) {
                    JSONObject stateInfo = digest.getJSONObject("drTupleStreamStateInfo");
                    Iterator<String> keys = stateInfo.keys();
                    while (keys.hasNext()) {
                        String partitionIdString = keys.next();
                        Integer partitionId = Integer.valueOf(partitionIdString);
                        Long oldSequenceNumber = drSequenceNumbers.get(partitionId);
                        Long newSequenceNumber = stateInfo.getJSONObject(partitionIdString).getLong("sequenceNumber");
                        if (oldSequenceNumber == null || newSequenceNumber > oldSequenceNumber) {
                            drSequenceNumbers.put(partitionId, newSequenceNumber);
                        }
                    }
                }

                // Get cluster create time that was recorded in the snapshot
                if (!digests.isEmpty() && digests.get(0).has("clusterCreateTime")) {
                    clusterCreateTime = digests.get(0).getLong("clusterCreateTime");
                }

                if (digest.has("partitionTransactionIds")) {
                    JSONObject partitionTxnIds = digest.getJSONObject("partitionTransactionIds");
                    Iterator<String> keys = partitionTxnIds.keys();
                    while (keys.hasNext()) {
                        perPartitionTxnIds.add(partitionTxnIds.getLong(keys.next()));
                    }
                }

                /*
                 * Extract last seen unique ids from remote data centers into a map
                 * for each DC and return in the result. This will merge and return
                 * the largest ID for each DC and partition
                 */
                if (digest.has("drMixedClusterSizeConsumerState")) {
                    JSONObject consumerPartitions = digest.getJSONObject("drMixedClusterSizeConsumerState");
                    Iterator<String> cpKeys = consumerPartitions.keys();
                    while (cpKeys.hasNext()) {
                        final String consumerPartitionIdStr = cpKeys.next();
                        final Integer consumerPartitionId = Integer.valueOf(consumerPartitionIdStr);
                        JSONObject siteInfo = consumerPartitions.getJSONObject(consumerPartitionIdStr);
                        remoteDCLastSeenIds.put(consumerPartitionId, ExtensibleSnapshotDigestData.buildConsumerSiteDrIdTrackersFromJSON(siteInfo, false));
                    }
                }
            }

            DigestScanResult result = new DigestScanResult();
            result.digests = digests;
            result.exportSequenceNumbers = exportSequenceNumbers;
            result.disabledStreams = disabledStreams;
            result.drSequenceNumbers = drSequenceNumbers;
            result.perPartitionTxnIds = Longs.toArray(perPartitionTxnIds);
            result.remoteDCLastSeenIds = remoteDCLastSeenIds;
            result.clusterCreateTime = clusterCreateTime;
            result.drVersion = drVersion;
            return result;
        } catch (JSONException e) {
            throw new VoltAbortException(e);
        }
    }

    private void externalStreamsStatesFromDigest(JSONObject digest, Set<Integer> disabledStreams)
            throws JSONException {
        if (digest.has(ExtensibleSnapshotDigestData.DISABLED_EXTERNAL_STREAMS)) {
            JSONArray disabledStreamsJson = digest.getJSONArray(ExtensibleSnapshotDigestData.DISABLED_EXTERNAL_STREAMS);
            for (int i=0; i<disabledStreamsJson.length(); i++) {
                disabledStreams.add(disabledStreamsJson.getInt(i));
            }
        }
    }

    private final byte[] performRestoreHashinatorScanWork(InstanceId iid)
    {
        /*
         *  This fragment causes each execution site to confirm the likely success of writing tables to disk
         *  Use the first one.
         *  Sanity checks:
         *      - The CRC matches - done by restoreFromBuffer() call.
         *      - All versions are identical.
         *      - The instance IDs match the digest.
         */
        VoltTable[] results = createAndExecuteSysProcPlan(SysProcFragmentId.PF_restoreHashinatorScan,
                SysProcFragmentId.PF_restoreHashinatorScanResults);
        byte[] result = null;
        int ioErrors = 0;
        int iidErrors = 0;
        TreeMap<Long, HashinatorSnapshotData> versions = new TreeMap<Long, HashinatorSnapshotData>();
        while (results[0].advanceRow()) {
            if (results[0].getString("RESULT").equals("FAILURE")) {
                throw new VoltAbortException(results[0].getString("ERR_MSG"));
            }
            ByteBuffer buf = ByteBuffer.wrap(results[0].getVarbinary("HASH"));
            HashinatorSnapshotData hashData = new HashinatorSnapshotData();
            try {
                InstanceId iidSnap = hashData.restoreFromBuffer(buf);
                assert(iidSnap != null);
                buf.clear();
                versions.put(hashData.m_version, hashData);
                if (!iidSnap.equals(iid)) {
                    iidErrors++;
                }
                //Always take the most recent version of the hashinator
                result = versions.lastEntry().getValue().m_serData;
            }
            catch (IOException e) {
                // Skip it and count the failures.
                ioErrors++;
            }
        }
        if (result == null) {
            throw new VoltAbortException(String.format(HASHINATOR_ALL_BAD, "final"));
        }
        if (ioErrors > 0) {
            // Tolerate load failures as long as we have a good one to use.
            SNAP_LOG.warn(String.format("Failed to load %d of %d hashinator snapshot data files.",
                                        ioErrors, results[0].getRowCount()));
        }
        boolean abort = false;
        if (iidErrors > 0) {
            SNAP_LOG.error(String.format("%d hashinator snapshot files have the wrong instance ID.",
                                         iidErrors));
            abort = true;
        }
        if (versions.size() > 1) {
            SNAP_LOG.error(String.format("Expect one version across all hashinator snapshots. "
                                         + "Found %d.",
                                         versions.size()));
            abort = true;
        }
        if (abort) {
            throw new VoltAbortException("Failed to load hashinator snapshot data.");
        }
        return result;
    }

    private final VoltTable[]  performRestoreHashinatorDistributeWork(byte[] hashConfig)
    {
        // This fragment causes each execution site to confirm the likely
        // success of writing tables to disk
        return createAndExecuteSysProcPlan(SysProcFragmentId.PF_restoreDistributeHashinator,
                SysProcFragmentId.PF_restoreDistributeHashinatorResults, hashConfig);
    }

    private Set<Table> getTablesToRestore(Set<String> savedTableNames,
                                          StringBuilder commaSeparatedViewNamesToDisable,
                                          List<String> include,
                                          List<String> exclude) {
        Set<Table> tables_to_restore = new HashSet<Table>();

        if(include.size() > 0) {
            Set<String> newSet = new HashSet<>();
            for(String s : include) {
                newSet.add(s);
            }
            savedTableNames = newSet;
        } else if(exclude.size() > 0) {
            for (String s : exclude) {
                if(savedTableNames.contains(s)) {
                    savedTableNames.remove(s);
                } else {
                    SNAP_LOG.info("Table: " + s + " does not exist in the saved snapshot.");
                }
            }
        }

        for (Table table : m_database.getTables()) {
            if (savedTableNames.contains(table.getTypeName())) {
                if (CatalogUtil.isSnapshotablePersistentTableView(m_database, table)) {
                    // If the table is a snapshotted persistent table view, we will try to
                    // temporarily disable its maintenance job to boost restore performance.
                    commaSeparatedViewNamesToDisable.append(table.getTypeName()).append(",");
                }
                tables_to_restore.add(table);
            }
            else if (!CatalogUtil.isTableExportOnly(m_database, table)) {
                SNAP_LOG.info("Table: " + table.getTypeName() +
                              " does not have any savefile data and so will not be loaded from disk.");
            }
        }
        if (commaSeparatedViewNamesToDisable.length() > 0) {
            commaSeparatedViewNamesToDisable.setLength(commaSeparatedViewNamesToDisable.length() - 1);
        }
        // XXX consider logging the list of tables that were saved but not
        // in the current catalog
        return tables_to_restore;
    }

    /**
     * Generate a FragmentTaskMessage to instruct the SP sites the pause/resume
     * the view maintenance on specified view tables.
     * @param commaSeparatedViewNames The names of the views that we want to set the flag, concatenated by commas.
     * @param enabled True if want the views enabled, false otherwise.
     * @return The generated FragmentTaskMessage
     */
    private FragmentTaskMessage generateSetViewEnabledMessage(long coordinatorHSId,
                                                              String commaSeparatedViewNames,
                                                              boolean enabled) {
        int enabledAsInt = enabled ? 1 : 0;
        /*
         * The only real data is the fragment id and parameters.
         * Transactions ids, output dep id, readonly-ness, and finality-ness are unused.
         */
        return FragmentTaskMessage.createWithOneFragment(
                        0,            // initiatorHSId
                        coordinatorHSId,
                        0,            // txnId
                        0,            // uniqueId
                        false,        // isReadOnly
                        fragIdToHash(SysProcFragmentId.PF_setViewEnabled), //planHash
                        SysProcFragmentId.PF_setViewEnabled,
                        ParameterSet.fromArrayNoCopy(enabledAsInt, commaSeparatedViewNames),
                        false,        // isFinal
                        m_runner.getTxnState().isForReplay(),
                        false,        // isNPartTxn
                        m_runner.getTxnState().getTimetamp());
    }

    private void verifyRestoreWorkResult(VoltTable[] results, VoltTable[] restore_results) {
        while (results[0].advanceRow()) {
            // this will actually add the active row of results[0]
            restore_results[0].add(results[0]);

            // if any table at any site fails... then the whole proc fails
            if (results[0].getString("RESULT").equalsIgnoreCase("FAILURE")) {
                noteOperationalFailure(RESTORE_FAILED);
            }
        }
    }

    private VoltTable[] performTableRestoreWork(
            final ClusterSaveFileState savefileState,
            final SiteTracker st,
            final boolean isRecover,
            List<String> include,
            List<String> exclude) throws Exception {
        /*
         * Create a mailbox to use to send fragment work to execution sites
         */
        final Mailbox m = VoltDB.instance().getHostMessenger().createMailbox();

        /*
         * Create a separate thread to do the work of coordinating the restore
         * while this execution sites's thread (or the MP coordinator in IV2)
         * is blocked in distributing the async mailbox plan fragment. It
         * has to be threaded this way because invoking the async mailbox plan fragment
         * enters the EE to service stats stuff which relies on thread locals.
         */
        ExecutorService es =  Executors.newSingleThreadExecutor(CoreUtils.getThreadFactory("Snapshot Restore"));
        Future<VoltTable[]> ft = es.submit(new Callable<VoltTable[]>() {
            @Override
            public VoltTable[] call() throws Exception {
                int discoveredMailboxes = 0;
                int totalMailboxes = st.m_numberOfExecutionSites;

                /*
                 * First two loops handle picking up the generated mailbox ids
                 * and then distributing the entire map to all sites
                 * so they can convert between actual site ids to mailbox ids
                 * used for restore
                 */
                Map<Long, Long> actualToGenerated = new HashMap<Long, Long>();
                while (discoveredMailboxes < totalMailboxes) {
                    BinaryPayloadMessage bpm = (BinaryPayloadMessage)m.recvBlocking();
                    if (bpm == null) {
                        continue;
                    }
                    discoveredMailboxes++;
                    ByteBuffer payload = ByteBuffer.wrap(bpm.m_payload);

                    long actualHSId = payload.getLong();
                    long asyncMailboxHSId = payload.getLong();

                    actualToGenerated.put( actualHSId, asyncMailboxHSId);
                }

                ByteBuffer generatedToActualBuf = ByteBuffer.allocate(actualToGenerated.size() * 16);
                for (Map.Entry<Long, Long> e : actualToGenerated.entrySet()) {
                    generatedToActualBuf.putLong(e.getKey());
                    generatedToActualBuf.putLong(e.getValue());
                }

                for (Long generatedHSId : actualToGenerated.values()) {
                   BinaryPayloadMessage bpm =
                           new BinaryPayloadMessage(
                                   new byte[0],
                                   Arrays.copyOf(generatedToActualBuf.array(), generatedToActualBuf.capacity()));
                   m.send(generatedHSId, bpm);
                }

                /*
                 * Wait for all sites to receive the map before sending out fragments
                 * otherwise sites will start sending each other fragments and you can end
                 * up with a site blocked waiting for the map receiving a fragment and not being ready
                 * for it. See ENG-6132
                 */
                int acksReceived = 0;
                while (acksReceived < totalMailboxes) {
                    BinaryPayloadMessage bpm = (BinaryPayloadMessage)m.recvBlocking();
                    if (bpm == null) {
                        continue;
                    }
                    acksReceived++;
                }

                /*
                 * Do the usual restore planning to generate the plan fragments for execution at each
                 * site
                 */
                StringBuilder commaSeparatedViewNamesToDisable = new StringBuilder();
                Set<Table> tables_to_restore = new HashSet<Table>();
                tables_to_restore = getTablesToRestore(savefileState.getSavedTableNames(), commaSeparatedViewNamesToDisable, include, exclude);

                VoltTable[] restore_results = new VoltTable[1];
                restore_results[0] = constructResultsTable();
                ArrayList<SynthesizedPlanFragment[]> restorePlans =
                        new ArrayList<SynthesizedPlanFragment[]>();

                // Disable the views before the table restore work starts.
                m.send(Longs.toArray(actualToGenerated.values()),
                       generateSetViewEnabledMessage(m.getHSId(), commaSeparatedViewNamesToDisable.toString(), false));

                for (Table t : tables_to_restore) {
                    TableSaveFileState table_state =
                            savefileState.getTableState(t.getTypeName());
                    table_state.setIsRecover(isRecover);
                    SynthesizedPlanFragment[] restore_plan =
                            table_state.generateRestorePlan( t, st);
                    if (restore_plan == null) {
                        SNAP_LOG.error(
                                "Unable to generate restore plan for " + t.getTypeName() + " table not restored");
                        throw new VoltAbortException(
                                "Unable to generate restore plan for " + t.getTypeName() + " table not restored");
                    }
                    restorePlans.add(restore_plan);
                }

                /*
                 * Now distribute the plan fragments for restoring each table.
                 */
                Iterator<Table> tableIterator = tables_to_restore.iterator();
                VoltTable[] results = null;
                for (SynthesizedPlanFragment[] restore_plan : restorePlans)
                {
                    Table table = tableIterator.next();
                    if (TRACE_LOG.isTraceEnabled()){
                        TRACE_LOG.trace("Performing restore for table: " + table.getTypeName());
                        TRACE_LOG.trace("Plan has fragments: " + restore_plan.length);
                    }
                    for (int ii = 0; ii < restore_plan.length - 1; ii++) {
                        restore_plan[ii].siteId = actualToGenerated.get(restore_plan[ii].siteId);
                    }
                    SNAP_LOG.info("Performing restore for table: " + table.getTypeName());

                    /*
                     * This isn't ye olden executeSysProcPlanFragments. It uses the provided mailbox
                     * and has it's own tiny run loop to process incoming fragments.
                     */
                    results = executeSysProcPlanFragments(restore_plan, m);
                    verifyRestoreWorkResult(results, restore_results);
                }

                // Re-enable the views after the table restore work completes.
                m.send(Longs.toArray(actualToGenerated.values()),
                       generateSetViewEnabledMessage(m.getHSId(), commaSeparatedViewNamesToDisable.toString(), true));

                /*
                 * Send a termination message. This will cause the async mailbox plan fragment to stop
                 * executing allowing the coordinator thread to get back to work.
                 */
                for (long hsid : actualToGenerated.values()) {
                    BinaryPayloadMessage bpm = new BinaryPayloadMessage(new byte[0], new byte[0]);
                    m.send(hsid, bpm);
                }

                return restore_results;
            }
        });

        /*
         * Distribute the task of doing the async run loop
         * for restore. It will block on generating the response from the end of the run loop
         * the response doesn't contain any information
         */
        distributeAsyncMailboxFragment(m.getHSId());

        //Wait for the thread that was created to terminate to prevent concurrent access.
        //It should already have finished if distributeAsyncMailboxFragment returned
        //because that means that the term message was sent
        VoltTable restore_results[] =  ft.get();
        es.shutdown();
        es.awaitTermination(365, TimeUnit.DAYS);

        return restore_results;
    }

    // XXX I hacked up a horrible one-off in my world to test this code.
    // I believe that it will work for at least one new node, but
    // there's not a good way to add a unit test for this at the moment,
    // so the emma coverage is weak.
    private VoltTable performDistributeReplicatedTable(
            String tableName,
            SystemProcedureExecutionContext ctx,
            int destHostId, // only used in replicated-to-replicated case
            boolean asPartitioned,
            boolean isRecover) {
        String hostname = CoreUtils.getHostnameOrAddress();
        TableSaveFile savefile = null;
        try {
            savefile = getTableSaveFile(getSaveFileForReplicatedTable(tableName), 3, null);
            assert(savefile.getCompleted());
        } catch (IOException e) {
            VoltTable result = constructResultsTable();
            result.addRow(m_hostId, hostname, CoreUtils.getSiteIdFromHSId(m_siteId), tableName, -1,
                    "FAILURE", "Unable to load table: " + tableName + " error:\n" + CoreUtils.throwableToString(e));
            return result;
        }

        VoltTable[] results = new VoltTable[] { constructResultsTable() };
        results[0].addRow(m_hostId, hostname, CoreUtils.getSiteIdFromHSId(m_siteId), tableName, -1,
                "SUCCESS", "NO DATA TO DISTRIBUTE");
        final Table newCatalogTable = getCatalogTable(tableName);
        final boolean preserveDRHiddenColumn =
            DrRoleType.XDCR.value().equals(m_cluster.getDrrole()) && newCatalogTable.getIsdred();
        final boolean preserveViewHiddenColumn = CatalogUtil.needsViewHiddenColumn(newCatalogTable);
        Boolean needsConversion = null;
        Map<Long, Integer> sitesToPartitions = null;
        int partitionCount = ctx.getNumberOfPartitions();
        Map<Integer, MutableInt> partitionToSiteCount = null;
        TreeMap<Integer, VoltTable> partitioned_table_cache = null;
        SiteTracker tracker = ctx.getSiteTrackerForSnapshot();
        List<Long> destHostSiteIds = null;
        if (asPartitioned) {
            partitioned_table_cache = new TreeMap<>();
            partitionToSiteCount = new HashMap<>(partitionCount*2);
            for (int pid=0; pid<partitionCount; pid++) {
                partitionToSiteCount.put(pid, new MutableInt());
            }
            sitesToPartitions = new HashMap<Long, Integer>();

            sitesToPartitions.putAll(tracker.getSitesToPartitions());
            for (Map.Entry<Long, Integer> e : sitesToPartitions.entrySet()) {
                partitionToSiteCount.get(e.getValue()).increment();
            }
        } else {
            destHostSiteIds = tracker.getSitesForHost(destHostId);
        }

        try {
            int chunkCount = 0;
            while (savefile.hasMoreChunks()) {
                VoltTable table = null;
                final org.voltcore.utils.DBBPool.BBContainer c = savefile.getNextChunk();
                if (c == null) {
                    continue;   // Should be equivalent to break
                }
                try {
                    if (needsConversion == null) {
                        VoltTable oldTable =
                                PrivateVoltTableFactory.createVoltTableFromBuffer(c.b().duplicate(), true);
                        needsConversion = SavedTableConverter.needsConversion(oldTable, newCatalogTable,
                                                                              preserveDRHiddenColumn,
                                                                              preserveViewHiddenColumn);
                    }
                    final VoltTable oldTable = PrivateVoltTableFactory
                            .createVoltTableFromBuffer(c.b(), true);
                    if (needsConversion) {
                        table = SavedTableConverter.convertTable(oldTable, newCatalogTable,
                                                                 preserveDRHiddenColumn,
                                                                 preserveViewHiddenColumn);
                    } else {
                        table = oldTable;
                    }

                    Map<Integer, byte[]> partitionedTables = null;
                    SynthesizedPlanFragment[] pfs = null;
                    if (asPartitioned) {
                        partitionedTables = createPartitionedTables(
                                tableName, table, partitionCount, partitioned_table_cache);
                        if (partitionedTables.isEmpty()) {
                            continue;
                        }
                        int depIdCnt = 0;
                        for (int pid : partitionedTables.keySet()) {
                            depIdCnt += partitionToSiteCount.get(pid).getValue();
                        }
                        pfs = new SynthesizedPlanFragment[depIdCnt + 1];

                        int pfsIndex = 0;

                        for (long siteId : sitesToPartitions.keySet()) {
                            int partitionId = sitesToPartitions.get(siteId);
                            byte[] tableBytes = partitionedTables.get(partitionId);
                            if (tableBytes == null) {
                                continue;
                            }
                            int dependencyId = TableSaveFileState.getNextDependencyId();
                            ParameterSet parameters = ParameterSet.fromArrayNoCopy(
                                    tableName,
                                    dependencyId,
                                    tableBytes,
                                    K_CHECK_UNIQUE_VIOLATIONS_PARTITIONED,
                                    new int[] {partitionId},
                                    Boolean.toString(isRecover));

                            pfs[pfsIndex] = new SynthesizedPlanFragment(m_actualToGenerated.get(siteId),
                                    SysProcFragmentId.PF_restoreLoadTable, dependencyId, false,
                                    parameters);
                            ++pfsIndex;
                        }
                        int resultDependencyId = TableSaveFileState
                                .getNextDependencyId();
                        ParameterSet parameters = ParameterSet.fromArrayNoCopy(
                                resultDependencyId,
                                "Received confirmation of successful partitioned-to-replicated table load");
                        pfs[pfsIndex] = new SynthesizedPlanFragment(SysProcFragmentId.PF_restoreReceiveResultTables,
                                resultDependencyId, false, parameters);
                    } else { // replicated table
                        byte compressedTable[] = TableCompressor.getCompressedTableBytes(table);
                        // every site on the destination host will receive this load table message.
                        // only the lowest site will do the work but others need to help it get through
                        // the count down latch.
                        pfs = new SynthesizedPlanFragment[destHostSiteIds.size() + 1];
                        int fragmentIndex = 0;
                        for (long destSiteId : destHostSiteIds) {
                            int resultDepId = TableSaveFileState.getNextDependencyId();
                            ParameterSet parameters = ParameterSet.fromArrayNoCopy(
                                    tableName, resultDepId, compressedTable,
                                    K_CHECK_UNIQUE_VIOLATIONS_REPLICATED, null, Boolean.toString(isRecover));
                            SynthesizedPlanFragment fragment = new SynthesizedPlanFragment(
                                    m_actualToGenerated.get(destSiteId),
                                    SysProcFragmentId.PF_restoreLoadTable, resultDepId, false,
                                    parameters);
                            pfs[fragmentIndex] = fragment;
                            ++fragmentIndex;
                        }
                        // build the result table plan fragment.
                        int finalDepId = TableSaveFileState.getNextDependencyId();
                        ParameterSet parameters = ParameterSet.fromArrayNoCopy(
                                finalDepId,
                                "Received confirmation of successful replicated table load \"" + tableName +
                                "\" chunk " + chunkCount++ + " at host " + destHostId);
                        assert(fragmentIndex == destHostSiteIds.size());
                        pfs[fragmentIndex] = new SynthesizedPlanFragment(
                                SysProcFragmentId.PF_restoreReceiveResultTables,
                                finalDepId, false, parameters);
                        if (TRACE_LOG.isTraceEnabled()){
                            TRACE_LOG.trace("Sending replicated table: " + tableName + " to host " + destHostId);
                        }
                    }
                    results = executeSysProcPlanFragments(pfs, m_mbox);
                } finally {
                    c.discard();
                }
            }
        } catch (Exception e) {
            VoltTable result = PrivateVoltTableFactory.createUninitializedVoltTable();
            result = constructResultsTable();
            result.addRow(m_hostId, hostname, CoreUtils.getSiteIdFromHSId(m_siteId), tableName, -1,
                    "FAILURE", "Unable to load table: " + tableName + " error:\n" + CoreUtils.throwableToString(e));
            return result;
        } finally {
            try {
                savefile.close();
            } catch (IOException e) {
                SNAP_LOG.warn("Error closing table file", e);
            }
        }

        return results[0];
    }

    private VoltTable performDistributePartitionedTable(String tableName,
            int originalHostIds[],
            int relevantPartitionIds[],
            SystemProcedureExecutionContext ctx,
            boolean asReplicated,
            boolean isRecover)
    {
        final int partitionCount = ctx.getNumberOfPartitions();
        String hostname = CoreUtils.getHostnameOrAddress();
        // XXX This is all very similar to the splitting code in
        // LoadMultipartitionTable.  Consider ways to consolidate later
        HashMap<Long, Integer> sites_to_partitions =
                new HashMap<Long, Integer>();
        Map<Integer, MutableInt> partition_to_siteCount = new HashMap<>(partitionCount*2);
        SiteTracker tracker = ctx.getSiteTrackerForSnapshot();
        sites_to_partitions.putAll(tracker.getSitesToPartitions());
        // Keep track of the number of replicas (sites) associated to each partition so we know how many
        // results to expect for each partitioned table we send
        for (Map.Entry<Long, Integer> e : sites_to_partitions.entrySet()) {
            MutableInt targetPartition = partition_to_siteCount.get(e.getValue());
            if (targetPartition != null) {
                targetPartition.increment();
            }
            else {
                partition_to_siteCount.put(e.getValue(), new MutableInt(1));
            }
        }
        assert(partition_to_siteCount.size() == partitionCount);

        try
        {
            initializeTableSaveFiles(
                    m_filePath,
                    m_fileNonce,
                    tableName,
                    originalHostIds,
                    relevantPartitionIds,
                    tracker);
        }
        catch (IOException e)
        {
            synchronized (SnapshotRestore.class) {
                TableSaveFile tsf = null;
                while ((tsf = m_saveFiles.poll()) != null) {
                    try {
                        tsf.close();
                    } catch (Exception ex) {
                        SNAP_LOG.warn("Error closing save files on failure", ex);
                    }
                }
            }
            VoltTable result = constructResultsTable();
            result.addRow(m_hostId, hostname, CoreUtils.getSiteIdFromHSId(m_siteId), tableName, relevantPartitionIds[0],
                    "FAILURE", "Unable to load table: " + tableName + " error:\n" + CoreUtils.throwableToString(e));
            return result;
        }

        Boolean needsConversion = null;
        org.voltcore.utils.DBBPool.BBContainer c = null;
        TreeMap<Integer, VoltTable> partitioned_table_cache = new TreeMap<>();
        SnapshotRestoreResultSet resultSet = new SnapshotRestoreResultSet();
        VoltTable firstResult = null;

        try {
            final Table new_catalog_table = getCatalogTable(tableName);
            final boolean preserveDRHiddenColumn =
                DrRoleType.XDCR.value().equals(m_cluster.getDrrole()) && new_catalog_table.getIsdred();
            final boolean preserveViewHiddenColumn = CatalogUtil.needsViewHiddenColumn(new_catalog_table);
            while (hasMoreChunks()) {
                VoltTable table = null;

                c = null;
                c = getNextChunk();
                if (c == null) {
                    continue;//Should be equivalent to break
                }

                // use if will load as partitioned table
                Map<Integer, byte[]> partitioned_tables = null;
                // use if will load as replicated table
                byte compressedTable[] = null;
                SynthesizedPlanFragment[] pfs = null;
                try {
                    if (needsConversion == null) {
                        VoltTable old_table = PrivateVoltTableFactory.createVoltTableFromBuffer(c.b().duplicate(), true);
                        needsConversion = SavedTableConverter.needsConversion(old_table, new_catalog_table,
                                                                              preserveDRHiddenColumn,
                                                                              preserveViewHiddenColumn);
                    }

                    final VoltTable old_table = PrivateVoltTableFactory.createVoltTableFromBuffer(c.b(), true);
                    if (needsConversion) {
                        table = SavedTableConverter.convertTable(old_table, new_catalog_table,
                                                                 preserveDRHiddenColumn,
                                                                 preserveViewHiddenColumn);
                    } else {
                        table = old_table;
                    }

                    if (asReplicated) {
                        compressedTable = TableCompressor.getCompressedTableBytes(table);
                        pfs = new SynthesizedPlanFragment[sites_to_partitions.size() + 1];
                    } else {
                        partitioned_tables = createPartitionedTables(tableName, table, partitionCount, partitioned_table_cache);
                        if (partitioned_tables.isEmpty()) {
                            continue;
                        }
                        int depIdCnt = 0;
                        for (int pid : partitioned_tables.keySet()) {
                            depIdCnt += partition_to_siteCount.get(pid).getValue();
                        }
                        pfs = new SynthesizedPlanFragment[depIdCnt + 1];
                    }
                } finally {
                    c.discard();
                }

                int pfs_index = 0;
                for (long site_id : sites_to_partitions.keySet())
                {
                    int dependencyId = TableSaveFileState.getNextDependencyId();
                    ParameterSet parameters;
                    if (asReplicated) {
                        parameters = ParameterSet.fromArrayNoCopy(
                                tableName,
                                dependencyId,
                                compressedTable,
                                K_CHECK_UNIQUE_VIOLATIONS_REPLICATED,
                                relevantPartitionIds,
                                Boolean.toString(isRecover));
                    } else {
                        int partition_id = sites_to_partitions.get(site_id);
                        byte[] tableBytes = partitioned_tables.get(partition_id);
                        if (tableBytes == null) {
                            continue;
                        }
                        parameters = ParameterSet.fromArrayNoCopy(
                                tableName,
                                dependencyId,
                                tableBytes,
                                K_CHECK_UNIQUE_VIOLATIONS_PARTITIONED,
                                new int[] {partition_id},
                                Boolean.toString(isRecover));
                    }
                    pfs[pfs_index] = new SynthesizedPlanFragment(m_actualToGenerated.get(site_id),
                            SysProcFragmentId.PF_restoreLoadTable, dependencyId, false, parameters);

                    ++pfs_index;
                }
                int resultDependencyId = TableSaveFileState.getNextDependencyId();
                ParameterSet parameters;
                if(asReplicated) {
                    parameters = ParameterSet.fromArrayNoCopy(
                            resultDependencyId,
                            "Received confirmation of successful partitioned-to-replicated table load");
                } else {
                    parameters = ParameterSet.fromArrayNoCopy(
                            resultDependencyId,
                            "Received confirmation of successful partitioned-to-partitioned table load");
                }
                assert(pfs.length == pfs_index+1);
                pfs[pfs_index] = new SynthesizedPlanFragment(SysProcFragmentId.PF_restoreReceiveResultTables,
                        resultDependencyId, false, parameters);
                VoltTable[] results = executeSysProcPlanFragments(pfs, m_mbox);
                VoltTable vt = results[0];
                if (firstResult == null) {
                    firstResult = vt;
                }
                while (vt.advanceRow()) {
                    resultSet.parseRestoreResultRow(vt);
                }
            }
        } catch (Exception e) {
            VoltTable result = PrivateVoltTableFactory.createUninitializedVoltTable();
            result = constructResultsTable();
            result.addRow(m_hostId, hostname, CoreUtils.getSiteIdFromHSId(m_siteId), tableName,
                    relevantPartitionIds[0], "FAILURE",
                    "Unable to load table: " + tableName + " error:\n" + CoreUtils.throwableToString(e));
            return result;
        } finally {
            synchronized (SnapshotRestore.class) {
                TableSaveFile tsf = null;
                while ((tsf = m_saveFiles.poll()) != null) {
                    try {
                        tsf.close();
                    } catch (Exception e) {
                        SNAP_LOG.warn("Error closing save files on failure", e);
                    }
                }
            }
        }

        VoltTable result = null;
        if (!resultSet.isEmpty()) {
            result = new VoltTable(firstResult.getTableSchema());
            result.setStatusCode(firstResult.getStatusCode());
            for (RestoreResultKey key : resultSet.keySet()) {
                resultSet.addRowsForKey(key, result);
            }
        }
        else {
            result = constructResultsTable();
            result.addRow(m_hostId, hostname, CoreUtils.getSiteIdFromHSId(m_siteId), tableName, 0,
                    "SUCCESS", "NO DATA TO DISTRIBUTE");
        }
        return result;
    }

    private HashMap<Integer, byte[]> createPartitionedTables(String tableName, VoltTable loadedTable,
                int number_of_partitions, TreeMap<Integer, VoltTable> partitioned_table_cache) throws Exception
    {
        Table catalog_table = m_database.getTables().getIgnoreCase(tableName);
        assert(!catalog_table.getIsreplicated());
        // XXX blatantly stolen from LoadMultipartitionTable
        // find the index and type of the partitioning attribute
        int partition_col;
        VoltType partition_type;
        Table viewSource = catalog_table.getMaterializer();
        if (viewSource != null && CatalogUtil.isTableExportOnly(m_database, viewSource)) {
            String pname = viewSource.getPartitioncolumn().getName();
            //Get partition column name and find index and type in view table
            Column c = catalog_table.getColumns().get(pname);
            if (c != null) {
                partition_col = c.getIndex();
                partition_type = VoltType.get((byte) c.getType());
            } else {
                // Bad table in snapshot it should not be present.
                SNAP_LOG.error("Bad table in snapshot, export view without partitioning column in group by should not be in snapshot.");
                throw new RuntimeException("Bad table in snapshot, export view without partitioning column in group by should not be in snapshot.");
            }
        } else {
            partition_col = catalog_table.getPartitioncolumn().getIndex();
            partition_type = VoltType.get((byte) catalog_table.getPartitioncolumn().getType());
        }
        final VoltType partitionParamType = VoltType.get(partition_type.getValue());

        // create a table for each partition
        VoltTable[] partitioned_tables = new VoltTable[number_of_partitions];
        HashSet<Integer> usedPartitions = new HashSet<>(number_of_partitions*2);
        TheHashinator hashinator = TheHashinator.getCurrentHashinator();
        // split the input table into per-partition units
        while (loadedTable.advanceRow())
        {
            int partition = 0;
            try
            {
                partition = hashinator.getHashedPartitionForParameter(partitionParamType,
                        loadedTable.get(partition_col, partition_type));
            }
            catch (Exception e)
            {
                e.printStackTrace();
                throw new RuntimeException(e);
            }
            VoltTable cacheTable = partitioned_tables[partition];
            if (cacheTable == null) {
                if (partitioned_table_cache.isEmpty()) {
                    // create a table that is the chunk size divided by partition count
                    // then add a 1.3x buffer to eliminate a bunch of extra allocations when the
                    //  partitioning isn't perfectly even.
                    int partitionedTableSize =
                            (int)(1.3 * PrivateVoltTableFactory.getUnderlyingBufferSize(loadedTable) /
                            number_of_partitions);
                    // next optimization to make is to keep these buffers around for more than one
                    //  chunk... or make clone use a pooled buffer... something like that to reduce
                    //  allocations.
                    cacheTable = loadedTable.clone(partitionedTableSize);
                }
                else {
                    // Get the largest buffer first under the assumption that if partitioning has
                    // not changed all rows will be copied into this first buffer.
                    Map.Entry<Integer, VoltTable> e = partitioned_table_cache.lastEntry();
                    partitioned_table_cache.remove(e.getKey());
                    cacheTable = e.getValue();
                    cacheTable.clearRowData();
                }
                partitioned_tables[partition] = cacheTable;
                usedPartitions.add(partition);
            }
            // this adds the active row of loadedTable
            cacheTable.add(loadedTable);
        }
        HashMap<Integer, byte[]> repartitionedTables = new HashMap<>(usedPartitions.size()*2);
        for (int pid : usedPartitions) {
            VoltTable tab = partitioned_tables[pid];
            partitioned_table_cache.put(tab.getBuffer().capacity(), tab);
            byte compressedTable[] = TableCompressor.getCompressedTableBytes(tab);
            repartitionedTables.put(pid, compressedTable);
        }
        return repartitionedTables;
    }

    private Table getCatalogTable(String tableName)
    {
        return m_database.getTables().get(tableName);
    }

    /*
     * A helper method for snapshot restore that manages a mailbox run loop and dependency tracking.
     * The mailbox is a dedicated mailbox for snapshot restore. This assumes a very specific plan fragment
     * worklow where fragments 0 - (N - 1) all have a single output dependency that is aggregated
     * by fragment N which uses their output dependencies as it's input dependencies.
     *
     * This matches the workflow of snapshot restore
     *
     * This is not safe to use after restore because it doesn't do failure handling that would deal with
     * dropped plan fragments
     */
    public VoltTable[] executeSysProcPlanFragments(SynthesizedPlanFragment pfs[], Mailbox m) {
        Set<Integer> dependencyIds = new HashSet<Integer>();
        VoltTable results[] = new VoltTable[1];

        /*
         * Iterate the plan fragments and distribute them. Each
         * plan fragment goes to an individual site.
         * The output dependency of each fragment is added to the
         * set of expected dependencies
         */
        for (int ii = 0; ii < pfs.length - 1; ii++) {
            SynthesizedPlanFragment pf = pfs[ii];
            dependencyIds.add(pf.outputDepId);

            if(TRACE_LOG.isTraceEnabled()){
                TRACE_LOG.trace(
                        "Sending fragment " + pf.fragmentId + " dependency " + pf.outputDepId +
                        " from " + CoreUtils.hsIdToString(m.getHSId()) + "-" +
                        CoreUtils.hsIdToString(m_site.getCorrespondingSiteId()) + " to " +
                        CoreUtils.hsIdToString(pf.siteId));
            }
            /*
             * The only real data is the fragment id, output dep id,
             * and parameters. Transactions ids, readonly-ness, and finality-ness
             * are unused.
             */
            FragmentTaskMessage ftm =
                    FragmentTaskMessage.createWithOneFragment(
                            0,
                            m.getHSId(),
                            0,
                            0,
                            false,
                            fragIdToHash(pf.fragmentId),
                            pf.outputDepId,
                            pf.parameters,
                            false,
                            m_runner.getTxnState().isForReplay(),
                            false,
                            m_runner.getTxnState().getTimetamp());
            m.send(pf.siteId, ftm);
        }

        /*
         * Track the received dependencies. Stored as a list because executePlanFragment for
         * the aggregator plan fragment expects the tables as a list in the dependency map,
         * but sysproc fragments only every have a single output dependency.
         */
        Map<Integer, List<VoltTable>> receivedDependencyIds = new HashMap<Integer, List<VoltTable>>();

        /*
         * This loop will wait for all the responses to the fragment that was sent out,
         * but will also respond to incoming fragment tasks by executing them.
         */
        while (true) {
            //Lightly spinning makes debugging easier by allowing inspection
            //of stuff on the stack
            VoltMessage vm = m.recvBlocking(1000);
            if (vm == null) {
                continue;
            }

            if (vm instanceof FragmentTaskMessage) {
                FragmentTaskMessage ftm = (FragmentTaskMessage)vm;
                DependencyPair dp =
                        m_runner.executeSysProcPlanFragment(
                                m_runner.getTxnState(),
                                null,
                                hashToFragId(ftm.getPlanHash(0)),
                                ftm.getParameterSetForFragment(0));
                FragmentResponseMessage frm = new FragmentResponseMessage(ftm, m.getHSId());
                frm.addDependency(dp);
                m.send(ftm.getCoordinatorHSId(), frm);

                if (!m_unexpectedDependencies.isEmpty()) {
                    for (Integer dependencyId : dependencyIds) {
                        if (m_unexpectedDependencies.containsKey(dependencyId)) {
                            receivedDependencyIds.put(dependencyId, m_unexpectedDependencies.remove(dependencyId));
                        }
                    }

                    /*
                     * This predicate exists below in FRM handling, they have to match
                     */
                    if (receivedDependencyIds.size() == dependencyIds.size() &&
                            receivedDependencyIds.keySet().equals(dependencyIds)) {
                        break;
                    }
                }
            } else if (vm instanceof FragmentResponseMessage) {
                FragmentResponseMessage frm = (FragmentResponseMessage)vm;
                final int dependencyId = frm.getTableDependencyIdAtIndex(0);
                if (dependencyIds.contains(dependencyId)) {
                    receivedDependencyIds.put(
                            dependencyId,
                            Arrays.asList(new VoltTable[] {frm.getTableAtIndex(0)}));
                    if(TRACE_LOG.isTraceEnabled()){
                        TRACE_LOG.trace("Received dependency at " + CoreUtils.hsIdToString(m.getHSId()) +
                                "-" + CoreUtils.hsIdToString(m_site.getCorrespondingSiteId()) +
                                " from " + CoreUtils.hsIdToString(frm.m_sourceHSId) +
                                " have " + receivedDependencyIds.size() + " " + receivedDependencyIds.keySet() +
                                " and need " + dependencyIds.size() + " " + dependencyIds);
                    }
                    /*
                     * This predicate exists above in FTM handling, they have to match
                     */
                    if (receivedDependencyIds.size() == dependencyIds.size() &&
                            receivedDependencyIds.keySet().equals(dependencyIds)) {
                        break;
                    }
                } else {
                    /*
                     * Stash the dependency intended for a different fragment
                     */
                    if (m_unexpectedDependencies.put(
                            dependencyId,
                            Arrays.asList(new VoltTable[] {frm.getTableAtIndex(0)})) != null) {
                        VoltDB.crashGlobalVoltDB("Received a duplicate dependency", true, null);
                    }
                }
            }
        }

        /*
         * Executing the last aggregator plan fragment in the list produces the result
         */
        results[0] =
                m_runner.executeSysProcPlanFragment(
                        m_runner.getTxnState(),
                        receivedDependencyIds,
                        pfs[pfs.length - 1].fragmentId,
                        pfs[pfs.length - 1].parameters).getTableDependency();
        return results;
    }

    private List<String> tableOptParser(JSONArray raw) {
        List<String> ret = new ArrayList<>();
        if(raw == null || raw.length() == 0) {
            return ret;
        }
        for(int i = 0 ; i < raw.length() ; i++) {
            try {
                String s = raw.getString(i).trim().toUpperCase();
                if(s.length() > 0) {
                    ret.add(s.toString());
                }
            } catch (JSONException e) {
                throw new RuntimeException(e.getMessage());
            }
        }
        return ret;
    }

    private void validateIncludeTables(final ClusterSaveFileState savefileState, List<String> include) {
        if(include == null || include.size() == 0) {
            return;
        }
        Set<String> savedTableNames = savefileState.getSavedTableNames();
        for(String s : include) {
            if(!savedTableNames.contains(s)) {
                SNAP_LOG.error("ERROR : Table " + s + " is not in the savefile data.");
                throw new VoltAbortException("Table " + s + " is not in the savefile data.");
            }
        }
    }

    /*
     * Ariel's comment:
     * When restoring replicated tables I found that a single site can receive multiple fragments instructing it to
     * distribute a replicated table. It processes each fragment causing it to enter executeSysProcPlanFragments
     * twice. Each time it enters it has generated a task for some other site, and is waiting on dependencies.
     *
     * The problem is that they will come back out of order, the dependency for the first task comes while
     * the site is waiting for the dependency of the second task. When the second dependency arrives we fail
     * to drop out because of extra/mismatches dependencies.
     *
     * The solution is to recognize unexpected dependencies, stash them away, and then check for them each time
     * we finish running a plan fragment. This doesn't allow you to process the dependencies immediately
     * (Continuations anyone?), but it doesn't deadlock and is good enough for restore.
     */
    private final Map<Integer, List<VoltTable>> m_unexpectedDependencies =
            new HashMap<Integer, List<VoltTable>>();

    private Mailbox m_mbox;
    private final Map<Long, Long> m_actualToGenerated = new HashMap<Long, Long>();
    private Database m_database;
    private long m_siteId;
    private int m_hostId;
    private static volatile String m_filePath;
    private static volatile String m_filePathType;
    private static volatile String m_fileNonce;
}<|MERGE_RESOLUTION|>--- conflicted
+++ resolved
@@ -260,30 +260,6 @@
     }
 
     @Override
-<<<<<<< HEAD
-    public DependencyPair
-    executePlanFragment(Map<Integer, List<VoltTable>> dependencies, long fragmentId, ParameterSet params,
-            SystemProcedureExecutionContext context)
-    {
-        if (fragmentId == SysProcFragmentId.PF_restoreDistributeExportAndPartitionSequenceNumbers)
-        {
-            Object[] paramsArr = params.toArray();
-            assert(paramsArr.length == 6);
-            assert(paramsArr[0] instanceof byte[]);
-            assert(paramsArr[1] instanceof Long);
-            assert(paramsArr[2] instanceof long[]);
-            assert(paramsArr[3] instanceof Long);
-            assert(paramsArr[4] instanceof Long);
-            assert(paramsArr[5] instanceof Integer);
-            VoltTable result = new VoltTable(new VoltTable.ColumnInfo("RESULT", VoltType.STRING));
-            byte[] jsonDigest = (byte[])paramsArr[0];
-            long snapshotTxnId = ((Long)paramsArr[1]).longValue();
-            long perPartitionTxnIds[] = (long[])paramsArr[2];
-            long clusterCreateTime = (Long)paramsArr[3];
-            long drVersion = (Long)paramsArr[4];
-            // Hack-ish because ParameterSet don't allow us to pass Boolean
-            boolean isRecover = (Integer)paramsArr[5] == 1;
-=======
     public DependencyPair executePlanFragment(Map<Integer, List<VoltTable>> dependencies,
             long fragmentId, ParameterSet paramSet, SystemProcedureExecutionContext context) {
         Object[] params = paramSet.toArray();
@@ -303,7 +279,6 @@
             long drVersion = (Long)params[4];
             // Hack-ish because ParameterSet don't allow us to pass Boolean
             boolean isRecover = (Integer)params[5] == 1;
->>>>>>> 7b6a4975
 
             /*
              * Use the per partition txn ids to set the initial txnid value from the snapshot
