/* This file is part of VoltDB.
 * Copyright (C) 2008-2013 VoltDB Inc.
 *
 * This program is free software: you can redistribute it and/or modify
 * it under the terms of the GNU Affero General Public License as
 * published by the Free Software Foundation, either version 3 of the
 * License, or (at your option) any later version.
 *
 * This program is distributed in the hope that it will be useful,
 * but WITHOUT ANY WARRANTY; without even the implied warranty of
 * MERCHANTABILITY or FITNESS FOR A PARTICULAR PURPOSE.  See the
 * GNU Affero General Public License for more details.
 *
 * You should have received a copy of the GNU Affero General Public License
 * along with VoltDB.  If not, see <http://www.gnu.org/licenses/>.
 */

package org.voltdb.sysprocs.saverestore;

import java.io.BufferedInputStream;
import java.io.CharArrayWriter;
import java.io.File;
import java.io.FileFilter;
import java.io.FileInputStream;
import java.io.FileNotFoundException;
import java.io.FileOutputStream;
import java.io.FilenameFilter;
import java.io.IOException;
import java.io.InputStreamReader;
import java.io.PrintWriter;
import java.io.StringWriter;
import java.net.InetSocketAddress;
import java.nio.ByteBuffer;
import java.text.SimpleDateFormat;
import java.util.ArrayList;
import java.util.Collection;
import java.util.Date;
import java.util.HashMap;
import java.util.HashSet;
import java.util.List;
import java.util.Map;
import java.util.Set;
import java.util.TreeMap;
import java.util.TreeSet;
import java.util.concurrent.CountDownLatch;
import java.util.concurrent.Exchanger;
import java.util.concurrent.ThreadFactory;

import com.google.common.util.concurrent.ListenableFuture;
import com.google.common.util.concurrent.SettableFuture;
import org.apache.hadoop_voltpatches.util.PureJavaCrc32;
import org.json_voltpatches.JSONArray;
import org.json_voltpatches.JSONException;
import org.json_voltpatches.JSONObject;
import org.json_voltpatches.JSONStringer;
import org.voltcore.logging.VoltLogger;
import org.voltcore.utils.CoreUtils;
import org.voltcore.utils.DBBPool;
import org.voltcore.utils.DBBPool.BBContainer;
import org.voltcore.utils.InstanceId;
import org.voltcore.utils.Pair;
import org.voltdb.ClientInterface;
import org.voltdb.SimpleClientResponseAdapter;
import org.voltdb.SnapshotCompletionInterest;
import org.voltdb.SnapshotDaemon;
import org.voltdb.SnapshotDaemon.ForwardClientException;
import org.voltdb.SnapshotFormat;
import org.voltdb.SnapshotInitiationInfo;
import org.voltdb.VoltDB;
import org.voltdb.VoltTable;
import org.voltdb.catalog.CatalogMap;
import org.voltdb.catalog.Database;
import org.voltdb.catalog.Table;
import org.voltdb.client.ClientResponse;
import org.voltdb.utils.CatalogUtil;
import org.voltdb.utils.VoltFile;

public class SnapshotUtil {

    /**
     * Create a digest for a snapshot
     * @param txnId   transaction ID when snapshot was initiated
     * @param path    path to which snapshot files will be written
     * @param nonce   nonce used to distinguish this snapshot
     * @param tables   List of tables present in this snapshot
     * @param hostId   Host ID where this is happening
     * @param exportSequenceNumbers  ???
     * @throws IOException
     */
    public static Runnable writeSnapshotDigest(
        long txnId,
        long catalogCRC,
        String path,
        String nonce,
        List<Table> tables,
        int hostId,
        Map<String, Map<Integer, Pair<Long, Long>>> exportSequenceNumbers,
        Map<Integer, Long> partitionTransactionIds,
        InstanceId instanceId,
        long timestamp,
        int newPartitionCount)
    throws IOException
    {
        final File f = new VoltFile(path, constructDigestFilenameForNonce(nonce, hostId));
        if (f.exists()) {
            if (!f.delete()) {
                throw new IOException("Unable to write table list file " + f);
            }
        }
        boolean success = false;
        try {
            final FileOutputStream fos = new FileOutputStream(f);
            StringWriter sw = new StringWriter();
            JSONStringer stringer = new JSONStringer();
            try {
                stringer.object();
                stringer.key("version").value(1);
                stringer.key("txnId").value(txnId);
                stringer.key("timestamp").value(timestamp);
                stringer.key("timestampString").value(SnapshotUtil.formatHumanReadableDate(timestamp));
                stringer.key("newPartitionCount").value(newPartitionCount);
                stringer.key("tables").array();
                for (int ii = 0; ii < tables.size(); ii++) {
                    stringer.value(tables.get(ii).getTypeName());
                }
                stringer.endArray();
                stringer.key("exportSequenceNumbers").array();
                for (Map.Entry<String, Map<Integer, Pair<Long, Long>>> entry : exportSequenceNumbers.entrySet()) {
                    stringer.object();

                    stringer.key("exportTableName").value(entry.getKey());

                    stringer.key("sequenceNumberPerPartition").array();
                    for (Map.Entry<Integer, Pair<Long,Long>> sequenceNumber : entry.getValue().entrySet()) {
                        stringer.object();
                        stringer.key("partition").value(sequenceNumber.getKey());
                        //First value is the ack offset which matters for pauseless rejoin, but not persistence
                        stringer.key("exportSequenceNumber").value(sequenceNumber.getValue().getSecond());
                        stringer.endObject();
                    }
                    stringer.endArray();

                    stringer.endObject();
                }
                stringer.endArray();
                if (VoltDB.instance().isIV2Enabled()) {
                    stringer.key("partitionTransactionIds").object();
                    for (Map.Entry<Integer, Long> entry : partitionTransactionIds.entrySet()) {
                        stringer.key(entry.getKey().toString()).value(entry.getValue());
                    }
                    stringer.endObject();
                }
                stringer.key("catalogCRC").value(catalogCRC);
                stringer.key("instanceId").value(instanceId.serializeToJSONObject());
                stringer.endObject();
            } catch (JSONException e) {
                throw new IOException(e);
            }

            sw.append(stringer.toString());

            final byte tableListBytes[] = sw.getBuffer().toString().getBytes("UTF-8");
            final PureJavaCrc32 crc = new PureJavaCrc32();
            crc.update(tableListBytes);
            ByteBuffer fileBuffer = ByteBuffer.allocate(tableListBytes.length + 4);
            fileBuffer.putInt((int)crc.getValue());
            fileBuffer.put(tableListBytes);
            fileBuffer.flip();
            fos.getChannel().write(fileBuffer);
            success = true;
            return new Runnable() {
                @Override
                public void run() {
                    try {
                        fos.getChannel().force(true);
                    } catch (IOException e) {
                        throw new RuntimeException(e);
                    } finally {
                        try {
                            fos.close();
                        } catch (IOException e) {
                            throw new RuntimeException(e);
                        }
                    }
                }
            };
        } finally {
            if (!success) {
                f.delete();
            }
        }
    }

    /**
     * Get the nonce from the filename of the digest file.
     * @param filename The filename of the digest file
     * @return The nonce
     */
    public static String parseNonceFromDigestFilename(String filename) {
        if (filename == null || !filename.endsWith(".digest")) {
            throw new IllegalArgumentException("Bad digest filename: " + filename);
        }

        return parseNonceFromSnapshotFilename(filename);
    }

    /**
     * Get the nonce from any snapshot-related file.
     */
    public static String parseNonceFromSnapshotFilename(String filename)
    {
        if (filename == null) {
            throw new IllegalArgumentException("Bad snapshot filename: " + filename);
        }

        // For the snapshot catalog
        if (filename.endsWith(".jar")) {
            return filename.substring(0, filename.indexOf(".jar"));
        }
        // for everything else valid in new format or volt1.2 or earlier table files
        else if (filename.indexOf("-") > 0) {
           return filename.substring(0, filename.indexOf("-"));
        }
        // volt 1.2 and earlier digest filename
        else if (filename.endsWith(".digest")) {
            return filename.substring(0, filename.indexOf(".digest"));
        }

        throw new IllegalArgumentException("Bad snapshot filename: " + filename);
    }

    public static List<JSONObject> retrieveDigests(String path,
            String nonce, VoltLogger logger) throws Exception {
        VoltFile directoryWithDigest = new VoltFile(path);
        ArrayList<JSONObject> digests = new ArrayList<JSONObject>();
        if (directoryWithDigest.listFiles() == null) {
            return digests;
        }
        for (File f : directoryWithDigest.listFiles()) {
            if ( f.getName().equals(nonce + ".digest") || //old style digest name
                    (f.getName().startsWith(nonce + "-host_") && f.getName().endsWith(".digest"))) {//new style
                JSONObject retval = CRCCheck(f, logger);
                if (retval != null) {
                    digests.add(retval);
                }
            }
        }
        return digests;
    }

    /**
     * Write the current catalog associated with the database snapshot
     * to the snapshot location
     */
    public static Runnable writeSnapshotCatalog(String path, String nonce)
    throws IOException
    {
        String filename = SnapshotUtil.constructCatalogFilenameForNonce(nonce);
        try
        {
            return VoltDB.instance().getCatalogContext().writeCatalogJarToFile(path, filename);
        }
        catch (IOException ioe)
        {
            throw new IOException("Unable to write snapshot catalog to file: " +
                                  path + File.separator + filename, ioe);
        }
    }

    /**
     *
     * This isn't just a CRC check. It also loads the file and returns it as
     * a JSON object.
     * Check if the CRC of the snapshot digest. Note that this only checks if
     * the CRC at the beginning of the digest file matches the CRC of the digest
     * file itself.
     *
     * @param f
     *            The snapshot digest file object
     * @return The table list as a string
     * @throws IOException
     *             If CRC does not match
     */
    public static JSONObject CRCCheck(File f, VoltLogger logger) throws IOException {
        final FileInputStream fis = new FileInputStream(f);
        try {
            final BufferedInputStream bis = new BufferedInputStream(fis);
            ByteBuffer crcBuffer = ByteBuffer.allocate(4);
            if (4 != bis.read(crcBuffer.array())) {
                logger.warn(
                        "EOF while attempting to read CRC from snapshot digest " + f +
                        " on host " + CoreUtils.getHostnameOrAddress());
                return null;
            }
            final int crc = crcBuffer.getInt();
            final InputStreamReader isr = new InputStreamReader(bis, "UTF-8");
            CharArrayWriter caw = new CharArrayWriter();
            while (true) {
                int nextChar = isr.read();
                if (nextChar == -1) {
                    break;
                }
                //The original format had a single newline terminate the file.
                //Still here for backwards compatiblity with previously generated
                //digests
                if (nextChar == '\n') {
                    break;
                }
                caw.write(nextChar);
            }

            /*
             * Try and parse the contents as a JSON object. If it succeeds then assume
             * it is a the new version of the digest file. It is unlikely the old version
             * will successfully parse as JSON because it starts with a number
             * instead of an open brace.
             */
            JSONObject obj = null;
            try {
                obj = new JSONObject(caw.toString());
            } catch (JSONException e) {
                //assume it is the old format
            }

            /*
             * Convert the old style file to a JSONObject so it can be presented
             * via a consistent interface.
             */
            if (obj == null) {
                String tableList = caw.toString();
                byte tableListBytes[] = tableList.getBytes("UTF-8");
                PureJavaCrc32 tableListCRC = new PureJavaCrc32();
                tableListCRC.update(tableListBytes);
                tableListCRC.update("\n".getBytes("UTF-8"));
                final int calculatedValue = (int)tableListCRC.getValue();
                if (crc != calculatedValue) {
                    logger.warn("CRC of snapshot digest " + f + " did not match digest contents");
                    return null;
                }

                String tableNames[] = tableList.split(",");
                long txnId = Long.valueOf(tableNames[0]);

                obj = new JSONObject();
                try {
                    obj.put("version", 0);
                    obj.put("txnId", txnId);
                    for (int ii = 1; ii < tableNames.length; ii++) {
                        obj.append("tables", tableNames[ii]);
                    }
                } catch (JSONException e) {
                    logger.warn("Exception parsing JSON of digest " + f, e);
                    return null;
                }
                return obj;
            } else {
                /*
                 * Verify the CRC and then return the data as a JSON object.
                 */
                String tableList = caw.toString();
                byte tableListBytes[] = tableList.getBytes("UTF-8");
                PureJavaCrc32 tableListCRC = new PureJavaCrc32();
                tableListCRC.update(tableListBytes);
                final int calculatedValue = (int)tableListCRC.getValue();
                if (crc != calculatedValue) {
                    logger.warn("CRC of snapshot digest " + f + " did not match digest contents");
                    return null;
                }
                return obj;
            }
        } catch (Exception e) {
            logger.warn("Exception while parsing snapshot digest " + f, e);
            return null;
        } finally {
            try {
                if (fis != null)
                    fis.close();
            } catch (IOException e) {}
        }
    }

    /**
     * Storage for information about files that are part of a specific snapshot
     */
    public static class Snapshot {
        public Snapshot(String nonce)
        {
            m_nonce = nonce;
            m_txnId = Long.MIN_VALUE;
        }

        public void setInstanceId(InstanceId id)
        {
            if (m_instanceId == null) {
                m_instanceId = id;
            }
            else if (!m_instanceId.equals(id)) {
                throw new RuntimeException("Snapshot named " + m_nonce +
                        " has digests with conflicting cluster instance IDs." +
                        " Please ensure that there is only one snapshot named " + m_nonce + " in your" +
                        " cluster nodes' VOLTDBROOT directories and try again.");
            }
        }

        public InstanceId getInstanceId()
        {
            return m_instanceId;
        }

        public void setTxnId(long txnId)
        {
            if (m_txnId != Long.MIN_VALUE) {
                assert(txnId == m_txnId);
            }
            m_txnId = txnId;
        }

        public long getTxnId()
        {
            return m_txnId;
        }

        public final List<File> m_digests = new ArrayList<File>();
        public final List<Set<String>> m_digestTables = new ArrayList<Set<String>>();
        public final Map<String, TableFiles> m_tableFiles = new TreeMap<String, TableFiles>();
        public File m_catalogFile = null;

        private String m_nonce;
        private InstanceId m_instanceId = null;
        private long m_txnId;
    }

    /**
     * Description of all the files for a specific table that is part of a specific snapshot
     */
    public static class TableFiles {
        public final boolean m_isReplicated;
        TableFiles(boolean isReplicated) {
            m_isReplicated = isReplicated;
        }

        public final List<File> m_files = new ArrayList<File>();
        public final List<Boolean> m_completed = new ArrayList<Boolean>();
        public final List<Set<Integer>> m_validPartitionIds = new ArrayList<Set<Integer>>();
        public final List<Set<Integer>> m_corruptParititionIds = new ArrayList<Set<Integer>>();
        public final List<Integer> m_totalPartitionCounts = new ArrayList<Integer>();
    }

    /**
     * Simple filter that includes directories and files that end in .digest or .vpt
     */
    public static class SnapshotFilter implements FileFilter {
        @Override
        public boolean accept(File pathname) {
            if (pathname.isDirectory()) {
                return true;
            }
            if (pathname.getName().endsWith(".digest") || pathname.getName().endsWith(".vpt")) {
                return true;
            }
            if (pathname.getName().endsWith(".jar")) {
                return true;
            }
            return false;
        }
    };

    /**
     * Filter that looks for files related to a specific snapshot.
     */
    public static class SpecificSnapshotFilter extends SnapshotFilter {
        private final Set<String> snapshotNames;

        public SpecificSnapshotFilter(Set<String> snapshotNames) {
            this.snapshotNames = snapshotNames;
        }

        @Override
        public boolean accept(File pathname) {
            if (!super.accept(pathname)) {
                return false;
            }

            if (pathname.isDirectory()) {
                return true;
            }

            for (String snapshotName : snapshotNames) {
                // izzy: change this to use parseNonceFromSnapshotFilename at some point
                if (pathname.getName().startsWith(snapshotName + "-")  ||
                    pathname.getName().equals(snapshotName + ".digest") ||
                    pathname.getName().equals(snapshotName + ".jar")) {
                    return true;
                }
            }

            return false;
        }
    }

    /**
     * Spider the provided directory applying the provided FileFilter. Optionally validate snapshot
     * files. Return a summary of partition counts, partition information, files, digests etc.
     * that can be used to determine if a valid restore plan exists.
     * @param directory
     * @param snapshots
     * @param filter
     * @param recursion
     * @param validate
     */
    public static void retrieveSnapshotFiles(
            File directory,
            Map<String, Snapshot> namedSnapshots,
            FileFilter filter,
            int recursion,
            boolean validate,
            VoltLogger logger) {
        if (recursion == 32) {
            return;
        }
        if (!directory.exists()) {
            System.err.println("Error: Directory " + directory.getPath() + " doesn't exist");
            return;
        }
        if (!directory.canRead()) {
            System.err.println("Error: Directory " + directory.getPath() + " is not readable");
            return;
        }
        if (!directory.canExecute()) {
            System.err.println("Error: Directory " + directory.getPath() + " is not executable");
            return;
        }

        for (File f : directory.listFiles(filter)) {
            if (f.isDirectory()) {
                if (!f.canRead() || !f.canExecute()) {
                    System.err.println("Warning: Skipping directory " + f.getPath()
                            + " due to lack of read permission");
                } else {
                    retrieveSnapshotFiles( f, namedSnapshots, filter, recursion++, validate, logger);
                }
                continue;
            }
            if (!f.canRead()) {
                System.err.println("Warning: " + f.getPath() + " is not readable");
                continue;
            }

            FileInputStream fis = null;
            try {
                fis = new FileInputStream(f);
            } catch (FileNotFoundException e1) {
                System.err.println(e1.getMessage());
                continue;
            }

            try {
                if (f.getName().endsWith(".digest")) {
                    JSONObject digest = CRCCheck(f, logger);
                    if (digest == null) continue;
                    Long snapshotTxnId = digest.getLong("txnId");
                    String nonce = parseNonceFromSnapshotFilename(f.getName());
                    Snapshot named_s = namedSnapshots.get(nonce);
                    if (named_s == null) {
                        named_s = new Snapshot(nonce);
                        namedSnapshots.put(nonce, named_s);
                    }
                    named_s.setTxnId(snapshotTxnId);
                    InstanceId iid = new InstanceId(0,0);
                    if (digest.has("instanceId")) {
                        iid = new InstanceId(digest.getJSONObject("instanceId"));
                    }
                    named_s.setInstanceId(iid);
                    TreeSet<String> tableSet = new TreeSet<String>();
                    JSONArray tables = digest.getJSONArray("tables");
                    for (int ii = 0; ii < tables.length(); ii++) {
                        tableSet.add(tables.getString(ii));
                    }
                    named_s.m_digestTables.add(tableSet);
                    named_s.m_digests.add(f);
                } else if (f.getName().endsWith(".jar")) {
                    String nonce = parseNonceFromSnapshotFilename(f.getName());
                    Snapshot named_s = namedSnapshots.get(nonce);
                    if (named_s == null) {
                        named_s = new Snapshot(nonce);
                        namedSnapshots.put(nonce, named_s);
                    }
                    named_s.m_catalogFile = f;
                } else {
                    HashSet<Integer> partitionIds = new HashSet<Integer>();
                    TableSaveFile saveFile = new TableSaveFile(fis.getChannel(), 1, null, true);
                    try {
                        for (Integer partitionId : saveFile.getPartitionIds()) {
                            partitionIds.add(partitionId);
                        }
                        if (validate && saveFile.getCompleted()) {
                            while (saveFile.hasMoreChunks()) {
                                BBContainer cont = saveFile.getNextChunk();
                                if (cont != null) {
                                    cont.discard();
                                }
                            }
                        }
                        partitionIds.removeAll(saveFile.getCorruptedPartitionIds());
                        String nonce = parseNonceFromSnapshotFilename(f.getName());
                        Snapshot named_s = namedSnapshots.get(nonce);
                        if (named_s == null) {
                            named_s = new Snapshot(nonce);
                            namedSnapshots.put(nonce, named_s);
                        }
                        named_s.setTxnId(saveFile.getTxnId());
                        TableFiles namedTableFiles = named_s.m_tableFiles.get(saveFile.getTableName());
                        if (namedTableFiles == null) {
                            namedTableFiles = new TableFiles(saveFile.isReplicated());
                            named_s.m_tableFiles.put(saveFile.getTableName(), namedTableFiles);
                        }
                        namedTableFiles.m_files.add(f);
                        namedTableFiles.m_completed.add(saveFile.getCompleted());
                        namedTableFiles.m_validPartitionIds.add(partitionIds);
                        namedTableFiles.m_corruptParititionIds.add(saveFile.getCorruptedPartitionIds());
                        namedTableFiles.m_totalPartitionCounts.add(saveFile.getTotalPartitions());
                    } finally {
                        saveFile.close();
                    }
                }
            } catch (IOException e) {
                System.err.println(e.getMessage());
                System.err.println("Error: Unable to process " + f.getPath());
            } catch (JSONException e) {
                System.err.println(e.getMessage());
                System.err.println("Error: Unable to process " + f.getPath());
            }
            finally {
                try {
                    if (fis != null) {
                        fis.close();
                    }
                } catch (IOException e) {
                }
            }
        }
    }

    /**
     * Returns a detailed report and a boolean indicating whether the snapshot can be successfully loaded
     * @param snapshotTime
     * @param snapshot
     */
    public static Pair<Boolean, String> generateSnapshotReport(Long snapshotTxnId, Snapshot snapshot) {
        CharArrayWriter caw = new CharArrayWriter();
        PrintWriter pw = new PrintWriter(caw);
        boolean snapshotConsistent = true;
        String indentString = "";
        pw.println(indentString + "TxnId: " + snapshotTxnId);
        pw.println(indentString + "Date: " +
                new Date(
                        org.voltdb.TransactionIdManager.getTimestampFromTransactionId(snapshotTxnId)));
        pw.println(indentString + "Digests:");
        indentString = "\t";
        TreeSet<String> digestTablesSeen = new TreeSet<String>();

        if (snapshot.m_digests.isEmpty()) {
            pw.println(indentString + "No digests found.");
            snapshotConsistent = false;
        } else {
            boolean inconsistent = false;

            /*
             * Iterate over the digests and ensure that they all contain the same list of tables
             */
            Map<Integer, List<Integer>> inconsistentDigests = new HashMap<Integer, List<Integer>>();
            for (int ii = 0; ii < snapshot.m_digests.size(); ii++) {
                inconsistentDigests.put( ii, new ArrayList<Integer>());
                Set<String> tables = snapshot.m_digestTables.get(ii);
                for (int zz = 0; zz < snapshot.m_digests.size(); zz++) {
                    if (zz == ii) {
                        continue;
                    }
                    if (!tables.equals(snapshot.m_digestTables.get(zz))) {
                        snapshotConsistent = false;
                        inconsistent = true;
                        inconsistentDigests.get(ii).add(zz);
                    }
                }
            }

            /*
             * Summarize what was inconsistent/consistent
             */
            if (!inconsistent) {
                for (int ii = 0; ii < snapshot.m_digests.size(); ii++) {
                    pw.println(indentString + snapshot.m_digests.get(ii).getPath());
                }
            } else {
                pw.println(indentString + "Not all digests are consistent");
                indentString = indentString + "\t";
                for (Map.Entry<Integer, List<Integer>> entry : inconsistentDigests.entrySet()) {
                    File left = snapshot.m_digests.get(entry.getKey());
                    pw.println(indentString + left.getPath() + " is inconsistent with:");
                    indentString = indentString + "\t";
                    for (Integer id : entry.getValue()) {
                        File right = snapshot.m_digests.get(id);
                        pw.println(indentString + right.getPath());
                    }
                    indentString = indentString.substring(1);
                }
            }

            /*
             * Print the list of tables found in the digests
             */
            indentString = indentString.substring(1);
            pw.print(indentString + "Tables: ");
            int ii = 0;

            for (int jj = 0; jj < snapshot.m_digestTables.size(); jj++) {
                for (String table : snapshot.m_digestTables.get(jj)) {
                    digestTablesSeen.add(table);
                }
            }

            for (String table : digestTablesSeen) {
                if (ii != 0) {
                    pw.print(", ");
                }
                ii++;
                pw.print(table);
            }
            pw.print("\n");
        }

        /*
         * Check that the total partition count is the same in every table file
         */
        Integer totalPartitionCount = null;
        indentString = indentString + "\t";
        for (Map.Entry<String, TableFiles> entry : snapshot.m_tableFiles.entrySet()) {
            if (entry.getValue().m_isReplicated) {
                continue;
            }
            for (Integer partitionCount : entry.getValue().m_totalPartitionCounts){
                if (totalPartitionCount == null) {
                    totalPartitionCount = partitionCount;
                } else if (!totalPartitionCount.equals(partitionCount)) {
                    snapshotConsistent = false;
                    pw.println(indentString + "Partition count is not consistent throughout snapshot files for "
                            + entry.getKey() + ". Saw "
                            + partitionCount + " and " + totalPartitionCount);
                }
            }
        }

        /*
         * Now check that each individual table has enough information to be restored.
         * It is possible for a valid partition set to be available and still have a restore
         * fail because the restore plan loads a save file with a corrupt partition.
         */
        TreeSet<String> consistentTablesSeen = new TreeSet<String>();
        for (Map.Entry<String, TableFiles> entry : snapshot.m_tableFiles.entrySet()) {
            TableFiles tableFiles = entry.getValue();

            /*
             * Calculate the set of visible partitions not corrupted partitions
             */
            TreeSet<Integer> partitionsAvailable = new TreeSet<Integer>();
            int kk = 0;
            for (Set<Integer> validPartitionIds : tableFiles.m_validPartitionIds) {
                if (tableFiles.m_completed.get(kk++)) {
                    partitionsAvailable.addAll(validPartitionIds);
                }
            }

            /*
             * Ensure the correct range of partition ids is present
             */
            boolean partitionsPresent = false;
            if ((partitionsAvailable.size() == (tableFiles.m_isReplicated ? 1 : totalPartitionCount)) &&
                (partitionsAvailable.first() == 0) &&
                (partitionsAvailable.last() == (tableFiles.m_isReplicated ? 1 : totalPartitionCount) - 1)) {
                partitionsPresent = true;
            }

            /*
             * Report if any of the files have corrupt partitions
             */
            boolean hasCorruptPartitions = false;
            for (Set<Integer> corruptIds : tableFiles.m_corruptParititionIds) {
                if (!corruptIds.isEmpty()) {
                    hasCorruptPartitions = true;
                    snapshotConsistent = false;
                }
            }

            pw.println(indentString + "Table name: " + entry.getKey());
            indentString = indentString + "\t";
            pw.println(indentString + "Replicated: " + entry.getValue().m_isReplicated);
            pw.println(indentString + "Valid partition set available: " + partitionsPresent);
            pw.println(indentString + "Corrupt partitions present: " + hasCorruptPartitions);

            /*
             * Print information about individual files such as the partitions present and whether
             * they are corrupted
             */
            pw.println(indentString + "Files: ");
            indentString = indentString + "\t";
            for (int ii = 0; ii < tableFiles.m_files.size(); ii++) {
                String corruptPartitionIdString = "";
                int zz = 0;
                for (Integer partitionId : tableFiles.m_corruptParititionIds.get(ii)) {
                    if (zz != 0) {
                        corruptPartitionIdString = corruptPartitionIdString + ", ";
                    }
                    zz++;
                    corruptPartitionIdString = corruptPartitionIdString + partitionId;
                }

                String validPartitionIdString = "";
                zz = 0;
                for (Integer partitionId : tableFiles.m_validPartitionIds.get(ii)) {
                    if (zz != 0) {
                        validPartitionIdString = validPartitionIdString + ", ";
                    }
                    zz++;
                    validPartitionIdString = validPartitionIdString + partitionId;
                }

                if (corruptPartitionIdString.isEmpty()) {
                    consistentTablesSeen.add(entry.getKey());
                    pw.println(indentString + tableFiles.m_files.get(ii).getPath() +
                            " Completed: " + tableFiles.m_completed.get(ii) + " Partitions: " +
                            validPartitionIdString);
                } else {
                    pw.println(indentString + tableFiles.m_files.get(ii).getPath() +
                            " Completed: " + tableFiles.m_completed.get(ii) +
                            " Valid Partitions: " +
                            validPartitionIdString +
                            " Corrupt Partitions: " +
                            corruptPartitionIdString);
                }
            }
            indentString = indentString.substring(2);
        }
        indentString = indentString.substring(1);

        StringBuilder missingTables = new StringBuilder(8192);
        if (!consistentTablesSeen.containsAll(digestTablesSeen)) {
            snapshotConsistent = false;
            missingTables.append("Missing tables: ");
            Set<String> missingTablesSet = new TreeSet<String>(digestTablesSeen);
            missingTablesSet.removeAll(consistentTablesSeen);
            int hh = 0;
            for (String tableName : missingTablesSet) {
                if (hh > 0) {
                    missingTables.append(", ");
                }
                missingTables.append(tableName);
                hh++;
            }
            missingTables.append('\n');
        }

        /*
         * Tack on a summary at the beginning to indicate whether a restore is guaranteed to succeed
         * with this file set.
         */
        if (snapshotConsistent) {
            return Pair.of( true, "Snapshot valid\n" + caw.toString());
        } else {
            StringBuilder sb = new StringBuilder(8192);
            sb.append("Snapshot corrupted\n").append(missingTables).append(caw.toCharArray());
            return Pair.of( false,  sb.toString());
        }
    }

    /**
     * Generates a Filename to the snapshot file for the given table.
     * @param table
     * @param fileNonce
     * @param hostId
     */
    public static final String constructFilenameForTable(Table table,
                                                         String fileNonce,
                                                         SnapshotFormat format,
                                                         int hostId)
    {
        String extension = ".vpt";
        if (format == SnapshotFormat.CSV) {
            extension = ".csv";
        }

        StringBuilder filename_builder = new StringBuilder(fileNonce);
        filename_builder.append("-");
        filename_builder.append(table.getTypeName());
        if (!table.getIsreplicated())
        {
            filename_builder.append("-host_");
            filename_builder.append(hostId);
        }
        filename_builder.append(extension);//Volt partitioned table
        return filename_builder.toString();
    }

    public static final File constructFileForTable(Table table,
            String filePath,
            String fileNonce,
            SnapshotFormat format,
            int hostId)
    {
        return new VoltFile(filePath, SnapshotUtil.constructFilenameForTable(
            table, fileNonce, format, hostId));
    }

    /**
     * Generates the digest filename for the given nonce.
     * @param nonce
     * @param hostId
     */
    public static final String constructDigestFilenameForNonce(String nonce, int hostId) {
        return (nonce + "-host_" + hostId + ".digest");
    }

    /**
     * Generates the catalog filename for the given nonce.
     * @param nonce
     */
    public static final String constructCatalogFilenameForNonce(String nonce) {
        return (nonce + ".jar");
    }

    public static final List<Table> getTablesToSave(Database database)
    {
        CatalogMap<Table> all_tables = database.getTables();
        ArrayList<Table> my_tables = new ArrayList<Table>();
        for (Table table : all_tables)
        {
            // Make a list of all non-materialized, non-export only tables
            if ((table.getMaterializer() != null) ||
                    (CatalogUtil.isTableExportOnly(database, table)))
            {
                continue;
            }
            my_tables.add(table);
        }
        return my_tables;
    }

    public static File[] retrieveRelevantFiles(String filePath,
                                               final String fileNonce)
    {
        FilenameFilter has_nonce = new FilenameFilter()
        {
            @Override
            public boolean accept(File dir, String file)
            {
                return file.startsWith(fileNonce) && file.endsWith(".vpt");
            }
        };

        File save_dir = new VoltFile(filePath);
        File[] save_files = save_dir.listFiles(has_nonce);
        return save_files;
    }

    public static boolean didSnapshotRequestSucceed(VoltTable results[]) {
        final VoltTable result = results[0];
        result.resetRowPosition();
        if (result.getColumnCount() == 1) {
            return false;
        }

        //assert(result.getColumnName(1).equals("TABLE"));
        boolean success = true;
        while (result.advanceRow()) {
            if (!result.getString("RESULT").equals("SUCCESS")) {
                success = false;
            }
        }
        return success;
    }

    public static boolean isSnapshotInProgress(VoltTable results[]) {
        final VoltTable result = results[0];
        result.resetRowPosition();
        if (result.getColumnCount() == 1) {
            return false;
        }

        boolean inprogress = false;
        while (result.advanceRow()) {
            if (result.getString("ERR_MSG").contains("IN PROGRESS")) {
                inprogress = true;
            }
        }
        return inprogress;
    }

    public static boolean isSnapshotQueued(VoltTable results[]) {
        final VoltTable result = results[0];
        result.resetRowPosition();
        if (result.getColumnCount() == 1) {
            return false;
        }

        boolean queued = false;
        while (result.advanceRow()) {
            if (result.getString("ERR_MSG").contains("SNAPSHOT REQUEST QUEUED")) {
                queued = true;
            }
        }
        return queued;
    }

    /**
     * Handles response from asynchronous snapshot requests.
     */
    public static interface SnapshotResponseHandler {
        /**
         *
         * @param resp could be null
         */
        public void handleResponse(ClientResponse resp);
    }

    /**
     * Request a new snapshot. It will retry for a couple of times. If it
     * doesn't succeed in the specified time, an error response will be sent to
     * the response handler, otherwise a success response will be passed to the
     * handler.
     *
     * The request process runs in a separate thread, this method call will
     * return immediately.
     *
     * @param clientHandle
     * @param path
     * @param nonce
     * @param blocking
     * @param format
     * @param data Any data that needs to be passed to the snapshot target
     * @param handler
     */
    public static void requestSnapshot(final long clientHandle,
                                       final String path,
                                       final String nonce,
                                       final boolean blocking,
                                       final SnapshotFormat format,
                                       final String data,
                                       final SnapshotResponseHandler handler,
                                       final boolean notifyChanges)
    {
        final SnapshotInitiationInfo snapInfo = new SnapshotInitiationInfo(path, nonce, blocking, format, data);
        final Exchanger<ClientResponse> responseExchanger = new Exchanger<ClientResponse>();
        final SimpleClientResponseAdapter adapter =
            new SimpleClientResponseAdapter(ClientInterface.SNAPSHOT_UTIL_CID,
                                            new SimpleClientResponseAdapter.Callback() {
            @Override
<<<<<<< HEAD
            public void handleResponse(ClientResponse response)
            {
                try {
                    responseExchanger.exchange(response);
                } catch (InterruptedException e) {
                    throw new RuntimeException(e);
                }
=======
            public WriteStream writeStream() {
                return new WriteStream() {

                    @Override
                    public void enqueue(DeferredSerialization ds) {
                        throw new UnsupportedOperationException();
                    }

                    @Override
                    public void enqueue(ByteBuffer b) {
                        ClientResponseImpl resp = new ClientResponseImpl();
                        try {
                            b.position(4);
                            resp.initFromBuffer(b);
                            responseExchanger.exchange(resp);
                        } catch (Exception e) {
                            throw new RuntimeException(e);
                        }
                    }

                    @Override
                    public void enqueue(ByteBuffer[] b)
                    {
                        if (b.length != 1)
                        {
                            throw new RuntimeException("Cannot use ByteBuffer chaining in enqueue");
                        }
                        enqueue(b[0]);
                    }

                    @Override
                    public int calculatePendingWriteDelta(long now) {
                        throw new UnsupportedOperationException();
                    }

                    @Override
                    public boolean isEmpty() {
                        throw new UnsupportedOperationException();
                    }

                    @Override
                    public int getOutstandingMessageCount() {
                        throw new UnsupportedOperationException();
                    }

                    @Override
                    public boolean hadBackPressure() {
                        throw new UnsupportedOperationException();
                    }

                };
            }

            @Override
            public NIOReadStream readStream() {
                throw new UnsupportedOperationException();
            }

            @Override
            public void disableReadSelection() {
                throw new UnsupportedOperationException();
            }

            @Override
            public void enableReadSelection() {
                throw new UnsupportedOperationException();
            }

            @Override
            public String getHostnameAndIPAndPort() {
                return "Snapshot Util Adapter";
            }

            @Override
            public String getHostnameOrIP() {
                return "Snapshot Util Adapter";
            }

            @Override
            public int getRemotePort() {
                throw new UnsupportedOperationException();
            }

            @Override
            public InetSocketAddress getRemoteSocketAddress() {
                throw new UnsupportedOperationException();
            }

            @Override
            public long connectionId() {
                return Long.MIN_VALUE + 2;
            }

            @Override
            public Future<?> unregister() {
                throw new UnsupportedOperationException();
            }

            @Override
            public void queueTask(Runnable r) {
                throw new UnsupportedOperationException();
>>>>>>> fde29c3a
            }
        });

        final SnapshotDaemon sd = VoltDB.instance().getClientInterfaces().get(0).getSnapshotDaemon();
        Runnable work = new Runnable() {
            @Override
            public void run() {
                ClientResponse response = null;
                // abort if unable to succeed in 2 hours
                final long startTime = System.currentTimeMillis();
                boolean hasRequested = false;
                while (System.currentTimeMillis() - startTime <= (120 * 60000)) {
                    try {
                        if (!hasRequested) {
                            sd.createAndWatchRequestNode(clientHandle, adapter, snapInfo, notifyChanges);
                            hasRequested = true;
                        }

                        response = responseExchanger.exchange(null);
                        VoltTable[] results = response.getResults();
                        if (response.getStatus() != ClientResponse.SUCCESS) {
                            break;
                        } else if (isSnapshotInProgress(results)) {
                            // retry after a second
                            Thread.sleep(1000);
                            // Request again
                            hasRequested = false;
                            continue;
                        } else if (isSnapshotQueued(results) && notifyChanges) {
                            // retry after a second
                            Thread.sleep(1000);
                            continue;
                        } else {
                            // other errors are not recoverable
                            break;
                        }
                    } catch (ForwardClientException e) {
                        //This happens when something goes wrong in the snapshot daemon
                        //I think it will always be that there was an existing snapshot request
                        //It should eventually terminate and then we can submit one.
                        try {
                            Thread.sleep(5000);
                        } catch (InterruptedException e1) {}
                        new VoltLogger("SNAPSHOT").warn("Partition detection was unable to submit a snapshot request" +
                                "because one already existed. Retrying.");
                        continue;
                    } catch (InterruptedException ignore) {}
                }

                handler.handleResponse(response);
            }
        };

        // Use an executor service here to avoid explosion of threads???
        ThreadFactory factory = CoreUtils.getThreadFactory("Snapshot Request - " + nonce);
        Thread workThread = factory.newThread(work);
        workThread.start();
    }

    public static String formatHumanReadableDate(long timestamp) {
        SimpleDateFormat sdf = new SimpleDateFormat(VoltDB.ODBC_DATE_FORMAT_STRING + "z");
        sdf.setTimeZone(VoltDB.VOLT_TIMEZONE);
        return sdf.format(new Date(timestamp));
    }

    public static byte[] OutputBuffersToBytes(Collection<BBContainer> outputContainers)
    {
        ByteBuffer buf = ByteBuffer.allocate(4 + // buffer count
                                             (8 + 4 + 4) * outputContainers.size()); // buffer info

        buf.putInt(outputContainers.size());
        for (DBBPool.BBContainer container : outputContainers) {
            buf.putLong(container.address);
            buf.putInt(container.b.position());
            buf.putInt(container.b.remaining());
        }

        return buf.array();
    }

    /**
     * Watch for the completion of a snapshot
     * @param nonce    The snapshot nonce to watch for
     * @return A future that will return the SnapshotCompletionEvent
     */
    public static ListenableFuture<SnapshotCompletionInterest.SnapshotCompletionEvent>
    watchSnapshot(final String nonce)
    {
        final SettableFuture<SnapshotCompletionInterest.SnapshotCompletionEvent> result =
            SettableFuture.create();

        SnapshotCompletionInterest interest = new SnapshotCompletionInterest() {
            @Override
            public CountDownLatch snapshotCompleted(SnapshotCompletionEvent event)
            {
                if (event.nonce.equals(nonce)) {
                    VoltDB.instance().getSnapshotCompletionMonitor().removeInterest(this);
                    result.set(event);
                }
                return null;
            }
        };
        VoltDB.instance().getSnapshotCompletionMonitor().addInterest(interest);

        return result;
    }
}<|MERGE_RESOLUTION|>--- conflicted
+++ resolved
@@ -1053,7 +1053,6 @@
             new SimpleClientResponseAdapter(ClientInterface.SNAPSHOT_UTIL_CID,
                                             new SimpleClientResponseAdapter.Callback() {
             @Override
-<<<<<<< HEAD
             public void handleResponse(ClientResponse response)
             {
                 try {
@@ -1061,111 +1060,10 @@
                 } catch (InterruptedException e) {
                     throw new RuntimeException(e);
                 }
-=======
-            public WriteStream writeStream() {
-                return new WriteStream() {
-
-                    @Override
-                    public void enqueue(DeferredSerialization ds) {
-                        throw new UnsupportedOperationException();
-                    }
-
-                    @Override
-                    public void enqueue(ByteBuffer b) {
-                        ClientResponseImpl resp = new ClientResponseImpl();
-                        try {
-                            b.position(4);
-                            resp.initFromBuffer(b);
-                            responseExchanger.exchange(resp);
-                        } catch (Exception e) {
-                            throw new RuntimeException(e);
-                        }
-                    }
-
-                    @Override
-                    public void enqueue(ByteBuffer[] b)
-                    {
-                        if (b.length != 1)
-                        {
-                            throw new RuntimeException("Cannot use ByteBuffer chaining in enqueue");
-                        }
-                        enqueue(b[0]);
-                    }
-
-                    @Override
-                    public int calculatePendingWriteDelta(long now) {
-                        throw new UnsupportedOperationException();
-                    }
-
-                    @Override
-                    public boolean isEmpty() {
-                        throw new UnsupportedOperationException();
-                    }
-
-                    @Override
-                    public int getOutstandingMessageCount() {
-                        throw new UnsupportedOperationException();
-                    }
-
-                    @Override
-                    public boolean hadBackPressure() {
-                        throw new UnsupportedOperationException();
-                    }
-
-                };
-            }
-
-            @Override
-            public NIOReadStream readStream() {
-                throw new UnsupportedOperationException();
-            }
-
-            @Override
-            public void disableReadSelection() {
-                throw new UnsupportedOperationException();
-            }
-
-            @Override
-            public void enableReadSelection() {
-                throw new UnsupportedOperationException();
-            }
-
-            @Override
-            public String getHostnameAndIPAndPort() {
-                return "Snapshot Util Adapter";
-            }
-
-            @Override
-            public String getHostnameOrIP() {
-                return "Snapshot Util Adapter";
-            }
-
-            @Override
-            public int getRemotePort() {
-                throw new UnsupportedOperationException();
-            }
-
-            @Override
-            public InetSocketAddress getRemoteSocketAddress() {
-                throw new UnsupportedOperationException();
-            }
-
-            @Override
-            public long connectionId() {
-                return Long.MIN_VALUE + 2;
-            }
-
-            @Override
-            public Future<?> unregister() {
-                throw new UnsupportedOperationException();
-            }
-
-            @Override
-            public void queueTask(Runnable r) {
-                throw new UnsupportedOperationException();
->>>>>>> fde29c3a
-            }
-        });
+            }
+        },
+           "SnapshotUtilAdapter"
+            );
 
         final SnapshotDaemon sd = VoltDB.instance().getClientInterfaces().get(0).getSnapshotDaemon();
         Runnable work = new Runnable() {
