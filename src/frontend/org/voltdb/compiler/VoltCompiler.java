--- conflicted
+++ resolved
@@ -1934,7 +1934,6 @@
     // this needs to be reset in the main compile func
     private static final HashSet<Class<?>> cachedAddedClasses = new HashSet<Class<?>>();
 
-<<<<<<< HEAD
     private byte[] getClassAsBytes(final Class<?> c) throws IOException {
 
         ClassLoader cl = c.getClassLoader();
@@ -2034,14 +2033,7 @@
         return builder.build();
     }
 
-    public void addClassToJar(final Class<?> cls)
-=======
-    /**
-     * Return true if the class was added. Return false if the class was already in the
-     * jar. Throw and exception if the class can't be added for another reason.
-     */
     public boolean addClassToJar(final Class<?> cls)
->>>>>>> 10a0146c
     throws VoltCompiler.VoltCompilerException {
 
         if (cachedAddedClasses.contains(cls)) {
@@ -2062,44 +2054,7 @@
         realName = realName.substring(realName.lastIndexOf('.') + 1);
         realName += ".class";
 
-<<<<<<< HEAD
         byte [] classBytes = null;
-=======
-        final URL absolutePath = cls.getResource(realName);
-        File file = null;
-
-        InputStream fis = null;
-        int fileSize = 0;
-        try {
-            file =
-                new File(URLDecoder.decode(absolutePath.getFile(), "UTF-8"));
-            fis = new FileInputStream(file);
-            assert(file.canRead());
-            assert(file.isFile());
-            fileSize = (int) file.length();
-        } catch (final FileNotFoundException e) {
-            try {
-                final String contents = readFileFromJarfile(absolutePath.getPath());
-                fis = new StringInputStream(contents);
-                fileSize = contents.length();
-            }
-            catch (final Exception e2) {
-                final String msg = "Unable to locate classfile for " + realName;
-                throw new VoltCompilerException(msg);
-            }
-        } catch (final UnsupportedEncodingException e) {
-            e.printStackTrace();
-            System.exit(-1);
-            // Prevent warning  about fis possibly being null below.
-            return false;
-        }
-
-        assert(fileSize > 0);
-        int readSize = 0;
-
-        final byte[] fileBytes = new byte[fileSize];
-
->>>>>>> 10a0146c
         try {
             classBytes = getClassAsBytes(cls);
         } catch (Exception e) {
@@ -2107,12 +2062,8 @@
             throw new VoltCompilerException(msg);
         }
 
-<<<<<<< HEAD
         m_jarOutput.put(packagePath, classBytes);
-=======
-        m_jarOutput.put(packagePath, fileBytes);
         return true;
->>>>>>> 10a0146c
     }
 
     /**
