/* This file is part of VoltDB.
 * Copyright (C) 2008-2019 VoltDB Inc.
 *
 * This program is free software: you can redistribute it and/or modify
 * it under the terms of the GNU Affero General Public License as
 * published by the Free Software Foundation, either version 3 of the
 * License, or (at your option) any later version.
 *
 * This program is distributed in the hope that it will be useful,
 * but WITHOUT ANY WARRANTY; without even the implied warranty of
 * MERCHANTABILITY or FITNESS FOR A PARTICULAR PURPOSE.  See the
 * GNU Affero General Public License for more details.
 *
 * You should have received a copy of the GNU Affero General Public License
 * along with VoltDB.  If not, see <http://www.gnu.org/licenses/>.
 */

package org.voltdb.compiler;

import java.io.File;
import java.io.IOException;
import java.io.PrintStream;
import java.io.UnsupportedEncodingException;
import java.lang.reflect.Method;
import java.net.URL;
import java.net.URLDecoder;
import java.util.ArrayList;
import java.util.Arrays;
import java.util.Collection;
import java.util.Enumeration;
import java.util.HashMap;
import java.util.HashSet;
import java.util.List;
import java.util.Map;
import java.util.Map.Entry;
import java.util.NavigableMap;
import java.util.NavigableSet;
import java.util.Set;
import java.util.TreeSet;
import java.util.jar.JarEntry;
import java.util.jar.JarFile;
import java.util.regex.Matcher;
import java.util.regex.Pattern;

import javax.xml.bind.JAXBException;

import org.apache.commons.lang3.ArrayUtils;
import org.apache.commons.lang3.StringUtils;
import org.hsqldb_voltpatches.HSQLInterface;
import org.hsqldb_voltpatches.VoltXMLElement;
import org.voltcore.TransactionIdManager;
import org.voltcore.logging.VoltLogger;
import org.voltdb.CatalogContext;
import org.voltdb.ProcedurePartitionData;
import org.voltdb.RealVoltDB;
import org.voltdb.SQLStmt;
import org.voltdb.TableType;
import org.voltdb.VoltDB;
import org.voltdb.VoltDBInterface;
import org.voltdb.VoltNonTransactionalProcedure;
import org.voltdb.catalog.Catalog;
import org.voltdb.catalog.CatalogMap;
import org.voltdb.catalog.Cluster;
import org.voltdb.catalog.Column;
import org.voltdb.catalog.Database;
import org.voltdb.catalog.Deployment;
import org.voltdb.catalog.FilteredCatalogDiffEngine;
import org.voltdb.catalog.Procedure;
import org.voltdb.catalog.Statement;
import org.voltdb.catalog.Table;
import org.voltdb.common.Constants;
import org.voltdb.common.Permission;
import org.voltdb.compilereport.ProcedureAnnotation;
import org.voltdb.compilereport.ReportMaker;
import org.voltdb.parser.SQLParser;
import org.voltdb.planner.ParameterizationInfo;
import org.voltdb.planner.StatementPartitioning;
import org.voltdb.settings.ClusterSettings;
import org.voltdb.utils.CatalogSchemaTools;
import org.voltdb.utils.CatalogUtil;
import org.voltdb.utils.Encoder;
import org.voltdb.utils.InMemoryJarfile;
import org.voltdb.utils.InMemoryJarfile.JarLoader;
import org.voltdb.utils.MiscUtils;
import org.voltdb.utils.VoltTypeUtil;
import org.xml.sax.ErrorHandler;
import org.xml.sax.SAXException;
import org.xml.sax.SAXParseException;

import com.google_voltpatches.common.collect.ImmutableList;

/**
 * Compiles a project XML file and some metadata into a Jar file
 * containing stored procedure code and a serialized catalog.
 *
 * The compiling algorithm is somewhat confusing.  We use a combination of HSQLDB, java regular expressions,
 * stone knives and bear skins to parse SQL into an internal form we can use.  This internal form is mostly
 * a VoltXMLElement object.  However, the result can also be a Catalog, if we are called upon to compile
 * DDL.  There is some other, static state which must be made correct as well.
 *
 * SQL statements are either DML, DDL, or DQL.  The DML statements are insert and delete.  The DQL
 * statements are either select or set operations applied to select statements.  Neither of these,
 * DML and DQL statements, changes the catalog.  They don't define new tables or indexes, and they
 * don't change table representations.  The DDL statements make all the catalog changes.  These
 * DDL commands include create table, create index, create view, create function, drop table,
 * drop index, drop view, partition table, alter table, and perhaps some others.  Some are standard
 * SQL commands, and can be processed by HSQL, perhaps with some massaging of the text.  Others are
 * completely VoltDB syntax, and HSQL knows nothing about them.
 *
 * <h3>DML and DQL</h3>
 * When we compile a DML or DQL statement it's in the context of a catalog and set of user
 * defined function definitions.  The user defined function definitions are stored in static
 * data in the HSQL compiler.  They must be correct.
 * <strong>Note:</strong> This should really be stored in the HSQL session object, along with the database.
 *
 * <h3>DDL</h3>
 * When we compile a DDL statement it always affects a single table.  There may also be other
 * artifacts as well.  For example, a create index command affects a single table, but it
 * creates an index, which is another artifact internally.
 *
 * The input to the compiler for DDL is a catalog jar file and a DDL string.  The DDL string could be a
 * sequence of DDL statements.  The result should be a catalog object with the new DDL added.  However,
 * there is also a static set of function definitions maintained in the compiler.  This static set of
 * function definitions needs to reflect the new catalog as well.  <strong>Note:</strong> This is very
 * fragile.  We should really fix this.
 *
 * <ol>
 *   <li>We first start with an empty catalog.  From the catalog jar file we extract a context.  This
 *       is a catalog object and the DDL string used to create the catalog object.  We call this DDL
 *       string the <em>Canonical DDL.</em> </li>
 *   <li>We process the canonical DDL string.
 *       <ol>
 *         <li>The canonical DDL string is broken up into individual statements.</li>
 *         <li>Each statement is pre-processed to find out what table or index it creates, and, for
 *             indexes, what table the index is on.</li>
 *         <li>If a statement is one which we can process by matching regular expressions (see S.K. & B.S. above)
 *             we extract substrings and process the statement in the front end, without calling HSQL.  So,
 *             HSQLDB doesn't know anything about these kind of VoltDB statements.</li>
 *         <li>If a statement is not one that VoltDB knows how to process, we send it to HSQL.  This creates a table
 *             or an index internally, in HSQL's symbol table.  We have built into to HSQL the ability to
 *             query for the VoltXML of a table or index.  So we can extract VoltXML from HSQL for
 *             these statements.</li>
 *         <li>Note that in this stage we are just processing canonical DDL.</li>
 *         <li>Also note that we need the VoltXML because we may mix VoltDB processing and HSQL processing
 *             for a single table.  Consider the strings:
 *             <pre>
 *               {@code
 *               create table aaa ( id integer );
 *               partition table aaa on column id;
 *               create index aaaidx on aaa ( id + id );}
 *             </pre>
 *             In this case we need to create the table aaa, partition it and create an index.  The index will
 *             be a child of the table's VoltXML.  This mixes partition information and index definitioning
 *             both in the same VoltXML definition for the same table.  So, when we create the index we process
 *             it with HSQL, fetch out the VoltXML for the new table, calculate the difference between the existing
 *             table VoltXML and add the new elements.</li>
 *         <li>Note also that {@code CREATE PROCEDURE} is a DDL statement.  But we don't process it here.  We
 *             just buffer it up here in a tracker, along with some other information we track.</li>
 *         <li>Note that user defined functions are only called in stored procedures and in DML and DQL.  Since we don't
 *             care about DQL and DML here, as we are discussing DDL, we only care about stored procedures.  These
 *             have been buffered up in the tracker, and will not be compiled here.  So it doesn't really
 *             matter what order user defined functions are processed, or if HSQL knows about them.  So
 *             we just add them to the VoltXML and nowhere else.</li>
 *       </ol>
 *       The result of this processing is not a new catalog, but a new VoltXML object.  We can't just reuse
 *       the old catalog because it has the form of a set of commands for the EE, and we need the VoltXML tree
 *       to do the VoltXML differencing discussed above.  Note that procedures in the canonical DDL
 *       still have not been compiled to the catalog.  They are in the tracker, so the contents of the
 *       tracker is, perhaps, a result of this processing as well.  Since these are for the existing
 *       catalog, all function signatures, including function ids, should match the existing catalog's
 *       definition exactly.</li>
 *   </li>
 *   <li>After all the canonical DDL has been compiled to XML, we process the new DDL in the same way as the
 *       canonical DDL. But this processing is done in the context of the canonical DDL.  Since we will just
 *       buffer up stored procedures here, and not compile them, the order that user defined functions are
 *       stored in the VoltXML does not matter here either, so we just add them to the VoltXML.
 *       <ol>
 *         <li>We can check the VoltXML to see if a user defined function is doubly defined.</li>
 *         <li>We can just drop the functions in the VoltXML if they are dropped in the DDL.  We
 *             don't have to alter the compiler's function table here.  But see below to tell how
 *             we keep these definitions transactional.</li>
 *       </ol>
 *   <li>After all the DDL has been processed, we compile the VoltXML to a proper catalog object.  This is
 *       the internal catalog object, not the catalog command string we send to the EE.  We will need to add
 *       the stored procedures.</li>
 *   <li>Before we can add the stored procedures we need to make sure HSQL knows about the user defined functions.
 *       These definitions are in a static table in FunctionForVoltDB.FunctionDescriptor.  We first disable all user defined
 *       functions from the static table.  They are not deleted, they are just set to the side.  We then traverse the
 *       VoltXML for the new catalog and define the user defined functions in the static table.  We now have the
 *       old function definitions stored away and the new function definitions active.</br>
 *       <strong>Note:</strong> Keeping this static data definition correct causes no end of problem for us, and really should be
 *       fixed some day.</li>
 *   <li>We then process the stored procedures, which are stored in the tracker.  These compilations can either
 *       succeed or fail.  If they fail they throw a VoltCompilerException, which we can catch.
 *       <ol>
 *         <li>If the stored procedure compilation succeeds, we discard all the old user defined function
 *             definitions, and commit to the new set in the static FunctionId table.</li>
 *         <li>If the stored procedure compilation fails, we delete all the new user defined function definitions
 *             and restore the old ones.
 *       </ol>
 *   </li>
 * </ol>
 */
public class VoltCompiler {
    /** Represents the level of severity for a Feedback message generated during compiling. */
    public static enum Severity { INFORMATIONAL, WARNING, ERROR, UNEXPECTED }
    public static final int NO_LINE_NUMBER = -1;
    private static final String NO_FILENAME = "null";

    // Causes the "debugoutput" folder to be generated and populated.
    // Also causes explain plans on disk to include cost.
    public final static boolean DEBUG_MODE
      = Boolean.valueOf(System.getProperty("org.voltdb.compilerdebug", "false"));

    // was this voltcompiler instantiated in a main(), or as part of VoltDB
    public final boolean standaloneCompiler;

    // tables that change between the previous compile and this one
    // used for Live-DDL caching of plans
    private final Set<String> m_dirtyTables = new TreeSet<>();
    // A collection of statements from the previous catalog
    // used for Live-DDL caching of plans
    private final Map<String, Statement> m_previousCatalogStmts = new HashMap<>();

    // feedback by filename
    ArrayList<Feedback> m_infos = new ArrayList<>();
    ArrayList<Feedback> m_warnings = new ArrayList<>();
    ArrayList<Feedback> m_errors = new ArrayList<>();

    // Name of DDL file built by the DDL VoltCompiler from the catalog and added to the jar.
    public static final String AUTOGEN_DDL_FILE_NAME = "autogen-ddl.sql";
    public static final String CATLOG_REPORT = "catalog-report.html";
    // Environment variable used to verify that a catalog created from autogen-dll.sql is effectively
    // identical to the original catalog that was used to create the autogen-ddl.sql file.
    public static final boolean DEBUG_VERIFY_CATALOG = Boolean.valueOf(System.getenv().get("VERIFY_CATALOG_DEBUG"));

    /// Set this to true to automatically retry a failed attempt to round-trip
    /// a rebuild of a catalog from its canonical ddl. This gives a chance to
    /// set breakpoints and step through a do-over of only the flawed catalogs.
    public static boolean RETRY_FAILED_CATALOG_REBUILD_UNDER_DEBUG = false;

    String m_projectFileURL = null;
    private String m_currentFilename = NO_FILENAME;
    Map<String, String> m_ddlFilePaths = new HashMap<>();
    String[] m_addedClasses = null;

    // generated html text for catalog report
    String m_reportPath = null;
    static String m_canonicalDDL = null;
    Catalog m_catalog = null;

    DatabaseEstimates m_estimates = new DatabaseEstimates();

    private List<String> m_capturedDiagnosticDetail = null;

    private static VoltLogger compilerLog = new VoltLogger("COMPILER");
    private static final VoltLogger consoleLog = new VoltLogger("CONSOLE");
    private static final VoltLogger Log = new VoltLogger("org.voltdb.compiler.VoltCompiler");

    private final static String m_emptyDDLComment = "-- This DDL file is a placeholder for starting without a user-supplied catalog.\n";

    private ClassLoader m_classLoader = ClassLoader.getSystemClassLoader();

    // this needs to be reset in the main compile func
    private final HashSet<Class<?>> m_cachedAddedClasses = new HashSet<>();

    private final boolean m_isXDCR;

    // Whether or not to use SQLCommand as a pre-processor for DDL (in voltdb init --classes). Default is false.
    private boolean m_filterWithSQLCommand = false;

    /**
     * Represents output from a compile. This works similarly to Log4j; there
     * are different levels of feedback including info, warning, error, and
     * unexpected error. Feedback can be output to a printstream (like stdout)
     * or can be examined programatically.
     *
     */
    public static class Feedback {
        Severity severityLevel;
        String fileName;
        int lineNo;
        String message;

        Feedback(final Severity severityLevel, final String message, final String fileName, final int lineNo) {
            this.severityLevel = severityLevel;
            this.message = message;
            this.fileName = fileName;
            this.lineNo = lineNo;
        }

        public String getStandardFeedbackLine() {
            String retval = "";
            if (severityLevel == Severity.INFORMATIONAL) {
                retval = "INFO";
            }
            if (severityLevel == Severity.WARNING) {
                retval = "WARNING";
            }
            if (severityLevel == Severity.ERROR) {
                retval = "ERROR";
            }
            if (severityLevel == Severity.UNEXPECTED) {
                retval = "UNEXPECTED ERROR";
            }

            return retval + " " + getLogString();
        }

        public String getLogString() {
            String retval = new String();
            if (! fileName.equals(NO_FILENAME)) {
                retval += "[" + fileName;
                if (lineNo != NO_LINE_NUMBER) {
                    retval += ":" + lineNo;
                }
                retval += "]: ";
            }
            retval += message;
            return retval;
        }

        public Severity getSeverityLevel() {
            return severityLevel;
        }

        public String getFileName() {
            return fileName;
        }

        public int getLineNumber() {
            return lineNo;
        }

        public String getMessage() {
            return message;
        }
    }

    public class VoltCompilerException extends Exception {
        private static final long serialVersionUID = -2267780579911448600L;
        private String message = null;

        VoltCompilerException(final Exception e) {
            super(e);
        }

        VoltCompilerException(final String message, final int lineNo) {
            addErr(message, lineNo);
            this.message = message;
        }

        public VoltCompilerException(final String message) {
            addErr(message);
            this.message = message;
        }

        public VoltCompilerException(String message, Throwable cause) {
            message += "\n   caused by:\n   " + cause.toString();
            addErr(message);
            this.message = message;
            this.initCause(cause);
        }

        @Override
        public String getMessage() {
            return message;
        }
    }

    class VoltXMLErrorHandler implements ErrorHandler {
        @Override
        public void error(final SAXParseException exception) throws SAXException {
            addErr(exception.getMessage(), exception.getLineNumber());
        }

        @Override
        public void fatalError(final SAXParseException exception) throws SAXException {
            //addErr(exception.getMessage(), exception.getLineNumber());
        }

        @Override
        public void warning(final SAXParseException exception) throws SAXException {
            addWarn(exception.getMessage(), exception.getLineNumber());
        }
    }

    public class ProcedureDescriptor {
        public final ArrayList<String> m_authGroups;
        public final String m_className;
        // For DDL procedures. i.e., procedures that are not defined by Java classes.
        public final String m_stmtLiterals;
        public final String m_joinOrder;
        public final ProcedurePartitionData m_partitionData;
        public final boolean m_builtInStmt;    // auto-generated SQL statement
        public final Class<?> m_class;

        ProcedureDescriptor (final ArrayList<String> authGroups, final String className) {
            m_authGroups = authGroups;
            m_className = className;
            m_stmtLiterals = null;
            m_joinOrder = null;
            m_partitionData = null;
            m_builtInStmt = false;
            m_class = null;
        }

        public ProcedureDescriptor(final ArrayList<String> authGroups, final String scriptImpl, Class<?> clazz) {
            m_authGroups = authGroups;
            m_className = clazz.getName();
            m_stmtLiterals = null;
            m_joinOrder = null;
            m_partitionData = null;
            m_builtInStmt = false;
            m_class = clazz;
        }

        ProcedureDescriptor(final ArrayList<String> authGroups, final Class<?> clazz, final ProcedurePartitionData partitionData) {
            m_authGroups = authGroups;
            m_className = clazz.getName();
            m_stmtLiterals = null;
            m_joinOrder = null;
            m_partitionData = partitionData;
            m_builtInStmt = false;
            m_class = clazz;
        }

        public ProcedureDescriptor (final ArrayList<String> authGroups, final String className,
                final String singleStmt, final String joinOrder, final ProcedurePartitionData partitionData,
                boolean builtInStmt, Class<?> clazz)
        {
            assert(className != null);
            assert(singleStmt != null);

            m_authGroups = authGroups;
            m_className = className;
            m_stmtLiterals = singleStmt;
            m_joinOrder = joinOrder;
            m_partitionData = partitionData;
            m_builtInStmt = builtInStmt;
            m_class = clazz;
        }
    }

    public VoltCompiler(boolean standaloneCompiler, boolean isXDCR) {
        this.standaloneCompiler = standaloneCompiler;
        this.m_isXDCR = isXDCR;

        // reset the cache
        m_cachedAddedClasses.clear();
    }

    /** Parameterless constructor is for embedded VoltCompiler use only.
     * @param isXDCR*/
    public VoltCompiler(boolean isXDCR) {
        this(false, isXDCR);
    }

    public boolean hasErrors() {
        return m_errors.size() > 0;
    }

    public boolean hasErrorsOrWarnings() {
        return (m_warnings.size() > 0) || hasErrors();
    }

    public void addInfo(final String msg) {
        addInfo(msg, NO_LINE_NUMBER);
    }

    public void addWarn(final String msg) {
        addWarn(msg, NO_LINE_NUMBER);
    }

    void addErr(final String msg) {
        addErr(msg, NO_LINE_NUMBER);
    }

    void addInfo(final String msg, final int lineNo) {
        final Feedback fb = new Feedback(Severity.INFORMATIONAL, msg, m_currentFilename, lineNo);
        m_infos.add(fb);
        if (standaloneCompiler) {
            compilerLog.info(fb.getLogString());
        }
        else {
            compilerLog.debug(fb.getLogString());
        }
    }

    public void addWarn(final String msg, final int lineNo) {
        final Feedback fb = new Feedback(Severity.WARNING, msg, m_currentFilename, lineNo);
        m_warnings.add(fb);
        compilerLog.warn(fb.getLogString());
    }

    void addErr(final String msg, final int lineNo) {
        final Feedback fb = new Feedback(Severity.ERROR, msg, m_currentFilename, lineNo);
        m_errors.add(fb);
        compilerLog.error(fb.getLogString());
    }

    public static void setVoltLogger(VoltLogger vl) {
        compilerLog = vl;
    }

    /**
     * Compile from a set of DDL files.
     *
     * @param jarOutputPath The location to put the finished JAR to.
     * @param ddlFilePaths The array of DDL files to compile (at least one is required).
     * @return true if successful
     * @throws VoltCompilerException
     */
    public boolean compileFromDDL(final String jarOutputPath, final String... ddlFilePaths) {
        if (ddlFilePaths.length == 0) {
            compilerLog.error("At least one DDL file is required.");
            return false;
        }
        List<VoltCompilerReader> ddlReaderList;
        try {
            ddlReaderList = DDLPathsToReaderList(ddlFilePaths);
        }
        catch (VoltCompilerException e) {
            compilerLog.error("Unable to open DDL file.", e);
            return false;
        }
        return compileInternalToFile(jarOutputPath, null, null, ddlReaderList, null);
    }

    /** Compiles a catalog from a user provided schema and (optional) jar file. */
    public boolean compileFromSchemaAndClasses(
            final List<File> schemaPaths,
            final List<File> classesJarPaths,
            final File catalogOutputPath)
    {
        if (schemaPaths != null && !schemaPaths.stream().allMatch(File::exists)) {
            compilerLog.error("Cannot compile nonexistent or missing schema.");
            return false;
        }

        List<VoltCompilerReader> ddlReaderList;
        try {
            if (schemaPaths == null || schemaPaths.isEmpty()) {
                ddlReaderList = new ArrayList<>(1);
                ddlReaderList.add(new VoltCompilerStringReader(AUTOGEN_DDL_FILE_NAME, m_emptyDDLComment));
            } else {
                ddlReaderList = DDLPathsToReaderList(
                        schemaPaths.stream().map(File::getAbsolutePath).toArray(String[]::new));
            }
        }
        catch (VoltCompilerException e) {
            compilerLog.error("Unable to open schema file \"" + schemaPaths + "\"", e);
            return false;
        }

        InMemoryJarfile inMemoryUserJar = new InMemoryJarfile();
        ClassLoader originalClassLoader = m_classLoader;
        try {
            m_classLoader = inMemoryUserJar.getLoader();
            if (classesJarPaths != null) {
                // Make user's classes available to the compiler and add all VoltDB artifacts to theirs (overwriting any existing VoltDB artifacts).
                // This keeps all their resources because stored procedures may depend on them.
                for (File classesJarPath: classesJarPaths) {
                    if (classesJarPath.exists()) {
                        InMemoryJarfile jarFile = new InMemoryJarfile(classesJarPath);
                        inMemoryUserJar.putAll(jarFile);
                    }
                }
            }
            if (compileInternal(null, null, ddlReaderList, inMemoryUserJar) == null) {
                return false;
            }
        } catch (IOException e) {
            compilerLog.error("Could not load classes from user supplied jar file", e);
            return false;
        } finally {
            m_classLoader = originalClassLoader;
        }

        try {
            inMemoryUserJar.writeToFile(catalogOutputPath).run();
            return true;
        }
        catch (final Exception e) {
            e.printStackTrace();
            addErr("Error writing catalog jar to disk: " + e.getMessage());
            return false;
        }
    }

    /**
     * Compile from DDL in a single string
     *
     * @param ddl The inline DDL text
     * @param jarPath The location to put the finished JAR to.
     * @return true if successful
     * @throws VoltCompilerException
     */
    public boolean compileDDLString(String ddl, String jarPath) {
        final File schemaFile = VoltProjectBuilder.writeStringToTempFile(ddl);
        schemaFile.deleteOnExit();
        final String schemaPath = schemaFile.getPath();

        return compileFromDDL(jarPath, schemaPath);
    }

    /**
     * Compile empty catalog jar
     * @param jarOutputPath output jar path
     * @return true if successful
     */
    public boolean compileEmptyCatalog(final String jarOutputPath) {
        // Use a special DDL reader to provide the contents.
        List<VoltCompilerReader> ddlReaderList = new ArrayList<>(1);
        ddlReaderList.add(new VoltCompilerStringReader("ddl.sql", m_emptyDDLComment));
        // Seed it with the DDL so that a version upgrade hack in compileInternalToFile()
        // doesn't try to get the DDL file from the path.
        InMemoryJarfile jarFile = new InMemoryJarfile();
        try {
            ddlReaderList.get(0).putInJar(jarFile, "ddl.sql");
        }
        catch (IOException e) {
            compilerLog.error("Failed to add DDL file to empty in-memory jar.");
            return false;
        }
        return compileInternalToFile(jarOutputPath, null, null, ddlReaderList, jarFile);
    }

    private static void addBuildInfo(final InMemoryJarfile jarOutput) {
        StringBuilder buildinfo = new StringBuilder();
        String info[] = RealVoltDB.extractBuildInfo(compilerLog);
        buildinfo.append(info[0]).append('\n');
        buildinfo.append(info[1]).append('\n');
        buildinfo.append(System.getProperty("user.name")).append('\n');
        buildinfo.append(System.getProperty("user.dir")).append('\n');
        buildinfo.append(Long.toString(System.currentTimeMillis())).append('\n');

        byte buildinfoBytes[] = buildinfo.toString().getBytes(Constants.UTF8ENCODING);
        jarOutput.put(CatalogUtil.CATALOG_BUILDINFO_FILENAME, buildinfoBytes);
    }

    /**
     * Internal method that takes the generated DDL from the catalog and builds a new catalog.
     * The generated catalog is diffed with the original catalog to verify compilation and
     * catalog generation consistency.
     */
    private void debugVerifyCatalog(InMemoryJarfile origJarFile, Catalog origCatalog)
    {
        final VoltCompiler autoGenCompiler = new VoltCompiler(m_isXDCR);
        // Make the new compiler use the original jarfile's classloader so it can
        // pull in the class files for procedures and imports
        autoGenCompiler.m_classLoader = origJarFile.getLoader();
        List<VoltCompilerReader> autogenReaderList = new ArrayList<>(1);
        autogenReaderList.add(new VoltCompilerJarFileReader(origJarFile, AUTOGEN_DDL_FILE_NAME));
        InMemoryJarfile autoGenJarOutput = new InMemoryJarfile();
        autoGenCompiler.m_currentFilename = AUTOGEN_DDL_FILE_NAME;
        // This call is purposely replicated in retryFailedCatalogRebuildUnderDebug,
        // where it provides an opportunity to set a breakpoint on a do-over when this
        // mainline call produces a flawed catalog that fails the catalog diff.
        // Keep the two calls in synch to allow debugging under the same exact conditions.
        Catalog autoGenCatalog = autoGenCompiler.compileCatalogInternal(null, null,
                autogenReaderList, autoGenJarOutput);
        if (autoGenCatalog == null) {
            Log.info("Did not verify catalog because it could not be compiled.");
            return;
        }

        FilteredCatalogDiffEngine diffEng =
                new FilteredCatalogDiffEngine(origCatalog, autoGenCatalog, false);
        String diffCmds = diffEng.commands();
        if (diffCmds != null && !diffCmds.equals("")) {
            // This retry is disabled by default to avoid confusing the unwary developer
            // with a "pointless" replay of an apparently flawed catalog rebuild.
            // Enable it via this flag to provide a chance to set an early breakpoint
            // that is only triggered in hopeless cases.
            if (RETRY_FAILED_CATALOG_REBUILD_UNDER_DEBUG) {
                autoGenCatalog = replayFailedCatalogRebuildUnderDebug(
                        autoGenCompiler, autogenReaderList,
                        autoGenJarOutput);
            }
            // Re-run a failed diff more verbosely as a pre-crash test diagnostic.
            diffEng = new FilteredCatalogDiffEngine(origCatalog, autoGenCatalog, true);
            diffCmds = diffEng.commands();
            String crashAdvice = "Catalog Verification from Generated DDL failed! " +
                    "VoltDB dev: Consider" +
                    (RETRY_FAILED_CATALOG_REBUILD_UNDER_DEBUG ? "" :
                        " setting VoltCompiler.RETRY_FAILED_CATALOG_REBUILD_UNDER_DEBUG = true and") +
                    " setting a breakpoint in VoltCompiler.replayFailedCatalogRebuildUnderDebug" +
                    " to debug a replay of the faulty catalog rebuild roundtrip. ";
            VoltDB.crashLocalVoltDB(crashAdvice + "The offending diffcmds were: " + diffCmds);
        }
        else {
            Log.info("Catalog verification completed successfuly.");
        }
    }

    /** Take two steps back to retry and potentially debug a catalog rebuild
     *  that generated an unintended change. This code is PURPOSELY redundant
     *  with the mainline call in debugVerifyCatalog above.
     *  Keep the two calls in synch and only redirect through this function
     *  in the post-mortem replay after the other call created a flawed catalog.
     */
    private Catalog replayFailedCatalogRebuildUnderDebug(
            VoltCompiler autoGenCompiler,
            List<VoltCompilerReader> autogenReaderList,
            InMemoryJarfile autoGenJarOutput)
    {
        // Be sure to set RETRY_FAILED_CATALOG_REBUILD_UNDER_DEBUG = true to enable
        // this last ditch retry before crashing.
        // BREAKPOINT HERE!
        // Then step IN to debug the failed rebuild -- or, just as likely, the canonical ddl.
        // Or step OVER to debug just the catalog diff process, retried with verbose output --
        // maybe it's just being too sensitive to immaterial changes?
        Catalog autoGenCatalog = autoGenCompiler.compileCatalogInternal(null, null,
                autogenReaderList, autoGenJarOutput);
        return autoGenCatalog;
    }

    /**
     * Internal method for compiling with and without a project.xml file or DDL files.
     *
     * @param projectReader Reader for project file or null if a project file is not used.
     * @param jarOutputPath The location to put the finished JAR to.
     * @param ddlFilePaths The list of DDL files to compile (when no project is provided).
     * @param jarOutputRet The in-memory jar to populate or null if the caller doesn't provide one.
     * @return true if successful
     */
    private boolean compileInternalToFile(
            final String jarOutputPath,
            final VoltCompilerReader cannonicalDDLIfAny,
            final Catalog previousCatalogIfAny,
            final List<VoltCompilerReader> ddlReaderList,
            final InMemoryJarfile jarOutputRet)
    {
        if (jarOutputPath == null) {
            addErr("The output jar path is null.");
            return false;
        }

        InMemoryJarfile jarOutput = compileInternal(cannonicalDDLIfAny, previousCatalogIfAny, ddlReaderList, jarOutputRet);
        if (jarOutput == null) {
            return false;
        }

        try {
            jarOutput.writeToFile(new File(jarOutputPath)).run();
        }
        catch (final Exception e) {
            e.printStackTrace();
            addErr("Error writing catalog jar to disk: " + e.getMessage());
            return false;
        }

        return true;
    }

    private static void generateCatalogReport(Catalog catalog, String ddl, boolean standaloneCompiler,
            ArrayList<Feedback> warnings, InMemoryJarfile jarOutput) throws IOException {
        VoltDBInterface voltdb = VoltDB.instance();
        // try to get a catalog context
        CatalogContext catalogContext = voltdb != null ? voltdb.getCatalogContext() : null;
        ClusterSettings clusterSettings = catalogContext != null ? catalogContext.getClusterSettings() : null;
        int tableCount = catalogContext != null ? catalogContext.tables.size() : 0;
        Deployment deployment = catalogContext != null ? catalogContext.cluster.getDeployment().get("deployment") : null;
        int hostcount = clusterSettings != null ? clusterSettings.hostcount() : 1;
        int kfactor = deployment != null ? deployment.getKfactor() : 0;
        int sitesPerHost = 8;
        if  (voltdb != null && voltdb.getCatalogContext() != null) {
            sitesPerHost =  voltdb.getCatalogContext().getNodeSettings().getLocalSitesCount();
        }
        boolean isPro = MiscUtils.isPro();
        long minHeapRqt = RealVoltDB.computeMinimumHeapRqt(tableCount, sitesPerHost, kfactor);

        String report = ReportMaker.report(catalog, minHeapRqt, isPro, hostcount, sitesPerHost, kfactor,
                warnings, ddl);
        // put the compiler report into the jarfile
        jarOutput.put(CATLOG_REPORT, report.getBytes(Constants.UTF8ENCODING));
    }

    /**
     * Internal method for compiling with and without a project.xml file or DDL files.
     *
     * @param projectReader Reader for project file or null if a project file is not used.
     * @param ddlFilePaths The list of DDL files to compile (when no project is provided).
     * @param jarOutputRet The in-memory jar to populate or null if the caller doesn't provide one.
     * @return The InMemoryJarfile containing the compiled catalog if
     * successful, null if not.  If the caller provided an InMemoryJarfile, the
     * return value will be the same object, not a copy.
     */
    private InMemoryJarfile compileInternal(
            final VoltCompilerReader cannonicalDDLIfAny,
            final Catalog previousCatalogIfAny,
            final List<VoltCompilerReader> ddlReaderList,
            final InMemoryJarfile jarOutputRet)
    {
        // Expect to have either >1 ddl file or a project file.
        assert(ddlReaderList.size() > 0);
        // Make a temporary local output jar if one wasn't provided.
        final InMemoryJarfile jarOutput = (jarOutputRet != null
                                                ? jarOutputRet
                                                : new InMemoryJarfile());

        if (ddlReaderList == null || ddlReaderList.isEmpty()) {
            addErr("One or more DDL files are required.");
            return null;
        }

        // clear out the warnings and errors
        m_warnings.clear();
        m_infos.clear();
        m_errors.clear();

        // do all the work to get the catalog
        final Catalog catalog = compileCatalogInternal(cannonicalDDLIfAny, previousCatalogIfAny, ddlReaderList, jarOutput);
        if (catalog == null) {
            return null;
        }
        Cluster cluster = catalog.getClusters().get("cluster");
        assert(cluster != null);
        Database database = cluster.getDatabases().get("database");
        assert(database != null);

        // Build DDL from Catalog Data
        String ddlWithBatchSupport = CatalogSchemaTools.toSchema(catalog);
        m_canonicalDDL = CatalogSchemaTools.toSchemaWithoutInlineBatches(ddlWithBatchSupport);

        // generate the catalog report and write it to disk
        try {
            generateCatalogReport(m_catalog, ddlWithBatchSupport, standaloneCompiler, m_warnings, jarOutput);
        }
        catch (IOException e) {
            e.printStackTrace();
            return null;
        }

        jarOutput.put(AUTOGEN_DDL_FILE_NAME, m_canonicalDDL.getBytes(Constants.UTF8ENCODING));
        if (DEBUG_VERIFY_CATALOG) {
            debugVerifyCatalog(jarOutput, catalog);
        }

        // WRITE CATALOG TO JAR HERE
        final String catalogCommands = catalog.serialize();

        byte[] catalogBytes = catalogCommands.getBytes(Constants.UTF8ENCODING);

        try {
            // Don't update buildinfo if it's already present, e.g. while upgrading.
            // Note when upgrading the version has already been updated by the caller.
            if (!jarOutput.containsKey(CatalogUtil.CATALOG_BUILDINFO_FILENAME)) {
                addBuildInfo(jarOutput);
            }
            jarOutput.put(CatalogUtil.CATALOG_FILENAME, catalogBytes);
        }
        catch (final Exception e) {
            e.printStackTrace();
            return null;
        }

        assert(!hasErrors());

        if (hasErrors()) {
            return null;
        }

        return jarOutput;
    }

    /**
     * Get textual explain plan info for each plan from the
     * catalog to be shoved into the catalog jarfile.
     */
    HashMap<String, byte[]> getExplainPlans(Catalog catalog) {
        HashMap<String, byte[]> retval = new HashMap<>();
        Database db = getCatalogDatabase(m_catalog);
        assert(db != null);
        for (Procedure proc : db.getProcedures()) {
            for (Statement stmt : proc.getStatements()) {
                String s = "SQL: " + stmt.getSqltext() + "\n";
                s += "COST: " + Integer.toString(stmt.getCost()) + "\n";
                s += "PLAN:\n\n";
                s += Encoder.hexDecodeToString(stmt.getExplainplan()) + "\n";
                byte[] b = s.getBytes(Constants.UTF8ENCODING);
                retval.put(proc.getTypeName() + "_" + stmt.getTypeName() + ".txt", b);
            }
        }
        return retval;
    }

    private VoltCompilerFileReader createDDLFileReader(String path)
            throws VoltCompilerException
    {
        try {
            return new VoltCompilerFileReader(VoltCompilerFileReader.getSchemaPath(m_projectFileURL, path));
        }
        catch (IOException e) {
            String msg = String.format("Unable to open schema file \"%s\" for reading: %s", path, e.getMessage());
            throw new VoltCompilerException(msg);
        }
    }

    private List<VoltCompilerReader> DDLPathsToReaderList(final String... ddlFilePaths)
            throws VoltCompilerException
    {
        List<VoltCompilerReader> ddlReaderList = new ArrayList<>(ddlFilePaths.length);
        for (int i = 0; i < ddlFilePaths.length; ++i) {
            ddlReaderList.add(createDDLFileReader(ddlFilePaths[i]));
        }
        return ddlReaderList;
    }

    /**
     * Compile from DDL files (only).
     * @param ddlFilePaths  input ddl files
     * @return  compiled catalog
     * @throws VoltCompilerException
     */
    public Catalog compileCatalogFromDDL(final String... ddlFilePaths)
            throws VoltCompilerException
    {
        InMemoryJarfile jarOutput = new InMemoryJarfile();
        return compileCatalogInternal(null, null, DDLPathsToReaderList(ddlFilePaths), jarOutput);
    }

    /**
     * Internal method for compiling the catalog.
     *
     * @param database catalog-related info parsed from a project file
     * @param ddlReaderList Reader objects for ddl files.
     * @param jarOutput The in-memory jar to populate or null if the caller doesn't provide one.
     * @return true if successful
     */
    private Catalog compileCatalogInternal(
            final VoltCompilerReader cannonicalDDLIfAny,
            final Catalog previousCatalogIfAny,
            final List<VoltCompilerReader> ddlReaderList,
            final InMemoryJarfile jarOutput)
    {
        m_catalog = new Catalog();
        // Initialize the catalog for one cluster
        m_catalog.execute("add / clusters cluster");
        m_catalog.getClusters().get("cluster").setSecurityenabled(false);

        // shutdown and make a new hsqldb
        try {
            Database previousDBIfAny = null;
            if (previousCatalogIfAny != null) {
                previousDBIfAny = previousCatalogIfAny.getClusters().get("cluster").getDatabases().get("database");
            }
            compileDatabaseNode(cannonicalDDLIfAny, previousDBIfAny, ddlReaderList, jarOutput);
        } catch (final VoltCompilerException e) {
            return null;
        }

        assert(m_catalog != null);

        // add epoch info to catalog
        final int epoch = (int)(TransactionIdManager.getEpoch() / 1000);
        m_catalog.getClusters().get("cluster").setLocalepoch(epoch);

        return m_catalog;
    }

    public String getCanonicalDDL() {
        if(m_canonicalDDL == null) {
            throw new RuntimeException();
        }
        return m_canonicalDDL;
    }

    public Catalog getCatalog() {
        return m_catalog;
    }

    // TODO: long term to remove it from tests
    public Database getCatalogDatabase() {
        return m_catalog.getClusters().get("cluster").getDatabases().get("database");
    }

    public static Database getCatalogDatabase(Catalog catalog) {
        return catalog.getClusters().get("cluster").getDatabases().get("database");
    }

    private static Database initCatalogDatabase(Catalog catalog) {
        // create the database in the catalog
        catalog.execute("add /clusters#cluster databases database");
        addDefaultRoles(catalog);
        return getCatalogDatabase(catalog);
    }

    /**
     * Create default roles. These roles cannot be removed nor overridden in the DDL.
     * Make sure to omit these roles in the generated DDL in {@link org.voltdb.utils.CatalogSchemaTools}
     * Also, make sure to prevent them from being dropped by DROP ROLE in the DDLCompiler
     * !!!
     * IF YOU ADD A THIRD ROLE TO THE DEFAULTS, IT'S TIME TO BUST THEM OUT INTO A CENTRAL
     * LOCALE AND DO ALL THIS MAGIC PROGRAMATICALLY --izzy 11/20/2014
     */
    private static void addDefaultRoles(Catalog catalog)
    {
        // admin
        catalog.execute("add /clusters#cluster/databases#database groups administrator");
        Permission.setPermissionsInGroup(getCatalogDatabase(catalog).getGroups().get("administrator"),
                                         Permission.getPermissionsFromAliases(Arrays.asList("ADMIN")));

        // user
        catalog.execute("add /clusters#cluster/databases#database groups user");
        Permission.setPermissionsInGroup(getCatalogDatabase(catalog).getGroups().get("user"),
                                         Permission.getPermissionsFromAliases(Arrays.asList("SQL", "ALLPROC")));
    }

    public static enum DdlProceduresToLoad
    {
        NO_DDL_PROCEDURES, ONLY_SINGLE_STATEMENT_PROCEDURES, ALL_DDL_PROCEDURES
    }


    /**
     * Simplified interface for loading a ddl file with full support for VoltDB
     * extensions (partitioning, procedures, export), but no support for "project file" input.
     * This is, at least initially, only a back door to create a fully functional catalog for
     * the purposes of planner unit testing.
     * @param hsql an interface to the hsql frontend, initialized and potentially reused by the caller.
     * @param whichProcs indicates which ddl-defined procedures to load: none, single-statement, or all
     * @param ddlFilePaths schema file paths
     * @throws VoltCompilerException
     */
    public Catalog loadSchema(HSQLInterface hsql,
                              DdlProceduresToLoad whichProcs,
                              String... ddlFilePaths) throws VoltCompilerException
    {
        m_catalog = new Catalog(); //
        m_catalog.execute("add / clusters cluster");
        Database db = initCatalogDatabase(m_catalog);
        List<VoltCompilerReader> ddlReaderList = DDLPathsToReaderList(ddlFilePaths);
        final VoltDDLElementTracker voltDdlTracker = new VoltDDLElementTracker(this);
        InMemoryJarfile jarOutput = new InMemoryJarfile();
        compileDatabase(db, hsql, voltDdlTracker, null, null, ddlReaderList, null, whichProcs, jarOutput);

        return m_catalog;
    }

    /**
     * Load a ddl file with full support for VoltDB extensions (partitioning, procedures,
     * export), AND full support for input via a project xml file's "database" node.
     * @param database catalog-related info parsed from a project file
     * @param ddlReaderList Reader objects for ddl files.
     * @param jarOutput The in-memory jar to populate or null if the caller doesn't provide one.
     * @throws VoltCompilerException
     */
    private void compileDatabaseNode(
            VoltCompilerReader cannonicalDDLIfAny,
            Database previousDBIfAny,
            final List<VoltCompilerReader> ddlReaderList,
            final InMemoryJarfile jarOutput)
                    throws VoltCompilerException
    {
        final ArrayList<Class<?>> classDependencies = new ArrayList<>();
        final VoltDDLElementTracker voltDdlTracker = new VoltDDLElementTracker(this);

        Database db = initCatalogDatabase(m_catalog);

        // shutdown and make a new hsqldb
        HSQLInterface hsql = HSQLInterface.loadHsqldb(ParameterizationInfo.getParamStateManager());
        compileDatabase(db, hsql, voltDdlTracker, cannonicalDDLIfAny, previousDBIfAny, ddlReaderList, classDependencies,
                        DdlProceduresToLoad.ALL_DDL_PROCEDURES, jarOutput);
    }

    /**
     * Common code for schema loading shared by loadSchema and compileDatabaseNode
     *
     * @param db the database entry in the catalog
     * @param hsql an interface to the hsql frontend, initialized and potentially reused by the caller.
     * @param voltDdlTracker non-standard VoltDB schema annotations, initially those from a project file
     * @param schemas the ddl input files
     * @param export optional export connector configuration (from the project file)
     * @param classDependencies optional additional jar files required by procedures
     * @param whichProcs indicates which ddl-defined procedures to load: none, single-statement, or all
     * @param jarOutput The in-memory jar to populate or null if the caller doesn't provide one.
     */
    private void compileDatabase(
            Database db,
            HSQLInterface hsql,
            VoltDDLElementTracker voltDdlTracker,
            VoltCompilerReader cannonicalDDLIfAny,
            Database previousDBIfAny,
            List<VoltCompilerReader> schemaReaders,
            Collection<Class<?>> classDependencies,
            DdlProceduresToLoad whichProcs,
            InMemoryJarfile jarOutput)
                    throws VoltCompilerException
    {
        // Actually parse and handle all the DDL
        // DDLCompiler also provides partition descriptors for DDL PARTITION
        // and REPLICATE statements.
        final DDLCompiler ddlcompiler;
        ddlcompiler = new DDLCompiler(this, hsql, voltDdlTracker, m_classLoader);

        // Ugly, ugly hack.
        // If the procedure compilations do not succeed, and we have
        // dropped some UDFs, then we need to restore them.
        try {
            //
            // Save the old user defined functions, if there are any,
            // in case we encounter a compilation error.
            //
            ddlcompiler.saveDefinedFunctions();
            if (cannonicalDDLIfAny != null) {
                // add the file object's path to the list of files for the jar
                m_ddlFilePaths.put(cannonicalDDLIfAny.getName(), cannonicalDDLIfAny.getPath());
                ddlcompiler.loadSchema(cannonicalDDLIfAny, db, whichProcs);
            }

            m_dirtyTables.clear();

            for (final VoltCompilerReader schemaReader : schemaReaders) {
                String origFilename = m_currentFilename;
                try {
                    if (m_currentFilename.equals(NO_FILENAME)) {
                        m_currentFilename = schemaReader.getName();
                    }

                    // add the file object's path to the list of files for the jar
                    m_ddlFilePaths.put(schemaReader.getName(), schemaReader.getPath());

                    if (m_filterWithSQLCommand) {
                        SQLParser.FileInfo fi = new SQLParser.FileInfo(schemaReader.getPath());
                        ddlcompiler.loadSchemaWithFiltering(schemaReader, db, whichProcs, fi);
                    }
                    else {
                        ddlcompiler.loadSchema(schemaReader, db, whichProcs);
                    }
                }
                finally {
                    m_currentFilename = origFilename;
                }
            }

            // When A/A is enabled, create an export table for every DR table to log possible conflicts
            ddlcompiler.loadAutogenExportTableSchema(db, previousDBIfAny, whichProcs, m_isXDCR);

            ddlcompiler.compileToCatalog(db, m_isXDCR);

            // add database estimates info
            addDatabaseEstimatesInfo(m_estimates, db);

            // Process DDL exported tables
            NavigableMap<String, NavigableSet<String>> exportTables = voltDdlTracker.getExportedTables();
            for (Entry<String, NavigableSet<String>> e : exportTables.entrySet()) {
                String targetName = e.getKey();
                for (String tableName : e.getValue()) {
                    addExportTableToConnector(targetName, tableName, db);
                }
            }
            Map<String, String> persistentExportTables = voltDdlTracker.getPersistentTableTargetMap();
            for (Entry<String, String> e : persistentExportTables.entrySet()) {
                addExportTableToConnector(e.getValue(), e.getKey(), db);
            }
            ddlcompiler.processMaterializedViewWarnings(db);

            // process DRed tables
            for (Entry<String, String> drNode: voltDdlTracker.getDRedTables().entrySet()) {
                compileDRTable(drNode, db);
            }

            if (whichProcs != DdlProceduresToLoad.NO_DDL_PROCEDURES) {
                Collection<ProcedureDescriptor> allProcs = voltDdlTracker.getProcedureDescriptors();
                CatalogMap<Procedure> previousProcsIfAny = null;
                if (previousDBIfAny != null) {
                    previousProcsIfAny = previousDBIfAny.getProcedures();
                }
                compileProcedures(db, hsql, allProcs, classDependencies, whichProcs, previousProcsIfAny, jarOutput);
            }

            // add extra classes from the DDL
            m_addedClasses = voltDdlTracker.m_extraClassses.toArray(new String[0]);
            addExtraClasses(jarOutput);

            compileRowLimitDeleteStmts(db, hsql, ddlcompiler.getLimitDeleteStmtToXmlEntries());
        }
        catch (Throwable ex) {
            ddlcompiler.restoreSavedFunctions();
            throw ex;
        }
        ddlcompiler.clearSavedFunctions();
    }

    private void compileRowLimitDeleteStmts(
            Database db,
            HSQLInterface hsql,
            Collection<Map.Entry<Statement, VoltXMLElement>> deleteStmtXmlEntries)
            throws VoltCompilerException {

        for (Map.Entry<Statement, VoltXMLElement> entry : deleteStmtXmlEntries) {
            Statement stmt = entry.getKey();
            VoltXMLElement xml = entry.getValue();

            // choose DeterminismMode.FASTER for determinism, and rely on the planner to error out
            // if we generated a plan that is content-non-deterministic.
            StatementCompiler.compileStatementAndUpdateCatalog(this,
                    hsql,
                    db,
                    m_estimates,
                    stmt,
                    xml,
                    stmt.getSqltext(),
                    null, // no user-supplied join order
                    DeterminismMode.FASTER,
                    StatementPartitioning.partitioningForRowLimitDelete());
        }
    }

    /**
     * Once the DDL file is over, take all of the extra classes found and add them to the jar.
     */
    private void addExtraClasses(final InMemoryJarfile jarOutput) throws VoltCompilerException {

        List<String> addedClasses = new ArrayList<>();

        for (String className : m_addedClasses) {
            /*
             * Only add the class if it isn't already in the output jar.
             * The jar will be pre-populated when performing an automatic
             * catalog version upgrade.
             */
            if (!jarOutput.containsKey(className)) {
                try {
                    Class<?> clz = Class.forName(className, true, m_classLoader);

                    if (addClassToJar(jarOutput, clz)) {
                        addedClasses.add(className);
                    }

                }
                catch (Exception e) {
                    String msg = "Class %s could not be loaded/found/added to the jar.";
                    msg = String.format(msg, className);
                    throw new VoltCompilerException(msg);
                }
                // reset the added classes to the actual added classes
            }
        }
        m_addedClasses = addedClasses.toArray(new String[0]);
    }

    /**
     * @param db the database entry in the catalog
     * @param hsql an interface to the hsql frontend, initialized and potentially reused by the caller.
     * @param classDependencies
     * @param voltDdlTracker non-standard VoltDB schema annotations
     * @param whichProcs indicates which ddl-defined procedures to load: none, single-statement, or all
     * @throws VoltCompilerException
     */
    private void compileProcedures(Database db,
                                   HSQLInterface hsql,
                                   Collection<ProcedureDescriptor> allProcs,
                                   Collection<Class<?>> classDependencies,
                                   DdlProceduresToLoad whichProcs,
                                   CatalogMap<Procedure> prevProcsIfAny,
                                   InMemoryJarfile jarOutput) throws VoltCompilerException
    {
        // build a cache of previous SQL stmts
        m_previousCatalogStmts.clear();
        if (prevProcsIfAny != null) {
            for (Procedure prevProc : prevProcsIfAny) {
                for (Statement prevStmt : prevProc.getStatements()) {
                    addStatementToCache(prevStmt);
                }
            }
        }

        // Ignore class dependencies if ignoring java stored procs.
        // This extra qualification anticipates some (undesirable) overlap between planner
        // testing and additional library code in the catalog jar file.
        // That is, if it became possible for ddl file syntax to trigger additional
        // (non-stored-procedure) class loading into the catalog jar,
        // planner-only testing would find it convenient to ignore those
        // dependencies for its "dry run" on an unchanged application ddl file.
        if (whichProcs == DdlProceduresToLoad.ALL_DDL_PROCEDURES) {
            // Add all the class dependencies to the output jar
            for (final Class<?> classDependency : classDependencies) {
                addClassToJar(jarOutput, classDependency);
            }
        }

        final List<ProcedureDescriptor> procedures = new ArrayList<>();
        procedures.addAll(allProcs);

        // Actually parse and handle all the Procedures
        for (final ProcedureDescriptor procedureDescriptor : procedures) {
            final String procedureName = procedureDescriptor.m_className;
            if (procedureDescriptor.m_stmtLiterals == null) {
                m_currentFilename = procedureName.substring(procedureName.lastIndexOf('.') + 1);
                m_currentFilename += ".class";
            }
            else if (whichProcs == DdlProceduresToLoad.ONLY_SINGLE_STATEMENT_PROCEDURES) {
                // In planner test mode, especially within the plannerTester framework,
                // ignore any java procedures referenced in ddl CREATE PROCEDURE statements to allow
                // re-use of actual application ddl files without introducing class dependencies.
                // This potentially allows automatic plannerTester regression test support
                // for all the single-statement procedures of an unchanged application ddl file.
                continue;
            }
            else {
                m_currentFilename = procedureName;
            }
            ProcedureCompiler.compile(this, hsql, m_estimates, db, procedureDescriptor, jarOutput);
        }
        // done handling files
        m_currentFilename = NO_FILENAME;

        // allow gc to reclaim any cache memory here
        m_previousCatalogStmts.clear();
    }

    /** Provide a feedback path to monitor plan output via harvestCapturedDetail */
    public void enableDetailedCapture() {
        m_capturedDiagnosticDetail = new ArrayList<>();
    }

    /** Access recent plan output, for diagnostic purposes */
    public List<String> harvestCapturedDetail() {
        List<String> harvested = m_capturedDiagnosticDetail;
        m_capturedDiagnosticDetail = null;
        return harvested;
    }

    /** Capture plan context info -- statement, cost, high-level "explain". */
    public void captureDiagnosticContext(String planDescription) {
        if (m_capturedDiagnosticDetail == null) {
            return;
        }
        m_capturedDiagnosticDetail.add(planDescription);
    }

    /** Capture plan content in terse json format. */
    public void captureDiagnosticJsonFragment(String json) {
        if (m_capturedDiagnosticDetail == null) {
            return;
        }
        m_capturedDiagnosticDetail.add(json);
    }

    static void addDatabaseEstimatesInfo(final DatabaseEstimates estimates, final Database db) {
        // Not implemented yet. Don't panic.

        /*for (Table table : db.getTables()) {
            DatabaseEstimates.TableEstimates tableEst = new DatabaseEstimates.TableEstimates();
            tableEst.maxTuples = 1000000;
            tableEst.minTuples = 100000;
            estimates.tables.put(table, tableEst);
        }*/
    }

    void addExportTableToConnector(final String targetName, final String tableName, final Database catdb)
            throws VoltCompilerException
    {
        assert tableName != null && ! tableName.trim().isEmpty() && catdb != null;

        // Catalog Connector
        org.voltdb.catalog.Connector catconn = catdb.getConnectors().getIgnoreCase(targetName);
        if (catconn == null) {
            catconn = catdb.getConnectors().add(targetName);
        }
        org.voltdb.catalog.Table tableref = catdb.getTables().getIgnoreCase(tableName);
        if (tableref == null) {
            throw new VoltCompilerException("While configuring export, table " + tableName + " was not present in " +
            "the catalog.");
        }

        if (TableType.isStream(tableref.getTabletype())) {
            // streams cannot have tuple limits
            if (tableref.getTuplelimit() != Integer.MAX_VALUE) {
                throw new VoltCompilerException("Streams cannot have row limits configured");
            }
            Column pc = tableref.getPartitioncolumn();
            //Get views
            List<Table> tlist = CatalogUtil.getMaterializeViews(catdb, tableref);
            if (pc == null && tlist.size() != 0) {
                compilerLog.error("While configuring export, stream " + tableName + " is a source table " +
                        "for a materialized view. Streams support views as long as partitioned column is part of the view.");
                throw new VoltCompilerException("Stream configured with materialized view without partitioned column.");
            }
            if (pc != null && pc.getName() != null && tlist.size() != 0) {
                for (Table t : tlist) {
                    if (t.getColumns().get(pc.getName()) == null) {
                        compilerLog.error("While configuring export, table " + t + " is a source table " +
                                "for a materialized view. Export only tables support views as long as partitioned column is part of the view.");
                        throw new VoltCompilerException("Stream configured with materialized view without partitioned column in the view.");
                    } else {
                        //Set partition column of view table to partition column of stream
                        t.setPartitioncolumn(t.getColumns().get(pc.getName()));
                    }
                }
            }
        }
        if (tableref.getMaterializer() != null)
        {
            compilerLog.error("While configuring export, " + tableName + " is a " +
                                        "materialized view.  A view cannot be export source.");
            throw new VoltCompilerException("View configured as export source");
        }
<<<<<<< HEAD
        if (tableref.getStream() && tableref.getIndexes().size() > 0) {
=======
        if (tableref.getIndexes().size() > 0 && TableType.isStream(tableref.getTabletype())) {
>>>>>>> eddaeb4e
            compilerLog.error("While configuring export, stream " + tableName + " has indexes defined. " +
                    "Streams can't have indexes (including primary keys).");
            throw new VoltCompilerException("Streams cannot be configured with indexes");
        }
        if (tableref.getIsreplicated()) {
            // if you don't specify partition columns, make
            // export tables partitioned, but on no specific column (iffy)
            tableref.setIsreplicated(false);
            tableref.setPartitioncolumn(null);
        }
        org.voltdb.catalog.ConnectorTableInfo connTableInfo =
                catconn.getTableinfo().getIgnoreCase(tableName);

        if (connTableInfo == null) {
            connTableInfo = catconn.getTableinfo().add(tableName);
            connTableInfo.setTable(tableref);
            connTableInfo.setAppendonly(true);
        }
        else  {
            throw new VoltCompilerException(String.format(
                    "Table \"%s\" is already exported", tableName
                    ));
        }

    }

    void compileDRTable(final Entry<String, String> drNode, final Database db)
            throws VoltCompilerException
    {
        String tableName = drNode.getKey();
        String action = drNode.getValue();

        org.voltdb.catalog.Table tableref = db.getTables().getIgnoreCase(tableName);
        if (tableref.getMaterializer() != null) {
            throw new VoltCompilerException("While configuring dr, table " + tableName + " is a materialized view." +
                                            " DR does not support materialized view.");
        }

        if (action.equalsIgnoreCase("DISABLE")) {
            tableref.setIsdred(false);
        } else {
            tableref.setIsdred(true);
        }
    }

    // Usage messages for new and legacy syntax.
    static final String usageNew    = "VoltCompiler <output-JAR> <input-DDL> ...";
    static final String usageLegacy = "VoltCompiler <project-file> <output-JAR>";

    /**
     * Main
     *
     * Incoming arguments:
     *
     *         New syntax: OUTPUT_JAR INPUT_DDL ...
     *      Legacy syntax: PROJECT_FILE OUTPUT_JAR
     *
     * @param args  arguments (see above)
     */
    public static void main(final String[] args)
    {
        // passing true to constructor indicates the compiler is being run in standalone mode
        final VoltCompiler compiler = new VoltCompiler(true, false);

        boolean success = false;
        if (args.length > 0 && args[0].toLowerCase().endsWith(".jar")) {
            // The first argument is *.jar for the new syntax.
            if (args.length >= 2) {
                // Check for accidental .jar or .xml files specified for argument 2
                // to catch accidental incomplete use of the legacy syntax.
                if (args[1].toLowerCase().endsWith(".xml") || args[1].toLowerCase().endsWith(".jar")) {
                    System.err.println("Error: Expecting a DDL file as the second argument.\n"
                                     + "      .xml and .jar are invalid DDL file extensions.");
                    System.exit(-1);
                }
                success = compiler.compileFromDDL(args[0], ArrayUtils.subarray(args, 1, args.length));
            }
            else {
                System.err.printf("Usage: %s\n", usageNew);
                System.exit(-1);
            }
        }
        else {
            // Can't recognize the arguments or there are no arguments.
            System.err.printf("Usage: %s\n       %s\n", usageNew, usageLegacy);
            System.exit(-1);
        }

        // Should have exited if inadequate arguments were provided.
        assert(args.length > 0);

        // Exit with error code if we failed
        if (!success) {
            compiler.summarizeErrors(System.out, null);
            System.exit(-1);
        }
        compiler.summarizeSuccess(System.out, null, args[0]);
    }

    public void summarizeSuccess(PrintStream outputStream, PrintStream feedbackStream, String jarOutputPath) {
        if (outputStream != null) {

            Database database = getCatalogDatabase();

            outputStream.println("------------------------------------------");
            outputStream.println("Successfully created " + jarOutputPath);

            for (String ddl : m_ddlFilePaths.keySet()) {
                outputStream.println("Includes schema: " + m_ddlFilePaths.get(ddl));
            }

            outputStream.println();

            // Accumulate a summary of the summary for a briefer report
            ArrayList<Procedure> nonDetProcs = new ArrayList<>();
            ArrayList<Procedure> tableScans = new ArrayList<>();
            int countSinglePartition = 0;
            int countMultiPartition = 0;
            int countDefaultProcs = 0;

            for (Procedure p : database.getProcedures()) {
                if (p.getSystemproc()) {
                    continue;
                }

                // Aggregate statistics about MP/SP/SEQ
                if (!p.getDefaultproc()) {
                    if (p.getSinglepartition()) {
                        countSinglePartition++;
                    }
                    else {
                        countMultiPartition++;
                    }
                }
                else {
                    countDefaultProcs++;
                }
                if (p.getHasseqscans()) {
                    tableScans.add(p);
                }

                outputStream.printf("[%s][%s] %s\n",
                                      p.getSinglepartition() ? "SP" : "MP",
                                      p.getReadonly() ? "READ" : "WRITE",
                                      p.getTypeName());
                for (Statement s : p.getStatements()) {
                    String seqScanTag = "";
                    if (s.getSeqscancount() > 0) {
                        seqScanTag = "[TABLE SCAN] ";
                    }
                    String determinismTag = "";

                    // if the proc is a java stored proc that is read&write,
                    // output determinism warnings
                    if (p.getHasjava() && (!p.getReadonly())) {
                        if (s.getIscontentdeterministic() == false) {
                            determinismTag = "[NDC] ";
                            nonDetProcs.add(p);
                        }
                        else if (s.getIsorderdeterministic() == false) {
                            determinismTag = "[NDO] ";
                            nonDetProcs.add(p);
                        }
                    }

                    String statementLine;
                    String sqlText = s.getSqltext();
                    sqlText = squeezeWhitespace(sqlText);
                    if (seqScanTag.length() + determinismTag.length() + sqlText.length() > 80) {
                        statementLine = "  " + (seqScanTag + determinismTag + sqlText).substring(0, 80) + "...";
                    } else {
                        statementLine = "  " + seqScanTag + determinismTag + sqlText;
                    }
                    outputStream.println(statementLine);
                }
                outputStream.println();
            }
            outputStream.println("------------------------------------------\n");

            if (m_addedClasses.length > 0) {

                if (m_addedClasses.length > 10) {
                    outputStream.printf("Added %d additional classes to the catalog jar.\n\n",
                            m_addedClasses.length);
                }
                else {
                    String logMsg = "Added the following additional classes to the catalog jar:\n";
                    for (String className : m_addedClasses) {
                        logMsg += "  " + className + "\n";
                    }
                    outputStream.println(logMsg);
                }

                outputStream.println("------------------------------------------\n");
            }

            //
            // post-compile summary and legend.
            //
            outputStream.printf(
                    "Catalog contains %d built-in CRUD procedures.\n" +
                    "\tSimple insert, update, delete, upsert and select procedures are created\n" +
                    "\tautomatically for convenience.\n\n",
                    countDefaultProcs);
            if (countSinglePartition > 0) {
                outputStream.printf(
                        "[SP] Catalog contains %d single partition procedures.\n" +
                        "\tSingle partition procedures run in parallel and scale\n" +
                        "\tas partitions are added to a cluster.\n\n",
                        countSinglePartition);
            }
            if (countMultiPartition > 0) {
                outputStream.printf(
                        "[MP] Catalog contains %d multi-partition procedures.\n" +
                        "\tMulti-partition procedures run globally at all partitions\n" +
                        "\tand do not run in parallel with other procedures.\n\n",
                        countMultiPartition);
            }
            if (!tableScans.isEmpty()) {
                outputStream.printf("[TABLE SCAN] Catalog contains %d procedures that use a table scan:\n\n",
                        tableScans.size());
                for (Procedure p : tableScans) {
                    outputStream.println("\t\t" + p.getClassname());
                }
                outputStream.printf(
                        "\n\tTable scans do not use indexes and may become slower as tables grow.\n\n");
            }
            if (!nonDetProcs.isEmpty()) {
                outputStream.println(
                        "[NDO][NDC] NON-DETERMINISTIC CONTENT OR ORDER WARNING:\n" +
                        "\tThe procedures listed below contain non-deterministic queries.\n");

                for (Procedure p : nonDetProcs) {
                    outputStream.println("\t\t" + p.getClassname());
                }

                outputStream.printf(
                        "\n" +
                        "\tUsing the output of these queries as input to subsequent\n" +
                        "\twrite queries can result in differences between replicated\n" +
                        "\tpartitions at runtime, forcing VoltDB to shutdown the cluster.\n" +
                        "\tReview the compiler messages above to identify the offending\n" +
                        "\tSQL statements (marked as \"[NDO] or [NDC]\").  Add a unique\n" +
                        "\tindex to the schema or an explicit ORDER BY clause to the\n" +
                        "\tquery to make these queries deterministic.\n\n");
            }
            if (countSinglePartition == 0 && countMultiPartition > 0) {
                outputStream.printf(
                        "ALL MULTI-PARTITION WARNING:\n" +
                        "\tAll of the user procedures are multi-partition. This often\n" +
                        "\tindicates that the application is not utilizing VoltDB partitioning\n" +
                        "\tfor best performance. For information on VoltDB partitioning, see:\n"+
                        "\thttp://voltdb.com/docs/UsingVoltDB/ChapAppDesign.php\n\n");
            }
            if (m_reportPath != null) {
                outputStream.println("------------------------------------------\n");
                outputStream.println(String.format(
                        "Full catalog report can be found at file://%s.\n",
                        m_reportPath));
            }
            outputStream.println("------------------------------------------\n");
        }
        if (feedbackStream != null) {
            for (Feedback fb : m_warnings) {
                feedbackStream.println(fb.getLogString());
            }
            for (Feedback fb : m_infos) {
                feedbackStream.println(fb.getLogString());
            }
        }
    }

    /**
     * Return a copy of the input sqltext with each run of successive whitespace characters replaced by a single space.
     * This is just for informal feedback purposes, so quoting is not respected.
     * @param sqltext
     * @return a possibly modified copy of the input sqltext
     **/
    private static String squeezeWhitespace(String sqltext) {
        String compact = sqltext.replaceAll("\\s+", " ");
        return compact;
    }

    public void summarizeErrors(PrintStream outputStream, PrintStream feedbackStream) {
        if (outputStream != null) {
            outputStream.println("------------------------------------------");
            outputStream.println("Catalog compilation failed.");
            outputStream.println("------------------------------------------");
        }
        if (feedbackStream != null) {
            for (Feedback fb : m_errors) {
                feedbackStream.println(fb.getLogString());
            }
        }
    }

    public List<Class<?>> getInnerClasses(Class <?> c)
            throws VoltCompilerException {
        ImmutableList.Builder<Class<?>> builder = ImmutableList.builder();
        ClassLoader cl = c.getClassLoader();
        if (cl == null) {
            cl = Thread.currentThread().getContextClassLoader();
        }

        // if loading from an InMemoryJarFile, the process is a bit different...
        if (cl instanceof JarLoader) {
            String[] classes = ((JarLoader) cl).getInnerClassesForClass(c.getName());
            for (String innerName : classes) {
                Class<?> clz = null;
                try {
                    clz = cl.loadClass(innerName);
                }
                catch (ClassNotFoundException e) {
                    String msg = "Unable to load " + c + " inner class " + innerName +
                            " from in-memory jar representation.";
                    throw new VoltCompilerException(msg);
                }
                assert(clz != null);
                builder.add(clz);
            }
        }
        else {
            String stem = c.getName().replace('.', '/');
            String cpath = stem + ".class";
            URL curl = cl.getResource(cpath);
            if (curl == null) {
                throw new VoltCompilerException(String.format(
                        "Failed to find class file %s in jar.", cpath));
            }

            // load from an on-disk jar
            if ("jar".equals(curl.getProtocol())) {
                Pattern nameRE = Pattern.compile("\\A(" + stem + "\\$[^/]+).class\\z");
                String jarFN;
                try {
                    jarFN = URLDecoder.decode(curl.getFile(), "UTF-8");
                }
                catch (UnsupportedEncodingException e) {
                    String msg = "Unable to UTF-8 decode " + curl.getFile() + " for class " + c;
                    throw new VoltCompilerException(msg);
                }
                jarFN = jarFN.substring(5, jarFN.indexOf('!'));
                JarFile jar = null;
                try {
                    jar = new JarFile(jarFN);
                    Enumeration<JarEntry> entries = jar.entries();
                    while (entries.hasMoreElements()) {
                        String name = entries.nextElement().getName();
                        Matcher mtc = nameRE.matcher(name);
                        if (mtc.find()) {
                            String innerName = mtc.group(1).replace('/', '.');
                            Class<?> inner;
                            try {
                                inner = cl.loadClass(innerName);
                            } catch (ClassNotFoundException e) {
                                String msg = "Unable to load " + c + " inner class " + innerName;
                                throw new VoltCompilerException(msg);
                            }
                            builder.add(inner);
                        }
                    }
                }
                catch (IOException e) {
                    String msg = "Cannot access class " + c + " source code location of " + jarFN;
                    throw new VoltCompilerException(msg);
                }
                finally {
                    if (jar != null) {
                        try {jar.close();} catch (Exception ignoreIt) {}
                    }
                }
            }
            // load directly from a classfile
            else if ("file".equals(curl.getProtocol())) {
                Pattern nameRE = Pattern.compile("/(" + stem + "\\$[^/]+).class\\z");
                File sourceDH = new File(curl.getFile()).getParentFile();
                for (File f: sourceDH.listFiles()) {
                    Matcher mtc = nameRE.matcher(f.getAbsolutePath());
                    if (mtc.find()) {
                        String innerName = mtc.group(1).replace('/', '.');
                        Class<?> inner;
                        try {
                            inner = cl.loadClass(innerName);
                        } catch (ClassNotFoundException e) {
                            String msg = "Unable to load " + c + " inner class " + innerName;
                            throw new VoltCompilerException(msg);
                        }
                        builder.add(inner);
                    }
                }

            }
        }
        return builder.build();
    }

    public boolean addClassToJar(InMemoryJarfile jarOutput, final Class<?> cls)
            throws VoltCompiler.VoltCompilerException
    {
        if (m_cachedAddedClasses.contains(cls)) {
            return false;
        }
        m_cachedAddedClasses.add(cls);

        for (final Class<?> nested : getInnerClasses(cls)) {
            addClassToJar(jarOutput, nested);
        }

        try {
            return VoltCompilerUtils.addClassToJar(jarOutput, cls);
        } catch (IOException e) {
            throw new VoltCompilerException(e.getMessage());
        }
    }

    public void setInitializeDDLWithFiltering(boolean flag) {
        m_filterWithSQLCommand = flag;
    }

    /**
     * Helper enum that scans sax exception messages for deprecated xml elements
     *
     * @author ssantoro
     */
    enum DeprecatedProjectElement {
        security(
                "(?i)\\Acvc-[^:]+:\\s+Invalid\\s+content\\s+.+?\\s+element\\s+'security'",
                "security may be enabled in the deployment file only"
                );

        /**
         * message regular expression that pertains to the deprecated element
         */
        private final Pattern messagePattern;
        /**
         * a suggestion string to exaplain alternatives
         */
        private final String suggestion;

        DeprecatedProjectElement(String messageRegex, String suggestion) {
            this.messagePattern = Pattern.compile(messageRegex);
            this.suggestion = suggestion;
        }

        String getSuggestion() {
            return suggestion;
        }

        /**
         * Given a JAXBException it determines whether or not the linked
         * exception is associated with a deprecated xml elements
         *
         * @param jxbex a {@link JAXBException}
         * @return an enum of {@code DeprecatedProjectElement} if the
         *    given exception corresponds to a deprecated xml element
         */
        static DeprecatedProjectElement valueOf( JAXBException jxbex) {
            if(    jxbex == null
                || jxbex.getLinkedException() == null
                || ! (jxbex.getLinkedException() instanceof org.xml.sax.SAXParseException)
            ) {
                return null;
            }
            org.xml.sax.SAXParseException saxex =
                    org.xml.sax.SAXParseException.class.cast(jxbex.getLinkedException());
            for( DeprecatedProjectElement dpe: DeprecatedProjectElement.values()) {
                Matcher mtc = dpe.messagePattern.matcher(saxex.getMessage());
                if (mtc.find()) {
                    return dpe;
                }
            }

            return null;
        }
    }

    /**
     * Compile the provided jarfile.  Basically, treat the jarfile as a staging area
     * for the artifacts to be included in the compile, and then compile it in place.
     *
     * *NOTE*: Does *NOT* work with project.xml jarfiles.
     *
     * @return the compiled catalog is contained in the provided jarfile.
     * @throws VoltCompilerException
     *
     */
    public void compileInMemoryJarfileWithNewDDL(InMemoryJarfile jarfile, String newDDL, Catalog oldCatalog) throws IOException, VoltCompilerException
    {
        String oldDDL = new String(jarfile.get(VoltCompiler.AUTOGEN_DDL_FILE_NAME),
                Constants.UTF8ENCODING);
        compilerLog.trace("OLD DDL: " + oldDDL);

        VoltCompilerStringReader canonicalDDLReader = null;
        VoltCompilerStringReader newDDLReader = null;

        // Use the in-memory jarfile-provided class loader so that procedure
        // classes can be found and copied to the new file that gets written.
        ClassLoader originalClassLoader = m_classLoader;
        try {
            canonicalDDLReader = new VoltCompilerStringReader(VoltCompiler.AUTOGEN_DDL_FILE_NAME, oldDDL);
            newDDLReader = new VoltCompilerStringReader("Ad Hoc DDL Input", newDDL);

            List<VoltCompilerReader> ddlList = new ArrayList<>();
            ddlList.add(newDDLReader);

            m_classLoader = jarfile.getLoader();
            // Do the compilation work.
            InMemoryJarfile jarOut = compileInternal(canonicalDDLReader, oldCatalog, ddlList, jarfile);
            // Trim the compiler output to try to provide a concise failure
            // explanation
            if (jarOut == null) {
                String errString = "Adhoc DDL failed";
                if (m_errors.size() > 0) {
                    errString = m_errors.get(m_errors.size() - 1).getLogString();
                }

                int endtrim = errString.indexOf(" in statement starting");
                if (endtrim < 0) { endtrim = errString.length(); }
                String trimmed = errString.substring(0, endtrim);
                throw new VoltCompilerException(trimmed);
            }
            compilerLog.debug("Successfully recompiled InMemoryJarfile");
        }
        finally {
            // Restore the original class loader
            m_classLoader = originalClassLoader;

            if (canonicalDDLReader != null) {
                try {
                    canonicalDDLReader.close();
                }
                catch (IOException ioe) {}
            }
            if (newDDLReader != null) {
                try {
                    newDDLReader.close();
                }
                catch (IOException ioe) {}
            }
        }
    }

    /**
     * Compile the provided jarfile.  Basically, treat the jarfile as a staging area
     * for the artifacts to be included in the compile, and then compile it in place.
     *
     * @throws ClassNotFoundException
     * @throws VoltCompilerException
     * @throws IOException
     *
     */
    public void compileInMemoryJarfileForUpdateClasses(InMemoryJarfile jarOutput,
            Catalog currentCatalog, HSQLInterface hsql)
                    throws IOException, ClassNotFoundException, VoltCompilerException
    {
        // clear out the warnings and errors
        m_warnings.clear();
        m_infos.clear();
        m_errors.clear();

        // do all the work to get the catalog
        Catalog catalog = currentCatalog.deepCopy();
        Cluster cluster = catalog.getClusters().get("cluster");
        Database db = cluster.getDatabases().get("database");

        // Get DDL from InMemoryJar
        byte[] ddlBytes = jarOutput.get(AUTOGEN_DDL_FILE_NAME);
        String canonicalDDL = new String(ddlBytes, Constants.UTF8ENCODING);

        try {
            CatalogMap<Procedure> procedures = db.getProcedures();

            // build a cache of previous SQL stmts
            m_previousCatalogStmts.clear();
            for (Procedure prevProc : procedures) {
                for (Statement prevStmt : prevProc.getStatements()) {
                    addStatementToCache(prevStmt);
                }
            }

            // Use the in-memory jar-file-provided class loader so that procedure
            // classes can be found and copied to the new file that gets written.
            ClassLoader classLoader = jarOutput.getLoader();

            for (Procedure procedure : procedures) {
                if (! procedure.getHasjava()) {
                    // Skip the DDL statement stored procedures as @UpdateClasses does not affect them
                    continue;
                }
                // default procedure is also a single statement procedure
                assert(procedure.getDefaultproc() == false);

                if (procedure.getSystemproc()) {
                    // UpdateClasses does not need to update system procedures
                    continue;
                }

                // clear up the previous procedure contents before recompiling java user procedures
                procedure.getStatements().clear();
                procedure.getParameters().clear();

                final String className = procedure.getClassname();

                // Load the class given the class name
                Class<?> procClass = classLoader.loadClass(className);
                // get the short name of the class (no package)
                String shortName = ProcedureCompiler.deriveShortProcedureName(className);

                ProcedureAnnotation pa = (ProcedureAnnotation) procedure.getAnnotation();
                if (pa == null) {
                    pa = new ProcedureAnnotation();
                    procedure.setAnnotation(pa);
                }

                // if the procedure is non-transactional, then take this special path here
                if (VoltNonTransactionalProcedure.class.isAssignableFrom(procClass)) {
                    ProcedureCompiler.compileNTProcedure(this, procClass, procedure, jarOutput);
                    continue;
                }

                // if still here, that means the procedure is transactional
                procedure.setTransactional(true);

                // iterate through the fields and get valid sql statements
                Map<String, SQLStmt> stmtMap = ProcedureCompiler.getSQLStmtMap(this, procClass);
                Map<String, Object> fields = ProcedureCompiler.getFiledsMap(this, stmtMap, procClass, shortName);
                Method procMethod = (Method) fields.get("@run");
                assert(procMethod != null);

                ProcedureCompiler.compileSQLStmtUpdatingProcedureInfomation(this, hsql, m_estimates, db, procedure,
                        procedure.getSinglepartition(), fields);

                // set procedure parameter types
                Class<?>[] paramTypes = ProcedureCompiler.setParameterTypes(this, procedure, shortName, procMethod);

                ProcedurePartitionData partitionData = ProcedurePartitionData.extractPartitionData(procedure);
                ProcedureCompiler.addPartitioningInfo(this, procedure, db, paramTypes, partitionData);

                // put the compiled code for this procedure into the jarFile
                // need to find the outermost ancestor class for the procedure in the event
                // that it's actually an inner (or inner inner...) class.
                // addClassToJar recursively adds all the children, which should include this
                // class
                Class<?> ancestor = procClass;
                while (ancestor.getEnclosingClass() != null) {
                    ancestor = ancestor.getEnclosingClass();
                }
                addClassToJar(jarOutput, ancestor);
            }

            ////////////////////////////////////////////
            // allow gc to reclaim any cache memory here
            m_previousCatalogStmts.clear();

        } catch (final VoltCompilerException e) {
            throw e;
        }

        // generate the catalog report and write it to disk
        generateCatalogReport(catalog, canonicalDDL, standaloneCompiler, m_warnings, jarOutput);

        // WRITE CATALOG TO JAR HERE
        final String catalogCommands = catalog.serialize();

        byte[] catalogBytes = catalogCommands.getBytes(Constants.UTF8ENCODING);

        // Don't update buildinfo if it's already present, e.g. while upgrading.
        // Note when upgrading the version has already been updated by the caller.
        if (!jarOutput.containsKey(CatalogUtil.CATALOG_BUILDINFO_FILENAME)) {
            addBuildInfo(jarOutput);
        }
        jarOutput.put(CatalogUtil.CATALOG_FILENAME, catalogBytes);

        assert(!hasErrors());
        if (hasErrors()) {
            StringBuilder sb = new StringBuilder();
            for (Feedback fb : m_errors) {
                sb.append(fb.getLogString());
            }
            throw new VoltCompilerException(sb.toString());
        }
    }

    /**
     * Check a loaded catalog. If it needs to be upgraded recompile it and save
     * an upgraded jar file.
     *
     * @param outputJar  in-memory jar file (updated in place here)
     * @return source version upgraded from or null if not upgraded
     * @throws IOException
     */
    public String upgradeCatalogAsNeeded(InMemoryJarfile outputJar)
                    throws IOException
    {
        // getBuildInfoFromJar() performs some validation.
        String[] buildInfoLines = CatalogUtil.getBuildInfoFromJar(outputJar);
        String versionFromCatalog = buildInfoLines[0];
        // Set if an upgrade happens.
        String upgradedFromVersion = null;

        // Check if it's compatible (or the upgrade is being forced).
        // getConfig() may return null if it's being mocked for a test.
        if (   VoltDB.Configuration.m_forceCatalogUpgrade
            || !versionFromCatalog.equals(VoltDB.instance().getVersionString())) {

            // Patch the buildinfo.
            String versionFromVoltDB = VoltDB.instance().getVersionString();
            buildInfoLines[0] = versionFromVoltDB;
            buildInfoLines[1] = String.format("voltdb-auto-upgrade-to-%s", versionFromVoltDB);
            byte[] buildInfoBytes = StringUtils.join(buildInfoLines, "\n").getBytes();
            outputJar.put(CatalogUtil.CATALOG_BUILDINFO_FILENAME, buildInfoBytes);

            // Gather DDL files for re-compilation
            List<VoltCompilerReader> ddlReaderList = new ArrayList<>();
            Entry<String, byte[]> entry = outputJar.firstEntry();
            while (entry != null) {
                String path = entry.getKey();
                // ENG-12980: only look for auto-gen.ddl on root directory
                if (AUTOGEN_DDL_FILE_NAME.equalsIgnoreCase(path)) {
                    ddlReaderList.add(new VoltCompilerJarFileReader(outputJar, path));
                    break;
                }
                entry = outputJar.higherEntry(entry.getKey());
            }

            if (ddlReaderList.size() == 0) {
                // did not find auto generated DDL file during upgrade
                throw new IOException("Could not find " + AUTOGEN_DDL_FILE_NAME + " in the catalog "
                        + "compiled by VoltDB " + versionFromCatalog);
            }

            // Use the in-memory jarfile-provided class loader so that procedure
            // classes can be found and copied to the new file that gets written.
            ClassLoader originalClassLoader = m_classLoader;

            // Compile and save the file to voltdbroot. Assume it's a test environment if there
            // is no catalog context available.
            String jarName = String.format("catalog-%s.jar", versionFromVoltDB);
            String textName = String.format("catalog-%s.out", versionFromVoltDB);
            CatalogContext catalogContext = VoltDB.instance().getCatalogContext();
            final String outputJarPath = (catalogContext != null
                    ? new File(VoltDB.instance().getVoltDBRootPath(), jarName).getPath()
                    : VoltDB.Configuration.getPathToCatalogForTest(jarName));
            // Place the compiler output in a text file in the same folder.
            final String outputTextPath = (catalogContext != null
                    ? new File(VoltDB.instance().getVoltDBRootPath(), textName).getPath()
                    : VoltDB.Configuration.getPathToCatalogForTest(textName));
            try {
                m_classLoader = outputJar.getLoader();

                consoleLog.info(String.format(
                        "Version %s catalog will be automatically upgraded to version %s.",
                        versionFromCatalog, versionFromVoltDB));

                // Do the compilation work.
                boolean success = compileInternalToFile(outputJarPath, null, null, ddlReaderList, outputJar);

                // Sanitize the *.sql files in the jarfile so that only the autogenerated
                // canonical DDL file will be used for future compilations
                // Bomb out if we failed to generate the canonical DDL
                if (success) {
                    boolean foundCanonicalDDL = false;
                    entry = outputJar.firstEntry();
                    while (entry != null) {
                        String path = entry.getKey();
                        if (path.toLowerCase().endsWith(".sql")) {
                            if (!path.toLowerCase().equals(AUTOGEN_DDL_FILE_NAME)) {
                                outputJar.remove(path);
                            }
                            else {
                                foundCanonicalDDL = true;
                            }
                        }
                        entry = outputJar.higherEntry(entry.getKey());
                    }
                    success = foundCanonicalDDL;
                }

                if (success) {
                    // Set up the return string.
                    upgradedFromVersion = versionFromCatalog;
                }

                // Summarize the results to a file.
                // Briefly log success or failure and mention the output text file.
                PrintStream outputStream = new PrintStream(outputTextPath);
                try {
                    if (success) {
                        summarizeSuccess(outputStream, outputStream, outputJarPath);
                        consoleLog.info(String.format(
                                "The catalog was automatically upgraded from " +
                                "version %s to %s and saved to \"%s\". " +
                                "Compiler output is available in \"%s\".",
                                versionFromCatalog, versionFromVoltDB,
                                outputJarPath, outputTextPath));
                    }
                    else {
                        summarizeErrors(outputStream, outputStream);
                        outputStream.close();
                        compilerLog.error("Catalog upgrade failed.");
                        compilerLog.info(String.format(
                                "Had attempted to perform an automatic version upgrade of a " +
                                "catalog that was compiled by an older %s version of VoltDB, " +
                                "but the automatic upgrade failed. The cluster  will not be " +
                                "able to start until the incompatibility is fixed. " +
                                "Try re-compiling the catalog with the newer %s version " +
                                "of the VoltDB compiler. Compiler output from the failed " +
                                "upgrade is available in \"%s\".",
                                versionFromCatalog, versionFromVoltDB, outputTextPath));
                        throw new IOException(String.format(
                                "Catalog upgrade failed. You will need to recompile using voltdb compile."));
                    }
                }
                finally {
                    outputStream.close();
                }
            }
            catch (IOException ioe) {
                // Do nothing because this could come from the normal failure path
                throw ioe;
            }
            catch (Exception e) {
                compilerLog.error("Catalog upgrade failed with error:");
                compilerLog.error(e.getMessage());
                compilerLog.info(String.format(
                        "Had attempted to perform an automatic version upgrade of a " +
                        "catalog that was compiled by an older %s version of VoltDB, " +
                        "but the automatic upgrade failed. The cluster  will not be " +
                        "able to start until the incompatibility is fixed. " +
                        "Try re-compiling the catalog with the newer %s version " +
                        "of the VoltDB compiler. Compiler output from the failed " +
                        "upgrade is available in \"%s\".",
                        versionFromCatalog, versionFromVoltDB, outputTextPath));
                throw new IOException(String.format(
                        "Catalog upgrade failed. You will need to recompile using voltdb compile."));
            }
            finally {
                // Restore the original class loader
                m_classLoader = originalClassLoader;
            }
        }
        return upgradedFromVersion;
    }

    /**
     * Note that a table changed in order to invalidate potential cached
     * statements that reference the changed table.
     */
    public void markTableAsDirty(String tableName) {
        m_dirtyTables.add(tableName.toLowerCase());
    }

    /**
     * Key prefix includes attributes that make a cached statement usable if they match
     *
     * For example, if the SQL is the same, but the partitioning isn't, then the statements
     * aren't actually interchangeable.
     */
    String getKeyPrefix(StatementPartitioning partitioning, DeterminismMode detMode, String joinOrder) {
        // no caching for inferred yet
        if (partitioning.isInferred()) {
            return null;
        }

        String joinOrderPrefix = "#";
        if (joinOrder != null) {
            joinOrderPrefix += joinOrder;
        }

        boolean partitioned = partitioning.wasSpecifiedAsSingle();

        return joinOrderPrefix + String.valueOf(detMode.toChar()) + (partitioned ? "P#" : "R#");
    }

    void addStatementToCache(Statement stmt) {
        String key = stmt.getCachekeyprefix() + stmt.getSqltext();
        m_previousCatalogStmts.put(key, stmt);
    }

    // track hits and misses for debugging
    static long m_stmtCacheHits = 0;
    static long m_stmtCacheMisses = 0;

    /** Look for a match from the previous catalog that matches the key + sql */
    Statement getCachedStatement(String keyPrefix, String sql) {
        String key = keyPrefix + sql;

        Statement candidate = m_previousCatalogStmts.get(key);
        if (candidate == null) {
            ++m_stmtCacheMisses;
            return null;
        }

        // check that no underlying tables have been modified since the proc had been compiled
        String[] tablesTouched = candidate.getTablesread().split(",");
        for (String tableName : tablesTouched) {
            if (isDirtyTable(tableName)) {
                ++m_stmtCacheMisses;
                return null;
            }
        }
        tablesTouched = candidate.getTablesupdated().split(",");
        for (String tableName : tablesTouched) {
            if (isDirtyTable(tableName)) {
                ++m_stmtCacheMisses;
                return null;
            }
        }

        ++m_stmtCacheHits;
        // easy debugging stmt
        //printStmtCacheStats();
        return candidate;
    }

    private boolean isDirtyTable(String tableName) {
        return m_dirtyTables.contains(tableName.toLowerCase());
    }

    @SuppressWarnings("unused")
    private void printStmtCacheStats() {
        System.out.printf("Hits: %d, Misses %d, Percent %.2f\n",
                m_stmtCacheHits, m_stmtCacheMisses,
                (m_stmtCacheHits * 100.0) / (m_stmtCacheHits + m_stmtCacheMisses));
        System.out.flush();
    }

}<|MERGE_RESOLUTION|>--- conflicted
+++ resolved
@@ -1399,11 +1399,7 @@
                                         "materialized view.  A view cannot be export source.");
             throw new VoltCompilerException("View configured as export source");
         }
-<<<<<<< HEAD
-        if (tableref.getStream() && tableref.getIndexes().size() > 0) {
-=======
         if (tableref.getIndexes().size() > 0 && TableType.isStream(tableref.getTabletype())) {
->>>>>>> eddaeb4e
             compilerLog.error("While configuring export, stream " + tableName + " has indexes defined. " +
                     "Streams can't have indexes (including primary keys).");
             throw new VoltCompilerException("Streams cannot be configured with indexes");
