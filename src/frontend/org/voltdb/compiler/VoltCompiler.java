--- conflicted
+++ resolved
@@ -216,7 +216,7 @@
         }
     }
 
-    public class VoltCompilerException extends Exception {
+    class VoltCompilerException extends Exception {
         private static final long serialVersionUID = -2267780579911448600L;
         private String message = null;
 
@@ -429,7 +429,6 @@
     }
 
     /**
-<<<<<<< HEAD
      * Compile empty catalog jar
      * @param jarOutputPath output jar path
      * @return true if successful
@@ -462,7 +461,9 @@
 
         byte buildinfoBytes[] = buildinfo.toString().getBytes(Constants.UTF8ENCODING);
         jarOutput.put(CatalogUtil.CATALOG_BUILDINFO_FILENAME, buildinfoBytes);
-=======
+    }
+
+    /**
      * Internal method that takes the generated DDL from the catalog and builds a new catalog.
      * The generated catalog is diffed with the original catalog to verify compilation and
      * catalog generation consistency.
@@ -482,7 +483,6 @@
         if (diffCmds != null && !diffCmds.equals("")) {
             assert(false);
         }
->>>>>>> c6071dad
     }
 
     /**
@@ -934,13 +934,11 @@
         // and REPLICATE statements.
         final DDLCompiler ddlcompiler = new DDLCompiler(this, hsql, voltDdlTracker, m_classLoader);
 
-        if (schemaReaders != null) {
-            for (final VoltCompilerReader schemaReader : schemaReaders) {
-                // add the file object's path to the list of files for the jar
-                m_ddlFilePaths.put(schemaReader.getName(), schemaReader.getPath());
-
-                ddlcompiler.loadSchema(schemaReader, db, whichProcs);
-            }
+        for (final VoltCompilerReader schemaReader : schemaReaders) {
+            // add the file object's path to the list of files for the jar
+            m_ddlFilePaths.put(schemaReader.getName(), schemaReader.getPath());
+
+            ddlcompiler.loadSchema(schemaReader, db, whichProcs);
         }
 
         ddlcompiler.compileToCatalog(db);
