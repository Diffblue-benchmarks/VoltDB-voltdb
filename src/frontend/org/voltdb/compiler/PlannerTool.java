/* This file is part of VoltDB.
 * Copyright (C) 2008-2018 VoltDB Inc.
 *
 * This program is free software: you can redistribute it and/or modify
 * it under the terms of the GNU Affero General Public License as
 * published by the Free Software Foundation, either version 3 of the
 * License, or (at your option) any later version.
 *
 * This program is distributed in the hope that it will be useful,
 * but WITHOUT ANY WARRANTY; without even the implied warranty of
 * MERCHANTABILITY or FITNESS FOR A PARTICULAR PURPOSE.  See the
 * GNU Affero General Public License for more details.
 *
 * You should have received a copy of the GNU Affero General Public License
 * along with VoltDB.  If not, see <http://www.gnu.org/licenses/>.
 */

package org.voltdb.compiler;

import java.util.List;

import org.hsqldb_voltpatches.HSQLInterface;
import org.hsqldb_voltpatches.HSQLInterface.HSQLParseException;
import org.voltcore.logging.VoltLogger;
import org.voltdb.ParameterSet;
import org.voltdb.PlannerStatsCollector;
import org.voltdb.PlannerStatsCollector.CacheUse;
import org.voltdb.StatsAgent;
import org.voltdb.StatsSelector;
import org.voltdb.VoltDB;
import org.voltdb.catalog.Database;
import org.voltdb.common.Constants;
import org.voltdb.planner.BoundPlan;
import org.voltdb.planner.CompiledPlan;
import org.voltdb.planner.CorePlan;
import org.voltdb.planner.ParameterizationInfo;
import org.voltdb.planner.PlanningErrorException;
import org.voltdb.planner.QueryPlanner;
import org.voltdb.planner.StatementPartitioning;
import org.voltdb.planner.TrivialCostModel;
import org.voltdb.utils.CompressionService;
import org.voltdb.utils.Encoder;

/**
 * Planner tool accepts an already compiled VoltDB catalog and then
 * interactively accept SQL and outputs plans on standard out.
 *
 * Used only for ad hoc queries.
 */
public class PlannerTool {
    private static final VoltLogger hostLog = new VoltLogger("HOST");
    private static final VoltLogger compileLog = new VoltLogger("COMPILE");

    private Database m_database;
    private byte[] m_catalogHash;
    private AdHocCompilerCache m_cache;

    private final HSQLInterface m_hsql;

    private static PlannerStatsCollector m_plannerStats;

    public PlannerTool(final Database database, byte[] catalogHash)
    {
        assert(database != null);

        m_database = database;
        m_catalogHash = catalogHash;
        m_cache = AdHocCompilerCache.getCacheForCatalogHash(catalogHash);

        // LOAD HSQL
        m_hsql = HSQLInterface.loadHsqldb(ParameterizationInfo.getParamStateManager());
        String binDDL = m_database.getSchema();
        String ddl = CompressionService.decodeBase64AndDecompress(binDDL);
        String[] commands = ddl.split("\n");
        for (String command : commands) {
            String decoded_cmd = Encoder.hexDecodeToString(command);
            decoded_cmd = decoded_cmd.trim();
            if (decoded_cmd.length() == 0)
                continue;
            try {
                m_hsql.runDDLCommand(decoded_cmd);
            }
            catch (HSQLParseException e) {
                // need a good error message here
                throw new RuntimeException("Error creating hsql: " + e.getMessage() + " in DDL statement: " + decoded_cmd);
            }
        }
        hostLog.debug("hsql loaded");

        // Create and register a singleton planner stats collector, if this is the first time.
        if (m_plannerStats == null) {
            synchronized (this.getClass()) {
                if (m_plannerStats == null) {
                    final StatsAgent statsAgent = VoltDB.instance().getStatsAgent();
                    // In mock test environments there may be no stats agent.
                    if (statsAgent != null) {
                        m_plannerStats = new PlannerStatsCollector(-1);
                        statsAgent.registerStatsSource(StatsSelector.PLANNER, -1, m_plannerStats);
                    }
                }
            }
        }
    }

    public PlannerTool updateWhenNoSchemaChange(Database database, byte[] catalogHash) {
        m_database = database;
        m_catalogHash = catalogHash;
        m_cache = AdHocCompilerCache.getCacheForCatalogHash(catalogHash);

        return this;
    }

    public HSQLInterface getHSQLInterface() {
        return m_hsql;
    }

    public AdHocPlannedStatement planSqlForTest(String sqlIn) {
        StatementPartitioning infer = StatementPartitioning.inferPartitioning();
        return planSql(sqlIn, infer, false, null, false, false);
    }

    private void logException(Exception e, String fmtLabel) {
        compileLog.error(fmtLabel + ": ", e);
    }

    /**
     * Stripped down compile that is ONLY used to plan default procedures.
     */
    public synchronized CompiledPlan planSqlCore(String sql, StatementPartitioning partitioning) {
        TrivialCostModel costModel = new TrivialCostModel();
        DatabaseEstimates estimates = new DatabaseEstimates();

        CompiledPlan plan = null;
        // This try-with-resources block acquires a global lock on all planning
        // This is required until we figure out how to do parallel planning.
        try (QueryPlanner planner = new QueryPlanner(
                sql, "PlannerTool", "PlannerToolProc", m_database,
                partitioning, m_hsql, estimates, !VoltCompiler.DEBUG_MODE,
                costModel, null, null, DeterminismMode.FASTER, false)) {

            // do the expensive full planning.
            planner.parse();
            plan = planner.plan();
            assert(plan != null);
        }
        catch (Exception e) {
            /*
             * Don't log PlanningErrorExceptions or HSQLParseExceptions, as they
             * are at least somewhat expected.
             */
            String loggedMsg = "";
            if (!(e instanceof PlanningErrorException || e instanceof HSQLParseException)) {
                logException(e, "Error compiling query");
                loggedMsg = " (Stack trace has been written to the log.)";
            }
            throw new RuntimeException("Error compiling query: " + e.toString() + loggedMsg, e);
        }

        if (plan == null) {
            throw new RuntimeException("Null plan received in PlannerTool.planSql");
        }

        return plan;
    }

    public synchronized AdHocPlannedStatement planSql(String sqlIn, StatementPartitioning partitioning,
            boolean isExplainMode, final Object[] userParams, boolean isSwapTables, boolean isLargeQuery) {

        CacheUse cacheUse = CacheUse.FAIL;
        if (m_plannerStats != null) {
            m_plannerStats.startStatsCollection();
        }
        boolean hasUserQuestionMark = false;
        boolean wrongNumberParameters = false;
        try {
            if ((sqlIn == null) || (sqlIn.length() == 0)) {
                throw new RuntimeException("Can't plan empty or null SQL.");
            }
            // remove any spaces or newlines
            String sql = sqlIn.trim();

            // No caching for forced single partition or forced multi partition SQL,
            // since these options potentially get different plans that may be invalid
            // or sub-optimal in other contexts. Likewise, plans cached from other contexts
            // may be incompatible with these options.
            // If this presents a planning performance problem, we could consider maintaining
            // separate caches for the 3 cases or maintaining up to 3 plans per cache entry
            // if the cases tended to have mostly overlapping queries.
            //
            // Large queries are not cached.  Their plans are different than non-large queries
            // with the same SQL text, and in general we expect them to be slow.  If at some
            // point it seems worthwhile to cache such plans, we can explore it.
            if (partitioning.isInferred() && !isLargeQuery) {
                // Check the literal cache for a match.
                AdHocPlannedStatement cachedPlan = m_cache.getWithSQL(sqlIn);
                if (cachedPlan != null) {
                    cacheUse = CacheUse.HIT1;
                    return cachedPlan;
                }
                else {
                    cacheUse = CacheUse.MISS;
                }
            }

            //////////////////////
            // PLAN THE STMT
            //////////////////////

            CompiledPlan plan = null;
            boolean planHasExceptionsWhenParameterized = false;
            String[] extractedLiterals = null;
            String parsedToken = null;

            TrivialCostModel costModel = new TrivialCostModel();
            DatabaseEstimates estimates = new DatabaseEstimates();
            // This try-with-resources block acquires a global lock on all planning
            // This is required until we figure out how to do parallel planning.
            try (QueryPlanner planner = new QueryPlanner(
                    sql,
                    "PlannerTool",
                    "PlannerToolProc",
                    m_database,
                    partitioning,
                    m_hsql,
                    estimates,
                    !VoltCompiler.DEBUG_MODE,
                    costModel,
                    null,
                    null,
                    DeterminismMode.FASTER,
                    isLargeQuery)) {

                if (isSwapTables) {
                    planner.planSwapTables();
                } else {
                    planner.parse();
                }
                parsedToken = planner.parameterize();

                // check the parameters count
                // check user input question marks with input parameters
                int inputParamsLengh = userParams == null ? 0: userParams.length;
                if (planner.getAdhocUserParamsCount() != inputParamsLengh) {
                    wrongNumberParameters = true;
                    if (!isExplainMode) {
                        throw new PlanningErrorException(String.format(
                                "Incorrect number of parameters passed: expected %d, passed %d",
                                planner.getAdhocUserParamsCount(), inputParamsLengh));
                    }
                }
                hasUserQuestionMark  = planner.getAdhocUserParamsCount() > 0;

                // do not put wrong parameter explain query into cache
                if (!wrongNumberParameters && partitioning.isInferred() && !isLargeQuery) {
                    // if cacheable, check the cache for a matching pre-parameterized plan
                    // if plan found, build the full plan using the parameter data in the
                    // QueryPlanner.
                    assert(parsedToken != null);
                    extractedLiterals = planner.extractedParamLiteralValues();
                    List<BoundPlan> boundVariants = m_cache.getWithParsedToken(parsedToken);
                    if (boundVariants != null) {
                        assert( ! boundVariants.isEmpty());
                        BoundPlan matched = null;
                        for (BoundPlan boundPlan : boundVariants) {
                            if (boundPlan.allowsParams(extractedLiterals)) {
                                matched = boundPlan;
                                break;
                            }
                        }
                        if (matched != null) {
                            CorePlan core = matched.m_core;
                            ParameterSet params = null;
                            if (planner.compiledAsParameterizedPlan()) {
                                params = planner.extractedParamValues(core.parameterTypes);
                            } else if (hasUserQuestionMark) {
                                params = ParameterSet.fromArrayNoCopy(userParams);
                            } else {
                                // No constants AdHoc queries
                                params = ParameterSet.emptyParameterSet();
                            }

                            AdHocPlannedStatement ahps = new AdHocPlannedStatement(sql.getBytes(Constants.UTF8ENCODING),
                                                                                   core,
                                                                                   params,
                                                                                   null);
                            ahps.setBoundConstants(matched.m_constants);
                            // parameterized plan from the cache does not have exception
                            m_cache.put(sql, parsedToken, ahps, extractedLiterals, hasUserQuestionMark, false);
                            cacheUse = CacheUse.HIT2;
                            return ahps;
                        }
                    }
                }

<<<<<<< HEAD
                // Keep this lock until we figure out how to do parallel planning
                synchronized (QueryPlanner.class) {

                    // If not caching or there was no cache hit, do the
                    // expensive full planning.
                    try {
                        System.out.println("Plan using CALCITE planner");
                        plan = planner.planUsingCalcite();
                    } catch (Exception e) {
                        logException(e, "Error compiling query using CALCITE");
                        System.out.println(
                                "Failed to plan the statement using Calcite planner.\n"
                                + "Statement: " + sqlIn + "\n"
                                        + "Falling back to VoltDB.");
                        plan = planner.plan();
                    }
                }
                assert(plan != null);
                if (plan != null && plan.getStatementPartitioning() != null) {
=======
                // If not caching or there was no cache hit, do the expensive full planning.
                plan = planner.plan();
                if (plan.getStatementPartitioning() != null) {
>>>>>>> b5e0e03a
                    partitioning = plan.getStatementPartitioning();
                }

                planHasExceptionsWhenParameterized = planner.wasBadPameterized();
            }
            catch (Exception e) {
                /*
                 * Don't log PlanningErrorExceptions or HSQLParseExceptions, as
                 * they are at least somewhat expected.
                 */
                String loggedMsg = "";
                if (!((e instanceof PlanningErrorException) || (e instanceof HSQLParseException))) {
                    logException(e, "Error compiling query");
                    loggedMsg = " (Stack trace has been written to the log.)";
                }
                throw new RuntimeException("Error compiling query: " + e.toString() + loggedMsg,
                                           e);
            }

            //////////////////////
            // OUTPUT THE RESULT
            //////////////////////
            CorePlan core = new CorePlan(plan, m_catalogHash);
            AdHocPlannedStatement ahps = new AdHocPlannedStatement(plan, core);

            // Do not put wrong parameter explain query into cache.
            // Also, do not put large query plans into the cache.
            if (!wrongNumberParameters && partitioning.isInferred() && !isLargeQuery) {

                // Note either the parameter index (per force to a user-provided parameter) or
                // the actual constant value of the partitioning key inferred from the plan.
                // Either or both of these two values may simply default
                // to -1 and to null, respectively.
                core.setPartitioningParamIndex(partitioning.getInferredParameterIndex());
                core.setPartitioningParamValue(partitioning.getInferredPartitioningValue());


                assert(parsedToken != null);
                // Again, plans with inferred partitioning are the only ones supported in the cache.
                m_cache.put(sqlIn, parsedToken, ahps, extractedLiterals, hasUserQuestionMark, planHasExceptionsWhenParameterized);
            }
            return ahps;
        }
        finally {
            if (m_plannerStats != null) {
                m_plannerStats.endStatsCollection(m_cache.getLiteralCacheSize(), m_cache.getCoreCacheSize(), cacheUse, -1);
            }
        }
    }
}<|MERGE_RESOLUTION|>--- conflicted
+++ resolved
@@ -292,31 +292,19 @@
                     }
                 }
 
-<<<<<<< HEAD
-                // Keep this lock until we figure out how to do parallel planning
-                synchronized (QueryPlanner.class) {
-
-                    // If not caching or there was no cache hit, do the
-                    // expensive full planning.
-                    try {
-                        System.out.println("Plan using CALCITE planner");
-                        plan = planner.planUsingCalcite();
-                    } catch (Exception e) {
-                        logException(e, "Error compiling query using CALCITE");
-                        System.out.println(
-                                "Failed to plan the statement using Calcite planner.\n"
-                                + "Statement: " + sqlIn + "\n"
-                                        + "Falling back to VoltDB.");
-                        plan = planner.plan();
-                    }
-                }
-                assert(plan != null);
-                if (plan != null && plan.getStatementPartitioning() != null) {
-=======
                 // If not caching or there was no cache hit, do the expensive full planning.
-                plan = planner.plan();
+                try {
+                    System.out.println("Plan using CALCITE planner");
+                    plan = planner.planUsingCalcite();
+                } catch (Exception e) {
+                    logException(e, "Error compiling query using CALCITE");
+                    System.out.println(
+                            "Failed to plan the statement using Calcite planner.\n"
+                                    + "Statement: " + sqlIn + "\n"
+                                    + "Falling back to VoltDB.");
+                    plan = planner.plan();
+                }
                 if (plan.getStatementPartitioning() != null) {
->>>>>>> b5e0e03a
                     partitioning = plan.getStatementPartitioning();
                 }
 
