/* This file is part of VoltDB.
 * Copyright (C) 2008-2014 VoltDB Inc.
 *
 * This program is free software: you can redistribute it and/or modify
 * it under the terms of the GNU Affero General Public License as
 * published by the Free Software Foundation, either version 3 of the
 * License, or (at your option) any later version.
 *
 * This program is distributed in the hope that it will be useful,
 * but WITHOUT ANY WARRANTY; without even the implied warranty of
 * MERCHANTABILITY or FITNESS FOR A PARTICULAR PURPOSE.  See the
 * GNU Affero General Public License for more details.
 *
 * You should have received a copy of the GNU Affero General Public License
 * along with VoltDB.  If not, see <http://www.gnu.org/licenses/>.
 */

package org.voltdb;

import java.io.IOException;
import java.io.UnsupportedEncodingException;
import java.security.MessageDigest;
import java.security.NoSuchAlgorithmException;
import java.util.concurrent.CountDownLatch;
import java.util.concurrent.atomic.AtomicBoolean;

import javax.servlet.http.HttpServletResponse;

import org.eclipse.jetty.continuation.Continuation;
import org.eclipse.jetty.continuation.ContinuationSupport;
import org.eclipse.jetty.server.Request;
import org.voltcore.logging.VoltLogger;
import org.voltdb.client.AuthenticatedConnectionCache;
import org.voltdb.client.Client;
import org.voltdb.client.ClientResponse;
import org.voltdb.client.ProcedureCallback;
import org.voltcore.logging.Level;
import org.voltcore.utils.EstTime;
import org.voltcore.utils.RateLimitedLogger;
import org.voltdb.VoltDB.Configuration;
import org.voltdb.utils.Base64;
import org.voltdb.utils.Encoder;

public class HTTPClientInterface {

    private static final VoltLogger m_log = new VoltLogger("HOST");
    private static final RateLimitedLogger m_rate_limited_log = new RateLimitedLogger(10 * 1000, m_log, Level.WARN);

    AuthenticatedConnectionCache m_connections = null;
    static final int CACHE_TARGET_SIZE = 10;
    private final AtomicBoolean m_shouldUpdateCatalog = new AtomicBoolean(false);

    public static final String PARAM_USERNAME = "User";
    public static final String PARAM_PASSWORD = "Password";
    public static final String PARAM_HASHEDPASSWORD = "Hashedpassword";
    public static final String PARAM_ADMIN = "admin";


    class JSONProcCallback implements ProcedureCallback {

        final Request m_request;
        final Continuation m_continuation;
        final String m_jsonp;
        final CountDownLatch m_latch = new CountDownLatch(1);

        public JSONProcCallback(Request request, Continuation continuation, String jsonp) {
            assert(request != null);
            assert(continuation != null);

            m_request = request;
            m_continuation = continuation;
            m_jsonp = jsonp;
        }

        @Override
        public void clientCallback(ClientResponse clientResponse) throws Exception {
            ClientResponseImpl rimpl = (ClientResponseImpl) clientResponse;
            String msg = rimpl.toJSONString();

            // handle jsonp pattern
            // http://en.wikipedia.org/wiki/JSON#The_Basic_Idea:_Retrieving_JSON_via_Script_Tags
            if (m_jsonp != null) {
                msg = String.format("%s( %s )", m_jsonp, msg);
            }

            // send the response back through jetty
            HttpServletResponse response = (HttpServletResponse) m_continuation.getServletResponse();
            response.setStatus(HttpServletResponse.SC_OK);
            m_request.setHandled(true);
            response.getWriter().print(msg);
            try{
                m_continuation.complete();
             } catch (IllegalStateException e){
                // Thrown when we shut down the server via the JSON/HTTP (web studio) API
                // Essentially we're closing everything down from underneath the HTTP request.
                 m_log.warn("JSON request completion exception: ", e);
             }
            m_latch.countDown();
        }

        public void waitForResponse() throws InterruptedException {
            m_latch.await();
        }
    }

    public HTTPClientInterface() {
    }

    public void process(Request request, HttpServletResponse response) {
        AuthenticationResult authResult = null;

        Continuation continuation = ContinuationSupport.getContinuation(request);
        continuation.suspend(response);
        String jsonp = null;
        try {
            jsonp = request.getParameter("jsonp");
            if (request.getMethod().equalsIgnoreCase("POST")) {
                int queryParamSize = request.getContentLength();
                if (queryParamSize > 150000) {
                    // We don't want to be building huge strings
                    throw new Exception("Query string too large: " + String.valueOf(request.getContentLength()));
                }
                if (queryParamSize == 0) {
                    throw new Exception("Received POST with no parameters in the body.");
                }
            }

            String procName = request.getParameter("Procedure");
            String params = request.getParameter("Parameters");

            // null procs are bad news
            if (procName == null) {
                response.setStatus(HttpServletResponse.SC_BAD_REQUEST);
                continuation.complete();
                return;
            }

<<<<<<< HEAD
            String admin = request.getParameter(PARAM_ADMIN);
            authResult = getAuthenticationResult(request, admin);
=======
            authResult = authenticate(request);
>>>>>>> d4efd917
            if (!authResult.isAuthenticated()) {
                String msg = authResult.m_message;
                ClientResponseImpl rimpl = new ClientResponseImpl(ClientResponse.UNEXPECTED_FAILURE, new VoltTable[0], msg);
                msg = rimpl.toJSONString();
                if (jsonp != null) {
                    msg = String.format("%s( %s )", jsonp, msg);
                }
                response.setStatus(HttpServletResponse.SC_OK);
                request.setHandled(true);
                try {
                    response.getWriter().print(msg);
                    continuation.complete();
                } catch (IOException e1) {} // Ignore this as browser must have closed.
                return;
            }

            JSONProcCallback cb = new JSONProcCallback(request, continuation, jsonp);
            boolean success;
            if (params != null) {
                ParameterSet paramSet = null;
                try {
                    paramSet = ParameterSet.fromJSONString(params);
                }
                // if decoding params has a fail, then fail
                catch (Exception e) {
                    response.setStatus(HttpServletResponse.SC_BAD_REQUEST);
                    continuation.complete();
                    return;
                }
                // if the paramset has content, but decodes to null, fail
                if (paramSet == null) {
                    response.setStatus(HttpServletResponse.SC_BAD_REQUEST);
                    continuation.complete();
                    return;
                }
                success = authResult.m_client.callProcedure(cb, procName, paramSet.toArray());
            }
            else {
                success = authResult.m_client.callProcedure(cb, procName);
            }
            if (!success) {
                throw new Exception("Server is not accepting work at this time.");
            }
            if (authResult.m_adminMode) {
                cb.waitForResponse();
            }
        } catch (Exception e) {
            String msg = e.getMessage();
            m_rate_limited_log.log("JSON interface exception: " + msg, EstTime.currentTimeMillis());
            ClientResponseImpl rimpl = new ClientResponseImpl(ClientResponse.UNEXPECTED_FAILURE, new VoltTable[0], msg);
            msg = rimpl.toJSONString();
            if (jsonp != null) {
                msg = String.format("%s( %s )", jsonp, msg);
            }
            response.setStatus(HttpServletResponse.SC_OK);
            request.setHandled(true);
            try {
                response.getWriter().print(msg);
                continuation.complete();
            } catch (IOException e1) {} // Ignore this as browser must have closed.
        } finally {
            releaseClient(authResult);
        }
    }

<<<<<<< HEAD
    public AuthenticationResult getAuthenticationResult(Request request, String admin) {
=======
    private AuthenticationResult getAuthenticationResult(Request request) {
>>>>>>> d4efd917
        boolean adminMode = false;

        String username = null;
        String hashedPassword = null;
        String password = null;
        //Check authorization header
        String auth = request.getHeader("Authorization");
        boolean validAuthHeader = false;
        if (auth != null) {
            String schemeAndHandle[] = auth.split(" ");
            if (schemeAndHandle.length == 2) {
                if (schemeAndHandle[0].equalsIgnoreCase("hashed")) {
                    String up[] = schemeAndHandle[1].split(":");
                    if (up.length == 2) {
                        username = up[0];
                        hashedPassword = up[1];
                        validAuthHeader = true;
                    }
                } else if (schemeAndHandle[0].equalsIgnoreCase("basic")) {
                    String unpw = new String(Base64.decode(schemeAndHandle[1]));
                    String up[] = unpw.split(":");
                    if (up.length == 2) {
                        username = up[0];
                        password = up[1];
                        validAuthHeader = true;
                    }
                }
            }
        }
        if (!validAuthHeader) {
            username = request.getParameter(PARAM_USERNAME);
            hashedPassword = request.getParameter(PARAM_HASHEDPASSWORD);
            password = request.getParameter(PARAM_PASSWORD);
        }

        // first check for a catalog update and purge the cached connections
        // if one has happened since we were here last
        if (m_shouldUpdateCatalog.compareAndSet(true, false))
        {
            if (m_connections != null) {
                m_connections.closeAll();
                // Just null the old object so we'll create a new one with
                // updated state below
                m_connections = null;
            }
        }

        if (m_connections == null) {
            Configuration config = VoltDB.instance().getConfig();
            int port = config.m_port;
            int adminPort = config.m_adminPort;
            String externalInterface = config.m_externalInterface;
            String adminInterface = "localhost";
            String clientInterface = "localhost";
            if (externalInterface != null && !externalInterface.isEmpty()) {
                clientInterface = externalInterface;
                adminInterface = externalInterface;
            }
            //If individual override is available use them.
            if (config.m_clientInterface.length() > 0) {
                clientInterface = config.m_clientInterface;
            }
            if (config.m_adminInterface.length() > 0) {
                adminInterface = config.m_adminInterface;
            }
            m_connections = new AuthenticatedConnectionCache(10, clientInterface, port, adminInterface, adminPort);
        }

        // check for admin mode
        if (admin != null) {
            if (admin.compareToIgnoreCase("true") == 0) {
                adminMode = true;
            }
        }

        // The SHA-1 hash of the password
        byte[] hashedPasswordBytes = null;

        if (password != null) {
            try {
                // Create a MessageDigest every time because MessageDigest is not thread safe (ENG-5438)
                MessageDigest md = MessageDigest.getInstance("SHA-1");
                hashedPasswordBytes = md.digest(password.getBytes("UTF-8"));
            } catch (NoSuchAlgorithmException e) {
                return new AuthenticationResult(null, adminMode, username, "JVM doesn't support SHA-1 hashing. Please use a supported JVM" + e);
            } catch (UnsupportedEncodingException e) {
                return new AuthenticationResult(null, adminMode, username, "JVM doesn't support UTF-8. Please use a supported JVM" + e);
            }
        }
        // note that HTTP Var "Hashedpassword" has a higher priority
        // Hashedassword must be a 40-byte hex-encoded SHA-1 hash (20 bytes unencoded)
        if (hashedPassword != null) {
            if (hashedPassword.length() != 40) {
                return new AuthenticationResult(null, adminMode, username, "Hashedpassword must be a 40-byte hex-encoded SHA-1 hash (20 bytes unencoded).");
            }
            try {
                hashedPasswordBytes = Encoder.hexDecode(hashedPassword);
            }
            catch (Exception e) {
                return new AuthenticationResult(null, adminMode, username, "Hashedpassword must be a 40-byte hex-encoded SHA-1 hash (20 bytes unencoded).");
            }
        }

        assert((hashedPasswordBytes == null) || (hashedPasswordBytes.length == 20));

        try {
            // get a connection to localhost from the pool
            Client client = m_connections.getClient(username, password, hashedPasswordBytes, adminMode);
            if (client != null) {
                return new AuthenticationResult(client, adminMode, username, "");
            }
            return new AuthenticationResult(null, adminMode, username, "Failed to get client.");
        } catch (IOException ex) {
            return new AuthenticationResult(null, adminMode, username, ex.getMessage());
        }
    }

<<<<<<< HEAD
    public AuthenticationResult authenticate(Request request, String admin) {
        AuthenticationResult authResult = null;

        try {
            authResult = getAuthenticationResult(request, admin);
            if (!authResult.isAuthenticated()) {
                m_rate_limited_log.log("JSON interface exception: " + authResult.m_message, EstTime.currentTimeMillis());
            }
            return authResult;
        } finally {
            if (authResult != null && authResult.m_client != null) {
                assert(m_connections != null);
                // admin connections aren't cached
                if (authResult.m_adminMode) {
                    try {
                        authResult.m_client.close();
                    } catch (InterruptedException e) {
                        m_log.warn("JSON interface was interrupted while closing an internal admin client connection.");
                    }
                }
                // other connections are cached
                else {
                    m_connections.releaseClient(authResult.m_client);
=======
    //Remember to call releaseClient if you authenticate which will close admin clients and refcount-- others.
    public AuthenticationResult authenticate(Request request) {
        AuthenticationResult authResult = getAuthenticationResult(request);
        if (!authResult.isAuthenticated()) {
            m_rate_limited_log.log("JSON interface exception: " + authResult.m_message, EstTime.currentTimeMillis());
        }
        return authResult;
    }

    //Must be called by all who call authenticate.
    public void releaseClient(AuthenticationResult authResult) {
        if (authResult != null && authResult.m_client != null) {
            assert(m_connections != null);
            // admin connections aren't cached
            if (authResult.m_adminMode) {
                try {
                    authResult.m_client.close();
                } catch (InterruptedException e) {
                    m_log.warn("JSON interface was interrupted while closing an internal admin client connection.");
>>>>>>> d4efd917
                }
            }
            // other connections are cached
            else {
                m_connections.releaseClient(authResult.m_client);
            }
        }
    }

    public void notifyOfCatalogUpdate()
    {
        m_shouldUpdateCatalog.set(true);
    }
}<|MERGE_RESOLUTION|>--- conflicted
+++ resolved
@@ -135,12 +135,7 @@
                 return;
             }
 
-<<<<<<< HEAD
-            String admin = request.getParameter(PARAM_ADMIN);
-            authResult = getAuthenticationResult(request, admin);
-=======
             authResult = authenticate(request);
->>>>>>> d4efd917
             if (!authResult.isAuthenticated()) {
                 String msg = authResult.m_message;
                 ClientResponseImpl rimpl = new ClientResponseImpl(ClientResponse.UNEXPECTED_FAILURE, new VoltTable[0], msg);
@@ -206,11 +201,7 @@
         }
     }
 
-<<<<<<< HEAD
-    public AuthenticationResult getAuthenticationResult(Request request, String admin) {
-=======
     private AuthenticationResult getAuthenticationResult(Request request) {
->>>>>>> d4efd917
         boolean adminMode = false;
 
         String username = null;
@@ -245,6 +236,7 @@
             hashedPassword = request.getParameter(PARAM_HASHEDPASSWORD);
             password = request.getParameter(PARAM_PASSWORD);
         }
+        String admin = request.getParameter(PARAM_ADMIN);
 
         // first check for a catalog update and purge the cached connections
         // if one has happened since we were here last
@@ -328,31 +320,6 @@
         }
     }
 
-<<<<<<< HEAD
-    public AuthenticationResult authenticate(Request request, String admin) {
-        AuthenticationResult authResult = null;
-
-        try {
-            authResult = getAuthenticationResult(request, admin);
-            if (!authResult.isAuthenticated()) {
-                m_rate_limited_log.log("JSON interface exception: " + authResult.m_message, EstTime.currentTimeMillis());
-            }
-            return authResult;
-        } finally {
-            if (authResult != null && authResult.m_client != null) {
-                assert(m_connections != null);
-                // admin connections aren't cached
-                if (authResult.m_adminMode) {
-                    try {
-                        authResult.m_client.close();
-                    } catch (InterruptedException e) {
-                        m_log.warn("JSON interface was interrupted while closing an internal admin client connection.");
-                    }
-                }
-                // other connections are cached
-                else {
-                    m_connections.releaseClient(authResult.m_client);
-=======
     //Remember to call releaseClient if you authenticate which will close admin clients and refcount-- others.
     public AuthenticationResult authenticate(Request request) {
         AuthenticationResult authResult = getAuthenticationResult(request);
@@ -372,7 +339,6 @@
                     authResult.m_client.close();
                 } catch (InterruptedException e) {
                     m_log.warn("JSON interface was interrupted while closing an internal admin client connection.");
->>>>>>> d4efd917
                 }
             }
             // other connections are cached
