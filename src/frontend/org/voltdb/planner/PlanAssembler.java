/* This file is part of VoltDB.
 * Copyright (C) 2008-2014 VoltDB Inc.
 *
 * This program is free software: you can redistribute it and/or modify
 * it under the terms of the GNU Affero General Public License as
 * published by the Free Software Foundation, either version 3 of the
 * License, or (at your option) any later version.
 *
 * This program is distributed in the hope that it will be useful,
 * but WITHOUT ANY WARRANTY; without even the implied warranty of
 * MERCHANTABILITY or FITNESS FOR A PARTICULAR PURPOSE.  See the
 * GNU Affero General Public License for more details.
 *
 * You should have received a copy of the GNU Affero General Public License
 * along with VoltDB.  If not, see <http://www.gnu.org/licenses/>.
 */

package org.voltdb.planner;

import java.util.ArrayList;
import java.util.Collection;
import java.util.HashMap;
import java.util.HashSet;
import java.util.List;
import java.util.Map;
import java.util.Map.Entry;
import java.util.Set;

import org.json_voltpatches.JSONException;
import org.voltdb.VoltType;
import org.voltdb.catalog.CatalogMap;
import org.voltdb.catalog.Cluster;
import org.voltdb.catalog.Column;
import org.voltdb.catalog.ColumnRef;
import org.voltdb.catalog.Connector;
import org.voltdb.catalog.ConnectorTableInfo;
import org.voltdb.catalog.Database;
import org.voltdb.catalog.Index;
import org.voltdb.catalog.Table;
import org.voltdb.expressions.AbstractExpression;
import org.voltdb.expressions.AggregateExpression;
import org.voltdb.expressions.ConstantValueExpression;
import org.voltdb.expressions.ExpressionUtil;
import org.voltdb.expressions.FunctionExpression;
import org.voltdb.expressions.OperatorExpression;
import org.voltdb.expressions.TupleAddressExpression;
import org.voltdb.expressions.TupleValueExpression;
import org.voltdb.planner.ParsedSelectStmt.ParsedColInfo;
import org.voltdb.planner.microoptimizations.MicroOptimizationRunner;
import org.voltdb.planner.parseinfo.BranchNode;
import org.voltdb.planner.parseinfo.JoinNode;
import org.voltdb.planner.parseinfo.StmtSubqueryScan;
import org.voltdb.planner.parseinfo.StmtTableScan;
import org.voltdb.plannodes.AbstractJoinPlanNode;
import org.voltdb.plannodes.AbstractPlanNode;
import org.voltdb.plannodes.AbstractScanPlanNode;
import org.voltdb.plannodes.AggregatePlanNode;
import org.voltdb.plannodes.DeletePlanNode;
import org.voltdb.plannodes.DistinctPlanNode;
import org.voltdb.plannodes.HashAggregatePlanNode;
import org.voltdb.plannodes.IndexScanPlanNode;
import org.voltdb.plannodes.InsertPlanNode;
import org.voltdb.plannodes.LimitPlanNode;
import org.voltdb.plannodes.MaterializePlanNode;
import org.voltdb.plannodes.NestLoopPlanNode;
import org.voltdb.plannodes.NodeSchema;
import org.voltdb.plannodes.OrderByPlanNode;
import org.voltdb.plannodes.ProjectionPlanNode;
import org.voltdb.plannodes.ReceivePlanNode;
import org.voltdb.plannodes.SchemaColumn;
import org.voltdb.plannodes.SendPlanNode;
import org.voltdb.plannodes.SeqScanPlanNode;
import org.voltdb.plannodes.UnionPlanNode;
import org.voltdb.plannodes.UpdatePlanNode;
import org.voltdb.types.ExpressionType;
import org.voltdb.types.IndexType;
import org.voltdb.types.JoinType;
import org.voltdb.types.PlanNodeType;
import org.voltdb.types.SortDirectionType;
import org.voltdb.utils.CatalogUtil;

/**
 * The query planner accepts catalog data, SQL statements from the catalog, then
 * outputs a set of complete and correct query plans. It will output MANY plans
 * and some of them will be stupid. The best plan will be selected by computing
 * resource usage statistics for the plans, then using those statistics to
 * compute the cost of a specific plan. The plan with the lowest cost wins.
 *
 */
public class PlanAssembler {

    // The convenience struct to accumulate results after parsing multiple statements
    private static class ParsedResultAccumulator {
        public final boolean m_orderIsDeterministic;
        public final boolean m_hasLimitOrOffset;
        public final int m_planId;
        public ParsedResultAccumulator(boolean orderIsDeterministic, boolean hasLimitOrOffset,
                int planId)
        {
            m_orderIsDeterministic = orderIsDeterministic;
            m_hasLimitOrOffset  = hasLimitOrOffset;
            m_planId = planId;
        }
    }

    /** convenience pointer to the cluster object in the catalog */
    final Cluster m_catalogCluster;
    /** convenience pointer to the database object in the catalog */
    final Database m_catalogDb;

    /** parsed statement for an insert */
    ParsedInsertStmt m_parsedInsert = null;
    /** parsed statement for an update */
    ParsedUpdateStmt m_parsedUpdate = null;
    /** parsed statement for an delete */
    ParsedDeleteStmt m_parsedDelete = null;
    /** parsed statement for an select */
    ParsedSelectStmt m_parsedSelect = null;
    /** parsed statement for an union */
    ParsedUnionStmt m_parsedUnion = null;

    /** plan selector */
    PlanSelector m_planSelector;

    /** Describes the specified and inferred partition context. */
    private StatementPartitioning m_partitioning;

    public StatementPartitioning getPartition() {
        return m_partitioning;
    }

    /** Error message */
    String m_recentErrorMsg;

    /**
     * Used to generate the table-touching parts of a plan. All join-order and
     * access path selection stuff is done by the SelectSubPlanAssember.
     */
    SubPlanAssembler subAssembler = null;

    /**
     * Flag when the only expected plan for a statement has already been generated.
     */
    boolean m_bestAndOnlyPlanWasGenerated = false;

    /**
     *
     * @param catalogCluster
     *            Catalog info about the physical layout of the cluster.
     * @param catalogDb
     *            Catalog info about schema, metadata and procedures.
     * @param partitioning
     *            Describes the specified and inferred partition context.
     */
    PlanAssembler(Cluster catalogCluster, Database catalogDb, StatementPartitioning partitioning, PlanSelector planSelector) {
        m_catalogCluster = catalogCluster;
        m_catalogDb = catalogDb;
        m_partitioning = partitioning;
        m_planSelector = planSelector;
    }

    String getSQLText() {
        if (m_parsedDelete != null) {
            return m_parsedDelete.m_sql;
        }
        else if (m_parsedInsert != null) {
            return m_parsedInsert.m_sql;
        }
        else if (m_parsedUpdate != null) {
            return m_parsedUpdate.m_sql;
        }
        else if (m_parsedSelect != null) {
            return m_parsedSelect.m_sql;
        }
        assert(false);
        return null;
    }

    /**
     * Return true if tableList includes at least one matview.
     */
    private static boolean tableListIncludesView(List<Table> tableList) {
        for (Table table : tableList) {
            if (table.getMaterializer() != null) {
                return true;
            }
        }
        return false;
    }

    /**
     * Return true if tableList includes at least one export table.
     */
    private boolean tableListIncludesExportOnly(List<Table> tableList) {
        // the single well-known connector
        Connector connector = m_catalogDb.getConnectors().get("0");

        // no export tables with out a connector
        if (connector == null) {
            return false;
        }

        CatalogMap<ConnectorTableInfo> tableinfo = connector.getTableinfo();

        // this loop is O(number-of-joins * number-of-export-tables)
        // which seems acceptable if not great. Probably faster than
        // re-hashing the export only tables for faster lookup.
        for (Table table : tableList) {
            for (ConnectorTableInfo ti : tableinfo) {
                if (ti.getAppendonly() &&
                    ti.getTable().getTypeName().equalsIgnoreCase(table.getTypeName()))
                {
                    return true;
                }
            }
        }

        return false;
    }

    /**
     * Clear any old state and get ready to plan a new plan. The next call to
     * getNextPlan() will return the first candidate plan for these parameters.
     *
     */
    void setupForNewPlans(AbstractParsedStmt parsedStmt) {
        m_bestAndOnlyPlanWasGenerated = false;
        m_partitioning.analyzeTablePartitioning(parsedStmt.m_tableAliasMap.values());

        if (parsedStmt instanceof ParsedUnionStmt) {
            m_parsedUnion = (ParsedUnionStmt) parsedStmt;
            return;
        }
        if (parsedStmt instanceof ParsedSelectStmt) {
            if (tableListIncludesExportOnly(parsedStmt.m_tableList)) {
                throw new PlanningErrorException(
                "Illegal to read an export table.");
            }
            m_parsedSelect = (ParsedSelectStmt) parsedStmt;
            // Simplify the outer join if possible
            if (m_parsedSelect.m_joinTree instanceof BranchNode) {
                // The execution engine expects to see the outer table on the left side only
                // which means that RIGHT joins need to be converted to the LEFT ones
                ((BranchNode)m_parsedSelect.m_joinTree).toLeftJoin();
                simplifyOuterJoin((BranchNode)m_parsedSelect.m_joinTree);
            }
            subAssembler = new SelectSubPlanAssembler(m_catalogDb, m_parsedSelect, m_partitioning);

            // Process the GROUP BY information, decide whether it is group by the partition column
            for (ParsedColInfo groupbyCol: m_parsedSelect.m_groupByColumns) {
                StmtTableScan scanTable = m_parsedSelect.m_tableAliasMap.get(groupbyCol.tableAlias);
                // table alias may be from "VOLT_TEMP_TABLE".
                if (scanTable != null && scanTable.getPartitioningColumns() != null) {
                    for (SchemaColumn pcol : scanTable.getPartitioningColumns()) {
                        if  (pcol != null && pcol.getColumnName().equals(groupbyCol.columnName) ) {
                            m_parsedSelect.setHasPartitionColumnInGroupby();
                            break;
                        }
                    }
                }
                if (m_parsedSelect.hasPartitionColumnInGroupby()) {
                    break;
                }
            }
            return;
        }

        // @TODO
        // Need to use StmtTableScan instead
        // check that no modification happens to views
        if (tableListIncludesView(parsedStmt.m_tableList)) {
            throw new PlanningErrorException("Illegal to modify a materialized view.");
        }

        m_partitioning.setIsDML();

        // Check that only multi-partition writes are made to replicated tables.
        // figure out which table we're updating/deleting
        assert (parsedStmt.m_tableList.size() == 1);
        Table targetTable = parsedStmt.m_tableList.get(0);
        if (targetTable.getIsreplicated()) {
            if (m_partitioning.wasSpecifiedAsSingle()) {
                String msg = "Trying to write to replicated table '" + targetTable.getTypeName()
                        + "' in a single-partition procedure.";
                throw new PlanningErrorException(msg);
            }
        } else if (m_partitioning.wasSpecifiedAsSingle() == false) {
            m_partitioning.setPartitioningColumnForDML(targetTable.getPartitioncolumn());
        }

        if (parsedStmt instanceof ParsedInsertStmt) {
            m_parsedInsert = (ParsedInsertStmt) parsedStmt;
            // The currently handled inserts are too simple to even require a subplan assembler. So, done.
            return;
        }

        if (parsedStmt instanceof ParsedUpdateStmt) {
            if (tableListIncludesExportOnly(parsedStmt.m_tableList)) {
                throw new PlanningErrorException("Illegal to update an export table.");
            }
            m_parsedUpdate = (ParsedUpdateStmt) parsedStmt;
        } else if (parsedStmt instanceof ParsedDeleteStmt) {
            if (tableListIncludesExportOnly(parsedStmt.m_tableList)) {
                throw new PlanningErrorException("Illegal to delete from an export table.");
            }
            m_parsedDelete = (ParsedDeleteStmt) parsedStmt;
        } else {
            throw new RuntimeException("Unknown subclass of AbstractParsedStmt.");
        }
        if ( ! m_partitioning.wasSpecifiedAsSingle()) {
            //TODO: When updates and deletes can contain joins, this step may have to be
            // deferred so that the valueEquivalence set can be analyzed per join order.
            // This appears to be an unfortunate side effect of how the HSQL interface
            // misleadingly organizes the placement of join/where filters on the statement tree.
            // This throws off the accounting of equivalence join filters until they can be
            // normalized in analyzeJoinFilters, but that normalization process happens on a
            // per-join-order basis, and so, so must this analysis.
            HashMap<AbstractExpression, Set<AbstractExpression>>
                valueEquivalence = parsedStmt.analyzeValueEquivalence();
            m_partitioning.analyzeForMultiPartitionAccess(parsedStmt.m_tableAliasMap.values(), valueEquivalence);
        }
        subAssembler = new WriterSubPlanAssembler(m_catalogDb, parsedStmt, m_partitioning);
    }

    /**
     * Generate the best cost plan for the current SQL statement context.
     *
     * @param parsedStmt Current SQL statement to generate plan for
     * @param coordinateResult include (as required) or exclude (unconditionally) the plan nodes that
     * propagate the results of a select statement to a coordinator site, making a multi-fragment plan.
     * @return The best cost plan or null.
     */
    public CompiledPlan getBestCostPlan(AbstractParsedStmt parsedStmt, boolean coordinateResult) {
        // Get the best plans for the sub-queries first
        List<StmtSubqueryScan> subqueryNodes = new ArrayList<StmtSubqueryScan>();
        ParsedResultAccumulator subQueryResult = null;
        if (parsedStmt.m_joinTree != null) {
            parsedStmt.m_joinTree.extractSubQueries(subqueryNodes);
            if ( ! subqueryNodes.isEmpty()) {
                subQueryResult = getBestCostPlanForSubQueries(subqueryNodes);
                if (subQueryResult == null) {
                    // There was at least one sub-query and we should have a compiled plan for it
                    return null;
                }
            }
        }

        // set up the plan assembler for this statement
        setupForNewPlans(parsedStmt);

        // get ready to find the plan with minimal cost
        CompiledPlan rawplan = null;

        // loop over all possible plans
        while (true) {
            rawplan = getNextPlan();

            // stop this while loop when no more plans are generated
            if (rawplan == null)
                break;
            // Update the best cost plan so far
            m_planSelector.considerCandidatePlan(rawplan, parsedStmt);
        }

        CompiledPlan retval = m_planSelector.m_bestPlan;
        if (subQueryResult != null && retval != null) {
            boolean orderIsDeterministic;
            if (subQueryResult.m_orderIsDeterministic) {
                orderIsDeterministic = retval.isOrderDeterministic();
            } else {
                //TODO: this reliance on the vague isOrderDeterministicInSpiteOfUnorderedSubqueries test
                // is subject to false negatives for determinism. It misses the subtlety of parent
                // queries that surgically add orderings for specific "key" columns of a subquery result
                // or a subquery-based join for an effectively deterministic result.
                // The first step towards repairing this would involve detecting deterministic and
                // non-deterministic subquery results IN CONTEXT where they are scanned in the parent
                // query, so that the parent query can ensure that ALL the columns from a
                // non-deterministic subquery are later sorted.
                // The next step would be to extend the model for "subquery scans"
                // to identify dependencies / uniqueness constraints in subquery results
                // that can be exploited to impose determinism with fewer parent order by columns
                // -- like just the keys.
                orderIsDeterministic = retval.isOrderDeterministic() &&
                        parsedStmt.isOrderDeterministicInSpiteOfUnorderedSubqueries();
            }
            boolean hasLimitOrOffset =
                    subQueryResult.m_hasLimitOrOffset || retval.hasLimitOrOffset();
            retval.statementGuaranteesDeterminism(hasLimitOrOffset, orderIsDeterministic);

            // Need to re-attach the sub-queries plans to the best parent plan. The same best plan for each
            // sub-query is reused with all parent candidate plans and needs to be reconnected with
            // the final best parent plan
            retval.rootPlanGraph = connectChildrenBestPlans(retval.rootPlanGraph);
        }
        // Remove the coordinator send/receive pair from the plan for a subselect.
        // It may be added later by the caller for the whole plan.
        //TODO: refactor getNextPlan to prevent generating them in the first place.
        // But be careful -- this could create (or close?) loopholes in how some
        // micro-optimizations apply (to the partial plan vs. the coordinated plan),
        // especially the determinism rewrites.
        if ( ! coordinateResult) {
            retval.rootPlanGraph = removeCoordinatorSendReceivePair(retval.rootPlanGraph);
        }
        return retval;
    }

    /**
     * Output the best cost plan.
     *
     */
    public void finalizeBestCostPlan() {
        m_planSelector.finalizeOutput();
    }

    /**
     * Generate the best cost plans for the immediate sub-queries of the
     * current SQL statement context.
     * @param parsedStmt - SQL context containing sub queries
     * @return ChildPlanResult
     */
    private ParsedResultAccumulator getBestCostPlanForSubQueries(List<StmtSubqueryScan> subqueryNodes) {
        int nextPlanId = 0;
        boolean orderIsDeterministic = true;
        boolean hasSignificantOffsetOrLimit = false;
        for (StmtSubqueryScan subqueryScan : subqueryNodes) {
            ParsedResultAccumulator parsedResult = planForParsedSubquery(subqueryScan, nextPlanId);
            if (parsedResult == null) {
                return null;
            }
            nextPlanId = parsedResult.m_planId;
            orderIsDeterministic &= parsedResult.m_orderIsDeterministic;
            // Offsets or limits in subqueries are only significant (only effect content determinism)
            // when they apply to un-ordered subquery contents.
            hasSignificantOffsetOrLimit |=
                    (( ! parsedResult.m_orderIsDeterministic) && parsedResult.m_hasLimitOrOffset);
        }

        // need to reset plan id for the entire SQL
        m_planSelector.m_planId = nextPlanId;

        return new ParsedResultAccumulator(orderIsDeterministic, hasSignificantOffsetOrLimit, nextPlanId);
    }

    /**
     * Generate a unique and correct plan for the current SQL statement context.
     * This method gets called repeatedly until it returns null, meaning there
     * are no more plans.
     *
     * @return A not-previously returned query plan or null if no more
     *         computable plans.
     */
    private CompiledPlan getNextPlan() {
        CompiledPlan retval;
        AbstractParsedStmt nextStmt = null;
        if (m_parsedUnion != null) {
            nextStmt = m_parsedUnion;
            retval = getNextUnionPlan();
        } else if (m_parsedSelect != null) {
            nextStmt = m_parsedSelect;
            retval = getNextSelectPlan();
        } else if (m_parsedInsert != null) {
            nextStmt = m_parsedInsert;
            retval = getNextInsertPlan();
        } else {
            //TODO: push CompiledPlan construction into getNextUpdatePlan/getNextDeletePlan
            //
            retval = new CompiledPlan();
            if (m_parsedUpdate != null) {
                nextStmt = m_parsedUpdate;
                retval.rootPlanGraph = getNextUpdatePlan();
                // note that for replicated tables, multi-fragment plans
                // need to divide the result by the number of partitions
            } else if (m_parsedDelete != null) {
                nextStmt = m_parsedDelete;
                retval.rootPlanGraph = getNextDeletePlan();
                // note that for replicated tables, multi-fragment plans
                // need to divide the result by the number of partitions
            } else {
                throw new RuntimeException(
                        "setupForNewPlans not called or not successfull.");
            }
            assert (nextStmt.m_tableList.size() == 1);
            retval.readOnly = false;
            if (nextStmt.m_tableList.get(0).getIsreplicated()) {
                retval.replicatedTableDML = true;
            }
            retval.statementGuaranteesDeterminism(false, true); // Until we support DML w/ subqueries/limits
        }

        if (retval == null || retval.rootPlanGraph == null) {
            return null;
        }

        assert (nextStmt != null);
        retval.parameters = nextStmt.getParameters();
        return retval;
    }

    /**
     * This is a UNION specific method. Generate a unique and correct plan
     * for the current SQL UNION statement by building the best plans for each individual statements
     * within the UNION.
     *
     * @return A union plan or null.
     */
    private CompiledPlan getNextUnionPlan() {
        // Since only the one "best" plan is considered,
        // this method should be called only once.
        if (m_bestAndOnlyPlanWasGenerated) {
            return null;
        }
        m_bestAndOnlyPlanWasGenerated = true;
        // Simply return an union plan node with a corresponding union type set
        AbstractPlanNode subUnionRoot = new UnionPlanNode(m_parsedUnion.m_unionType);
        m_recentErrorMsg = null;

        ArrayList<CompiledPlan> childrenPlans = new ArrayList<CompiledPlan>();
        StatementPartitioning commonPartitioning = null;

        // Build best plans for the children first
        int planId = 0;
        for (AbstractParsedStmt parsedChildStmt : m_parsedUnion.m_children) {
            StatementPartitioning partitioning = (StatementPartitioning)m_partitioning.clone();
            PlanSelector processor = (PlanSelector) m_planSelector.clone();
            processor.m_planId = planId;
            PlanAssembler assembler = new PlanAssembler(
                    m_catalogCluster, m_catalogDb, partitioning, processor);
            CompiledPlan bestChildPlan = assembler.getBestCostPlan(parsedChildStmt, true);
            partitioning = assembler.getPartition();

            // make sure we got a winner
            if (bestChildPlan == null) {
                if (m_recentErrorMsg == null) {
                    m_recentErrorMsg = "Unable to plan for statement. Error unknown.";
                }
                return null;
            }
            childrenPlans.add(bestChildPlan);

            // Make sure that next child's plans won't override current ones.
            planId = processor.m_planId;

            // Decide whether child statements' partitioning is compatible.
            if (commonPartitioning == null) {
                commonPartitioning = partitioning;
                continue;
            }

            AbstractExpression statementPartitionExpression = partitioning.singlePartitioningExpression();
            if (commonPartitioning.requiresTwoFragments()) {
                if (partitioning.requiresTwoFragments() || statementPartitionExpression != null) {
                    // If two child statements need to use a second fragment,
                    // it can't currently be a two-fragment plan.
                    // The coordinator expects a single-table result from each partition.
                    // Also, currently the coordinator of a two-fragment plan is not allowed to
                    // target a particular partition, so neither can the union of the coordinator
                    // and a statement that wants to run single-partition.
                    throw new PlanningErrorException(
                            "Statements are too complex in set operation using multiple partitioned tables.");
                }
                // the new statement is apparently a replicated read and has no effect on partitioning
                continue;
            }
            AbstractExpression commonPartitionExpression = commonPartitioning.singlePartitioningExpression();
            if (commonPartitionExpression == null) {
                // the prior statement(s) were apparently replicated reads
                // and have no effect on partitioning
                commonPartitioning = partitioning;
                continue;
            }
            if (partitioning.requiresTwoFragments()) {
                // Again, currently the coordinator of a two-fragment plan is not allowed to
                // target a particular partition, so neither can the union of the coordinator
                // and a statement that wants to run single-partition.
                throw new PlanningErrorException(
                        "Statements are too complex in set operation using multiple partitioned tables.");
            }
            if (statementPartitionExpression == null) {
                // the new statement is apparently a replicated read and has no effect on partitioning
                continue;
            }
            if ( ! commonPartitionExpression.equals(statementPartitionExpression)) {
                throw new PlanningErrorException(
                        "Statements use conflicting partitioned table filters in set operation or sub-query.");
            }
        }

        if (commonPartitioning != null) {
            m_partitioning = commonPartitioning;
        }

        // need to reset plan id for the entire UNION
        m_planSelector.m_planId = planId;

        // Add and link children plans
        for (CompiledPlan selectPlan : childrenPlans) {
            subUnionRoot.addAndLinkChild(selectPlan.rootPlanGraph);
        }

        CompiledPlan retval = new CompiledPlan();
        retval.rootPlanGraph = subUnionRoot;
        retval.readOnly = true;
        retval.sql = m_planSelector.m_sql;
        boolean orderIsDeterministic = m_parsedUnion.isOrderDeterministic();
        boolean hasLimitOrOffset = m_parsedUnion.hasLimitOrOffset();
        retval.statementGuaranteesDeterminism(hasLimitOrOffset, orderIsDeterministic);

        // compute the cost - total of all children
        retval.cost = 0.0;
        for (CompiledPlan bestChildPlan : childrenPlans) {
            retval.cost += bestChildPlan.cost;
        }
        return retval;
    }

    private ParsedResultAccumulator planForParsedSubquery(StmtSubqueryScan subqueryScan, int planId) {
        AbstractParsedStmt subQuery = subqueryScan.getSubqueryStmt();
        assert(subQuery != null);
        PlanSelector selector = (PlanSelector) m_planSelector.clone();
        selector.m_planId = planId;
        StatementPartitioning currentPartitioning = (StatementPartitioning)m_partitioning.clone();
        PlanAssembler assembler = new PlanAssembler(
                m_catalogCluster, m_catalogDb, currentPartitioning, selector);
        CompiledPlan compiledPlan = assembler.getBestCostPlan(subQuery, true);
        // make sure we got a winner
        if (compiledPlan == null) {
            if (m_recentErrorMsg == null) {
                m_recentErrorMsg = "Unable to plan for subquery statement. Error unknown.";
            }
            return null;
        }
        subqueryScan.setSubqueriesPartitioning(currentPartitioning);

        // Remove the coordinator send/receive pair.
        // It will be added later for the whole plan
        compiledPlan.rootPlanGraph = subqueryScan.processReceiveNode(compiledPlan.rootPlanGraph);

        subqueryScan.setBestCostPlan(compiledPlan);

        ParsedResultAccumulator parsedResult = new ParsedResultAccumulator(
                compiledPlan.isOrderDeterministic(), compiledPlan.hasLimitOrOffset(),
                selector.m_planId);
        return parsedResult;
    }

    /**
     * For each Subquery node in the plan tree attach the subquery plan to the parent node.
     * @param initial plan
     * @return A complete plan tree for the entire SQl.
     */
    private AbstractPlanNode connectChildrenBestPlans(AbstractPlanNode parentPlan) {
        if (parentPlan instanceof AbstractScanPlanNode) {
            AbstractScanPlanNode scanNode = (AbstractScanPlanNode) parentPlan;
            StmtTableScan tableScan = scanNode.getTableScan();
            if (tableScan instanceof StmtSubqueryScan) {
                CompiledPlan betsCostPlan = ((StmtSubqueryScan)tableScan).getBestCostPlan();
                assert (betsCostPlan != null);
                AbstractPlanNode subQueryRoot = betsCostPlan.rootPlanGraph;
                subQueryRoot.disconnectParents();
                scanNode.addAndLinkChild(subQueryRoot);
            }
        } else {
            for (int i = 0; i < parentPlan.getChildCount(); ++i) {
                connectChildrenBestPlans(parentPlan.getChild(i));
            }
        }
        return parentPlan;
    }

    private CompiledPlan getNextSelectPlan() {
        assert (subAssembler != null);

        AbstractPlanNode subSelectRoot = subAssembler.nextPlan();

        if (subSelectRoot == null) {
            m_recentErrorMsg = subAssembler.m_recentErrorMsg;
            return null;
        }
        AbstractPlanNode root = subSelectRoot;

        boolean mvFixNeedsProjection = false;
        /*
         * If the access plan for the table in the join order was for a
         * distributed table scan there must be a send/receive pair at the top
         * EXCEPT for the special outer join case in which a replicated table
         * was on the OUTER side of an outer join across from the (joined) scan
         * of the partitioned table(s) (all of them) in the query. In that case,
         * the one required send/receive pair is already in the plan below the
         * inner side of a NestLoop join.
         */
        if (m_partitioning.requiresTwoFragments()) {
            boolean mvFixInfoCoordinatorNeeded = true;
            boolean mvFixInfoEdgeCaseOuterJoin = false;

            ArrayList<AbstractPlanNode> receivers = root.findAllNodesOfType(PlanNodeType.RECEIVE);
            if (receivers.size() == 1) {
                // The subplan SHOULD be good to go, but just make sure that it doesn't
                // scan a partitioned table except under the ReceivePlanNode that was just found.

                // Edge cases: left outer join with replicated table.
                if (m_parsedSelect.m_mvFixInfo.needed()) {
                    mvFixInfoCoordinatorNeeded = false;
                    AbstractPlanNode receiveNode = receivers.get(0);
                    if (receiveNode.getParent(0) instanceof NestLoopPlanNode) {
                        if (subSelectRoot.hasInlinedIndexScanOfTable(m_parsedSelect.m_mvFixInfo.getMVTableName())) {
                            return getNextSelectPlan();
                        }
                        List<AbstractPlanNode> nljs = receiveNode.findAllNodesOfType(PlanNodeType.NESTLOOP);
                        List<AbstractPlanNode> nlijs = receiveNode.findAllNodesOfType(PlanNodeType.NESTLOOPINDEX);

                        // outer join edge case does not have any join plan node under receive node.
                        // This is like a single table case.
                        if (nljs.size() + nlijs.size() == 0) {
                            mvFixInfoEdgeCaseOuterJoin = true;
                        }
                        root = handleMVBasedMultiPartQuery(root, mvFixInfoEdgeCaseOuterJoin);
                    }
                }
            } else if (receivers.size() > 0) {
                throw new PlanningErrorException(
                        "This special case join between an outer replicated table and " +
                        "an inner partitioned table is too complex and is not supported.");
            } else {
                root = SubPlanAssembler.addSendReceivePair(root);
                // Root is a receive node here.
                assert(root instanceof ReceivePlanNode);

                if (m_parsedSelect.mayNeedAvgPushdown()) {
                    m_parsedSelect.switchOptimalSuiteForAvgPushdown();
                }
                if (m_parsedSelect.m_tableList.size() > 1 && m_parsedSelect.m_mvFixInfo.needed()
                        && subSelectRoot.hasInlinedIndexScanOfTable(m_parsedSelect.m_mvFixInfo.getMVTableName())) {
                    // MV partitioned joined query needs reAggregation work on coordinator.
                    // Index scan on MV table can not be supported.
                    // So, in-lined index scan of Nested loop index join can not be possible.
                    return getNextSelectPlan();
                }
            }

            root = handleAggregationOperators(root);

            // Process the re-aggregate plan node and insert it into the plan.
            if (m_parsedSelect.m_mvFixInfo.needed() && mvFixInfoCoordinatorNeeded) {
                AbstractPlanNode tmpRoot = root;
                root = handleMVBasedMultiPartQuery(root, mvFixInfoEdgeCaseOuterJoin);
                if (root != tmpRoot) {
                    mvFixNeedsProjection = true;
                }
            }
        } else {
            /*
             * There is no receive node and root is a single partition plan.
             */

            // If there is no receive plan node and no distributed plan has been generated,
            // the fix set for MV is not needed.
            m_parsedSelect.m_mvFixInfo.setNeeded(false);
            root = handleAggregationOperators(root);
        }

        if (m_parsedSelect.hasComplexAgg()) {
            AbstractPlanNode aggNode = root.getChild(0);
            root.clearChildren();
            aggNode.clearParents();
            aggNode = handleOrderBy(aggNode);
            root.addAndLinkChild(aggNode);
        } else {
            root = handleOrderBy(root);
        }

        if (mvFixNeedsProjection || needProjectionNode(root)) {
            root = addProjection(root);
        }

        if (m_parsedSelect.hasLimitOrOffset())
        {
            root = handleLimitOperator(root);
        }

        CompiledPlan plan = new CompiledPlan();
        plan.rootPlanGraph = root;
        plan.readOnly = true;
        boolean orderIsDeterministic = m_parsedSelect.isOrderDeterministic();
        boolean hasLimitOrOffset = m_parsedSelect.hasLimitOrOffset();
        plan.statementGuaranteesDeterminism(hasLimitOrOffset, orderIsDeterministic);

        // Apply the micro-optimization: Table count, Counting Index, Optimized Min/Max
        MicroOptimizationRunner.applyAll(plan, m_parsedSelect);

        return plan;
    }

    private boolean needProjectionNode (AbstractPlanNode root) {
        if ( (root.getPlanNodeType() == PlanNodeType.AGGREGATE) ||
                (root.getPlanNodeType() == PlanNodeType.HASHAGGREGATE) ||
                (root.getPlanNodeType() == PlanNodeType.DISTINCT) ||
                (root.getPlanNodeType() == PlanNodeType.PROJECTION)) {
            return false;
        }

        // has not start to inline aggregate
        assert(root.getInlinePlanNode(PlanNodeType.AGGREGATE) == null);

        // Assuming the restrictions: Order by columns are (1) columns from table
        // (2) tag from display columns (3) actual expressions from display columns
        // Currently, we do not allow order by complex expressions that are not in display columns

        // If there is a complexGroupby at his point, it means that Display columns contain all the order by columns.
        // In that way, this plan does not require another projection node on top of sort node.
        if (m_parsedSelect.hasComplexGroupby()) {
            return false;
        }

        if (root.getPlanNodeType() == PlanNodeType.RECEIVE &&
                m_parsedSelect.hasPartitionColumnInGroupby()) {
            // Top aggregate has been removed, its schema is exactly the same to
            // its local aggregate node.
            return false;
        }

        // TODO: Maybe we can remove this projection node for more cases as optimization in the future.
        return true;
    }

    // ENG-4909 Bug: currently disable NESTLOOPINDEX plan for IN
    private static boolean disableNestedLoopIndexJoinForInComparison (AbstractPlanNode root, AbstractParsedStmt parsedStmt) {
        if (root.getPlanNodeType() == PlanNodeType.NESTLOOPINDEX) {
            assert(parsedStmt != null);
            return true;
        }
        return false;
    }


    private AbstractPlanNode getNextDeletePlan() {
        assert (subAssembler != null);

        // figure out which table we're deleting from
        assert (m_parsedDelete.m_tableList.size() == 1);
        Table targetTable = m_parsedDelete.m_tableList.get(0);

        AbstractPlanNode subSelectRoot = subAssembler.nextPlan();
        if (subSelectRoot == null) {
            return null;
        }

        // ENG-4909 Bug: currently disable NESTLOOPINDEX plan for IN
        if (disableNestedLoopIndexJoinForInComparison(subSelectRoot, m_parsedDelete)) {
            // Recursion here, now that subAssembler.nextPlan() has been called,
            // simply jumps ahead to the next plan (if any).
            return getNextDeletePlan();
        }

        // generate the delete node with the right target table
        DeletePlanNode deleteNode = new DeletePlanNode();
        deleteNode.setTargetTableName(targetTable.getTypeName());

        ProjectionPlanNode projectionNode = new ProjectionPlanNode();
        AbstractExpression addressExpr = new TupleAddressExpression();
        NodeSchema proj_schema = new NodeSchema();
        // This planner-created column is magic.
        proj_schema.addColumn(new SchemaColumn("VOLT_TEMP_TABLE",
                                               "VOLT_TEMP_TABLE",
                                               "tuple_address",
                                               "tuple_address",
                                               addressExpr));
        projectionNode.setOutputSchema(proj_schema);

        assert(subSelectRoot instanceof AbstractScanPlanNode);

        // If the scan matches all rows, we can throw away the scan
        // nodes and use a truncate delete node.
        // Assume all index scans have filters in this context, so only consider seq scans.
        if ( (subSelectRoot instanceof SeqScanPlanNode) &&
                (((SeqScanPlanNode) subSelectRoot).getPredicate() == null)) {
            deleteNode.setTruncate(true);

            if (m_partitioning.wasSpecifiedAsSingle()) {
                return deleteNode;
            }
        } else {
            // connect the nodes to build the graph
            deleteNode.addAndLinkChild(subSelectRoot);
            // OPTIMIZATION: Projection Inline
            // If the root node we got back from createSelectTree() is an
            // AbstractScanNode, then
            // we put the Projection node we just created inside of it
            // When we inline this projection into the scan, we're going
            // to overwrite any original projection that we might have inlined
            // in order to simply cull the columns from the persistent table.
            subSelectRoot.addInlinePlanNode(projectionNode);
        }

        if (m_partitioning.wasSpecifiedAsSingle() || m_partitioning.isInferredSingle()) {
            return deleteNode;
        }

        // Send the local result counts to the coordinator.
        AbstractPlanNode recvNode = SubPlanAssembler.addSendReceivePair(deleteNode);
        // add a sum or a limit and send on top of the union
        return addSumOrLimitAndSendToDMLNode(recvNode, targetTable.getIsreplicated());
    }

    private AbstractPlanNode getNextUpdatePlan() {
        assert (subAssembler != null);

        AbstractPlanNode subSelectRoot = subAssembler.nextPlan();
        if (subSelectRoot == null) {
            return null;
        }
        if (disableNestedLoopIndexJoinForInComparison(subSelectRoot, m_parsedUpdate)) {
            // Recursion here, now that subAssembler.nextPlan() has been called,
            // simply jumps ahead to the next plan (if any).
            return getNextUpdatePlan();
        }

        UpdatePlanNode updateNode = new UpdatePlanNode();
        Table targetTable = m_parsedUpdate.m_tableList.get(0);
        updateNode.setTargetTableName(targetTable.getTypeName());
        // set this to false until proven otherwise
        updateNode.setUpdateIndexes(false);

        ProjectionPlanNode projectionNode = new ProjectionPlanNode();
        TupleAddressExpression tae = new TupleAddressExpression();
        NodeSchema proj_schema = new NodeSchema();
        // This planner-generated column is magic.
        proj_schema.addColumn(new SchemaColumn("VOLT_TEMP_TABLE",
                                               "VOLT_TEMP_TABLE",
                                               "tuple_address",
                                               "tuple_address",
                                               tae));

        // get the set of columns affected by indexes
        Set<String> affectedColumns = getIndexedColumnSetForTable(targetTable);

        // add the output columns we need to the projection
        //
        // Right now, the EE is going to use the original column names
        // and compare these to the persistent table column names in the
        // update executor in order to figure out which table columns get
        // updated.  We'll associate the actual values with VOLT_TEMP_TABLE
        // to avoid any false schema/column matches with the actual table.
        for (Entry<Column, AbstractExpression> col : m_parsedUpdate.columns.entrySet()) {
            String targetName = col.getKey().getTypeName();
            proj_schema.addColumn(new SchemaColumn("VOLT_TEMP_TABLE",
                                                   "VOLT_TEMP_TABLE",
                                                   targetName,
                                                   targetName,
                                                   col.getValue()));

            // check if this column is an indexed column
            if (affectedColumns.contains(targetName))
            {
                updateNode.setUpdateIndexes(true);
            }
        }
        projectionNode.setOutputSchema(proj_schema);


        // add the projection inline (TODO: this will break if more than one
        // layer is below this)
        //
        // When we inline this projection into the scan, we're going
        // to overwrite any original projection that we might have inlined
        // in order to simply cull the columns from the persistent table.
        assert(subSelectRoot instanceof AbstractScanPlanNode);
        subSelectRoot.addInlinePlanNode(projectionNode);

        // connect the nodes to build the graph
        updateNode.addAndLinkChild(subSelectRoot);

        if (m_partitioning.wasSpecifiedAsSingle() || m_partitioning.isInferredSingle()) {
            return updateNode;
        }

        // Send the local result counts to the coordinator.
        AbstractPlanNode recvNode = SubPlanAssembler.addSendReceivePair(updateNode);
        // add a sum or a limit and send on top of the union
        return addSumOrLimitAndSendToDMLNode(recvNode, targetTable.getIsreplicated());
    }

    static private AbstractExpression castExprIfNeeded(AbstractExpression expr, Column column) {

        if (expr.getValueType().getValue() != column.getType() ||
                expr.getValueSize() != column.getSize()) {
            expr = new OperatorExpression(ExpressionType.OPERATOR_CAST, expr, null);
            expr.setValueType(VoltType.get((byte) column.getType()));
            // We don't really support parameterized casting, such as specifically to "VARCHAR(3)"
            // vs. just VARCHAR, but set the size parameter anyway in this case to make sure that
            // the tuple that gets the result of the cast can be properly formatted as inline.
            // A too-wide value survives the cast (to generic VARCHAR of any length) but the
            // attempt to cache the result in the inline temp tuple storage will throw an early
            // runtime error on be  half of the target table column.
            // The important thing here is to leave the formatting hint in the output schema that
            // drives the temp tuple layout.
            expr.setValueSize(column.getSize());
        }

        return expr;
    }

    private AbstractExpression defaultValueToExpr(Column column) {
        AbstractExpression expr = null;

        boolean isConstantValue = true;
        if (column.getDefaulttype() == VoltType.TIMESTAMP.getValue()) {

            boolean isFunctionFormat = true;
            String timeValue = column.getDefaultvalue();
            try {
                Long.parseLong(timeValue);
                isFunctionFormat = false;
            } catch (NumberFormatException  e) {}
            if (isFunctionFormat) {
                try {
                    java.sql.Timestamp.valueOf(timeValue);
                    isFunctionFormat = false;
                } catch (IllegalArgumentException e) {}
            }

            if (isFunctionFormat) {
                String name = timeValue.split(":")[0];
                int id = Integer.parseInt(timeValue.split(":")[1]);

                FunctionExpression funcExpr = new FunctionExpression();
                funcExpr.setAttributes(name, name , id);

                funcExpr.setValueType(VoltType.TIMESTAMP);
                funcExpr.setValueSize(VoltType.TIMESTAMP.getMaxLengthInBytes());

                expr = funcExpr;
                isConstantValue = false;
            }
        }
        if (isConstantValue) {
            // Not Default sql function.
            ConstantValueExpression const_expr = new ConstantValueExpression();
            expr = const_expr;
            if (column.getDefaulttype() != 0) {
                const_expr.setValue(column.getDefaultvalue());
                const_expr.refineValueType(VoltType.get((byte) column.getDefaulttype()), column.getSize());
            }
            else {
                const_expr.setValue(null);
                const_expr.refineValueType(VoltType.get((byte) column.getType()), column.getSize());
            }
        }

        assert(expr != null);
        return expr;
    }

    /**
     * Get the next (only) plan for a SQL insertion. Inserts are pretty simple
     * and this will only generate a single plan.
     *
     * @return The next plan for a given insert statement.
     */
    private CompiledPlan getNextInsertPlan() {
        // there's really only one way to do an insert, so just
        // do it the right way once, then return null after that
        if (m_bestAndOnlyPlanWasGenerated)
            return null;
        m_bestAndOnlyPlanWasGenerated = true;

        // figure out which table we're inserting into
        assert (m_parsedInsert.m_tableList.size() == 1);
        Table targetTable = m_parsedInsert.m_tableList.get(0);
<<<<<<< HEAD
        boolean targetIsReplicated = targetTable.getIsreplicated();

        // the root of the insert plan is always an InsertPlanNode
        InsertPlanNode insertNode = new InsertPlanNode();
        insertNode.setTargetTableName(targetTable.getTypeName());

        // get the ordered list of columns for the targettable using a helper
        // function they're not guaranteed to be in order in the catalog
        List<Column> columns = CatalogUtil.getSortedCatalogItems(targetTable.getColumns(), "index");
        Column partitioningColumn = null;
        if ( ! m_partitioning.wasSpecifiedAsSingle()) {
            partitioningColumn = targetTable.getPartitioncolumn();
        }
        CompiledPlan retval;

        AbstractParsedStmt subStmt = m_parsedInsert.getSubselect();
        if (subStmt != null) {
            // TODO: Maybe most or all of this processing should be taken care of much earlier,
            // as soon as the subselect is parsed?
            CompiledPlan subselectPlan = getBestCostPlan(subStmt, false);
            // TODO: Add a speed bump (e.g. limit MAX_INT or OFFSET 0 or trivial projection) to the
            // special case of "insert into XXX values (...) select * from XXX" which could infinitely
            // replicate its table if it is not given some reason to break the process up into 2 phases,
            // reading the target table (completely) to fill a temp table BEFORE starting to insert
            // new rows into the target table.
            int partitionedTableCount = m_partitioning.getCountOfPartitionedTables();
            // Approximate # of exported partitioned columns == # of partitioned tables.
            Set<Integer> exportedPartitioningColumns = new HashSet<>(partitionedTableCount);
            // The EE's insert filters allow querying replicated data even when inserting into a
            // partitioned target table.  Test that either the subquery is solely on replicated data ...
            if (partitionedTableCount > 0) {
                // ... OR is on partitioned data but exports one or more partitioning column(s).
                // Ensure that in the partitioned select case, the target table is also partitioned.
                if (targetIsReplicated) {
                    throw new PlanningErrorException(
                            "The replicated table, '" + targetTable.getTypeName() +
                            "', must not be the recipient of partitioned data in a single statement. " +
                            " Use separate INSERT and SELECT statements," +
                            " optionally within a stored procedure." );
                }

                // There is currently no support for unions on partitioned data in this context.
                // This is also checked for in ParsedInsertStmt::parse
                if ( ! (subStmt instanceof ParsedSelectStmt)) {
                    throw new PlanningErrorException(
                            "The partitioned table '" + targetTable.getTypeName() +
                            "' must not be updated directly from a UNION or other set operation.");
                }
                ParsedSelectStmt subselectStmt = (ParsedSelectStmt)subStmt;
                // An exported partitioning column has the following attributes:
                // -- it is based on a TupleValueExpression.
                // -- the index of the TupleValueExpression is that of its table's partitioning column.
                // -- (some day it can also be an exported partitioning column from a nested subquery).
                // -- ideally the process of "GROUPING BY" a partitioning key should not throw off this
                //    analysis so that "INSERT INTO SELECT" can be used to write arbitrary materialized
                //    roll-ups.
                int columnPosition = 0;
                for (ParsedColInfo displayCol : subselectStmt.displayColumns()) {
                    AbstractExpression expr = displayCol.expression;
                    if (expr instanceof TupleValueExpression) {
                        TupleValueExpression tve = (TupleValueExpression)expr;
                        StmtTableScan scan = subselectStmt.m_tableAliasMap.get(tve.getTableAlias());
                        if (scan.isPartitionedOnColumnIndex(tve.getColumnIndex())) {
                            exportedPartitioningColumns.add(columnPosition);
                        }
                    }
                    ++columnPosition;
                }
                if (exportedPartitioningColumns.isEmpty()) {
                    throw new PlanningErrorException(
                            "The partitioning column '" + partitioningColumn.getName() +
                            "' of the partitioned table '" + targetTable.getTypeName() +
                            "' must be explicitly set to a partitioning column in the SELECT clause." +
                            " Use separate INSERT and SELECT statements," +
                            " optionally within a stored procedure." );
                }
                //TODO: It is a requirement that the partitioning column of the target table be set to
                // one of these exported partitioning columns.
                // All other cases, like inserting expressions or non-partitioning columns into the
                // target table's partitioning column are not supported as a single statement.
                // The only transactional method of implementing such cases is through multiple
                // query and DML statements in a multi-partition stored procedure. This approach
                // is more expensive but allows migration of data among the partitions.

                // for each column in the table that is in the target column list...
                int ii = 0;
                for (Column column : columns) {
                    //TODO: construct a column-by-column projection of subquery results and defined defaults
                    // to the defined target columns.
                    // Default values, cases requiring type casts, or any other projection capabilities
                    // are the responsibilities of the insert node
                    // likely with the help of an inline projection node and/OR a jsonified
                    // representation of the target table's default value expressions that can be cached
                    // in the DDL per target table instead of reserialized (in whole or in part) per insert
                    // statement plan.
                    //FIXME. For POC purposes, not supporting defaults or casting or
                    // out-of-order listing of column names!
                    int jj = m_parsedInsert.m_targetNames.indexOf(column.getTypeName());
                    if (jj == -1) {
                        //TODO: Here's where we would make proper arrangements for a default value.
                        throw new PlanningErrorException(
                                "Default values are not supported in 'INSERT INTO SELECT FROM'." +
                                " Each column in table '" + targetTable.getTypeName() +
                                "' must be provided an explicit value.");
                    }
                    if (jj != ii) {
                        //TODO: Honor any order the columns may have been listed in.
                        throw new PlanningErrorException(
                                "Columns in 'INSERT ONTO SELECT FROM'." +
                                " for table '" + targetTable.getTypeName() +
                                "' must be listed in the order that they were defined.");
                    }
                    VoltType exprType = subselectStmt.displayColumns().get(jj).expression.getValueType();
                    if (VoltType.get((byte)column.getType()) != exprType) {
                        //TODO: Support trivial casts.
                        throw new PlanningErrorException(
                                "Column '" + column.getName() + "' in 'INSERT ONTO SELECT FROM'." +
                                " for table '" + targetTable.getTypeName() +
                                "' must be set to value of the same exact type.");

                    }
                    if (column.equals(partitioningColumn)) {
                        if (( ! exportedPartitioningColumns.isEmpty()) &&
                                ! exportedPartitioningColumns.contains(ii)) {
                            throw new PlanningErrorException(
                                    "The value being assigned to the partitioning column '" +
                                    partitioningColumn.getName() +
                                    "' of the partitioned table '" + targetTable.getTypeName() +
                                    "' is not a partitioning column value in the SELECT clause. index=" + ii);
                        }
                    }
                    ++ii;
                }
            }

            // The subselectPlan is a close approximation of the result needed here, except
            // that it needs the DML part at the top of its plan and needs to be marked as DML.
            retval = subselectPlan;
            retval.readOnly = false;

            // connect the insert to the subselect tree.
            insertNode.addAndLinkChild(subselectPlan.rootPlanGraph);

            //TODO: rethink these criteria
            // Consider factoring out common code between this case and the
            // INSERT ... VALUES case below, either by putting the original
            // INSERT ... VALUES code in an else block OR by passing the return value
            // through a common post-process function.
            if (m_partitioning.wasSpecifiedAsSingle() || m_partitioning.isInferredSingle()) {
                assert( ! targetIsReplicated);
                retval.replicatedTableDML = false;
                insertNode.setMultiPartition(false);
                retval.rootPlanGraph = insertNode;
                return retval;
            }

            insertNode.setMultiPartition(true);
            // The following is the moral equivalent of addSendReceivePair
            AbstractPlanNode recvNode = SubPlanAssembler.addSendReceivePair(insertNode);

            // add a sum of counts (for partitioned inserts)
            // or a limit to one received count row (for replicated inserts)
            // and a send on top of the plan.
            retval.replicatedTableDML = targetIsReplicated;
            retval.rootPlanGraph = addSumOrLimitAndSendToDMLNode(recvNode, targetIsReplicated);
            return retval;
        }

        retval = new CompiledPlan();
        retval.readOnly = false;
        retval.statementGuaranteesDeterminism(false, true);

        // the materialize node creates a tuple to insert (which is frankly not
        // always optimal)
        MaterializePlanNode materializeNode = new MaterializePlanNode();
        NodeSchema mat_schema = new NodeSchema();

        // for each column in the table in order...
        for (Column column : columns) {

            // get the expression for the column
            AbstractExpression expr = m_parsedInsert.getValuesExpression(column);
            // if there's no expression, make sure the column has
            // some supported default value
            if (expr == null) {
                // if it's not nullable or defaulted we have a problem
                if (column.getNullable() == false && column.getDefaulttype() == 0) {
                    throw new PlanningErrorException("Column " + column.getName()
                            + " has no default and is not nullable.");
                }

                boolean isConstantValue = true;
                if (column.getDefaulttype() == VoltType.TIMESTAMP.getValue()) {

                    boolean isFunctionFormat = true;
                    String timeValue = column.getDefaultvalue();
                    try {
                        Long.parseLong(timeValue);
                        isFunctionFormat = false;
                    } catch (NumberFormatException  e) {}
                    if (isFunctionFormat) {
                        try {
                            java.sql.Timestamp.valueOf(timeValue);
                            isFunctionFormat = false;
                        } catch (IllegalArgumentException e) {}
                    }

                    if (isFunctionFormat) {
                        String name = timeValue.split(":")[0];
                        int id = Integer.parseInt(timeValue.split(":")[1]);

                        FunctionExpression funcExpr = new FunctionExpression();
                        funcExpr.setAttributes(name, name , id);

                        funcExpr.setValueType(VoltType.TIMESTAMP);
                        funcExpr.setValueSize(VoltType.TIMESTAMP.getMaxLengthInBytes());
=======
        CatalogMap<Column> targetTableColumns = targetTable.getColumns();

        for (Column col : targetTableColumns) {
            boolean needsValue = col.getNullable() == false && col.getDefaulttype() == 0;
            if (needsValue && !m_parsedInsert.columns.containsKey(col)) {
                throw new PlanningErrorException("Column " + col.getName()
                        + " has no default and is not nullable.");
            }
>>>>>>> dd599e31

            // hint that this statement can be executed SP.
            if (col.equals(m_partitioning.getPartitionColForDML())) {
                AbstractExpression expr = m_parsedInsert.columns.get(col);
                if (expr == null) {
                    expr = defaultValueToExpr(col);
                }

                String fullColumnName = targetTable.getTypeName() + "." + col.getTypeName();
                m_partitioning.addPartitioningExpression(fullColumnName, expr, expr.getValueType());
            }
        }

        // the root of the insert plan is always an InsertPlanNode
        InsertPlanNode insertNode = new InsertPlanNode();
        insertNode.setTargetTableName(targetTable.getTypeName());

        // The child of the insert node produces rows containing values
        // from the VALUES clause.
        // Right now it can only be a materialize node,
        // but in the future it could be an arbitrary sub-plan produced from a sub-query.
        MaterializePlanNode matNode = new MaterializePlanNode();
        NodeSchema matSchema = new NodeSchema();
        int[] fieldMap = new int[m_parsedInsert.columns.size()];
        int i = 0;

        // The insert statement's set of columns are contained in a LinkedHashMap,
        // meaning that we'll iterate over the columns here in the order that the user
        // specified them in the original SQL.
        for (Map.Entry<Column, AbstractExpression> e : m_parsedInsert.columns.entrySet()) {
            Column col = e.getKey();

            AbstractExpression valExpr = e.getValue();
            fieldMap[i] = col.getIndex();

            valExpr.setInBytes(col.getInbytes());

            // Patch over any mismatched expressions with an explicit cast.
            // Most impossible-to-cast type combinations should have already been caught by the
            // parser, but there are also runtime checks in the casting code
            // -- such as for out of range values.
            valExpr = castExprIfNeeded(valExpr, col);

            matSchema.addColumn(new SchemaColumn("VOLT_TEMP_TABLE",
                    "VOLT_TEMP_TABLE",
                    col.getTypeName(),
                    col.getTypeName(),
                    valExpr));

            i++;
        }

        // The field map tells the insert node
        // where to put values produced by child into the row to be inserted.
        insertNode.setFieldMap(fieldMap);

        matNode.setOutputSchema(matSchema);
        // connect the insert and the materialize nodes together
        insertNode.addAndLinkChild(matNode);

        if (m_partitioning.wasSpecifiedAsSingle() || m_partitioning.isInferredSingle()) {
            assert( ! targetIsReplicated);
            retval.replicatedTableDML = false;
            insertNode.setMultiPartition(false);
            retval.rootPlanGraph = insertNode;
            return retval;
        }

        insertNode.setMultiPartition(true);
        AbstractPlanNode recvNode = SubPlanAssembler.addSendReceivePair(insertNode);

        // add a sum of counts (for partitioned inserts)
        // or a limit to one received count row (for replicated inserts)
        // and a send on top of the plan.
        retval.replicatedTableDML = targetIsReplicated;
        retval.rootPlanGraph = addSumOrLimitAndSendToDMLNode(recvNode, targetIsReplicated);
        return retval;
    }

    /**
     * Adds a sum or limit node followed by a send node to the given DML node. If the DML target
     * is a replicated table, it will add a limit node, otherwise it adds a sum node.
     *
     * @param dmlRoot
     * @param isReplicated Whether or not the target table is a replicated table.
     * @return
     */

    private static AbstractPlanNode addSumOrLimitAndSendToDMLNode(AbstractPlanNode dmlRoot, boolean isReplicated)
    {
        AbstractPlanNode sumOrLimitNode;
        if (isReplicated) {
            // Replicated table DML result doesn't need to be summed. All partitions should
            // modify the same number of tuples in replicated table, so just pick the result from
            // any partition.
            LimitPlanNode limitNode = new LimitPlanNode();
            sumOrLimitNode = limitNode;
            limitNode.setLimit(1);
        } else {
            // create the nodes being pushed on top of dmlRoot.
            AggregatePlanNode countNode = new AggregatePlanNode();
            sumOrLimitNode = countNode;

            // configure the count aggregate (sum) node to produce a single
            // output column containing the result of the sum.
            // Create a TVE that should match the tuple count input column
            // This TVE is magic.
            // really really need to make this less hard-wired
            TupleValueExpression count_tve = new TupleValueExpression(
                    "VOLT_TEMP_TABLE", "VOLT_TEMP_TABLE", "modified_tuples", "modified_tuples", 0);
            count_tve.setValueType(VoltType.BIGINT);
            count_tve.setValueSize(VoltType.BIGINT.getLengthInBytesForFixedTypes());
            countNode.addAggregate(ExpressionType.AGGREGATE_SUM, false, 0, count_tve);

            // The output column. Not really based on a TVE (it is really the
            // count expression represented by the count configured above). But
            // this is sufficient for now.  This looks identical to the above
            // TVE but it's logically different so we'll create a fresh one.
            TupleValueExpression tve = new TupleValueExpression(
                    "VOLT_TEMP_TABLE", "VOLT_TEMP_TABLE", "modified_tuples", "modified_tuples", 0);
            tve.setValueType(VoltType.BIGINT);
            tve.setValueSize(VoltType.BIGINT.getLengthInBytesForFixedTypes());
            NodeSchema count_schema = new NodeSchema();
            SchemaColumn col = new SchemaColumn("VOLT_TEMP_TABLE",
                    "VOLT_TEMP_TABLE",
                    "modified_tuples",
                    "modified_tuples",
                    tve);
            count_schema.addColumn(col);
            countNode.setOutputSchema(count_schema);
        }

        // connect the nodes to build the graph
        sumOrLimitNode.addAndLinkChild(dmlRoot);
        SendPlanNode sendNode = new SendPlanNode();
        sendNode.addAndLinkChild(sumOrLimitNode);

        return sendNode;
    }

    /**
     * Given a relatively complete plan-sub-graph, apply a trivial projection
     * (filter) to it. If the root node can embed the projection do so. If not,
     * add a new projection node.
     *
     * @param rootNode
     *            The root of the plan-sub-graph to add the projection to.
     * @return The new root of the plan-sub-graph (might be the same as the
     *         input).
     */
    AbstractPlanNode addProjection(AbstractPlanNode rootNode) {
        assert (m_parsedSelect != null);
        assert (m_parsedSelect.m_displayColumns != null);

        ProjectionPlanNode projectionNode =
            new ProjectionPlanNode();

        // Build the output schema for the projection based on the display columns
        NodeSchema proj_schema = m_parsedSelect.getFinalProjectionSchema();
        projectionNode.setOutputSchemaWithoutClone(proj_schema);

        // if the projection can be done inline...
        if (rootNode instanceof AbstractScanPlanNode) {
            rootNode.addInlinePlanNode(projectionNode);
            return rootNode;
        } else {
            projectionNode.addAndLinkChild(rootNode);
            return projectionNode;
        }
    }

    /**
     * Create an order by node as required by the statement and make it a parent of root.
     * @param root
     * @return new orderByNode (the new root) or the original root if no orderByNode was required.
     */
    AbstractPlanNode handleOrderBy(AbstractPlanNode root) {
        assert (m_parsedSelect != null);

        // Only sort when the statement has an ORDER BY.
        if ( ! m_parsedSelect.hasOrderByColumns()) {
            return root;
        }

        SortDirectionType sortDirection = SortDirectionType.INVALID;

        // Skip the explicit ORDER BY plan step if an IndexScan is already providing the equivalent ordering.
        // Note that even tree index scans that produce values in their own "key order" only report
        // their sort direction != SortDirectionType.INVALID
        // when they enforce an ordering equivalent to the one requested in the ORDER BY clause.
        // Even an intervening non-hash aggregate will not interfere in this optimization.
        AbstractPlanNode nonAggPlan = root;
        if (root.getPlanNodeType() == PlanNodeType.AGGREGATE) {
            nonAggPlan = root.getChild(0);
        }
        if (nonAggPlan instanceof IndexScanPlanNode) {
            sortDirection = ((IndexScanPlanNode)nonAggPlan).getSortDirection();
        }
        // Optimization for NestLoopIndex on IN list, possibly other cases of ordered join results.
        // Skip the explicit ORDER BY plan step if NestLoopIndex is providing the equivalent ordering
        else if (nonAggPlan instanceof AbstractJoinPlanNode) {
            sortDirection = ((AbstractJoinPlanNode)nonAggPlan).getSortDirection();
        }

        if (sortDirection != SortDirectionType.INVALID) {
            return root;
        }

        OrderByPlanNode orderByNode = new OrderByPlanNode();
        for (ParsedSelectStmt.ParsedColInfo col : m_parsedSelect.m_orderColumns) {
            orderByNode.addSort(col.expression,
                                col.ascending ? SortDirectionType.ASC
                                              : SortDirectionType.DESC);
        }
        orderByNode.addAndLinkChild(root);
        return orderByNode;
    }

    /**
     * Add a limit, pushed-down if possible, and return the new root.
     * @param root top of the original plan
     * @return new plan's root node
     */
    private AbstractPlanNode handleLimitOperator(AbstractPlanNode root)
    {
        // The coordinator's top limit graph fragment for a MP plan.
        // If planning "order by ... limit", getNextSelectPlan()
        // will have already added an order by to the coordinator frag.
        // This is the only limit node in a SP plan
        LimitPlanNode topLimit = m_parsedSelect.getLimitNodeTop();

        /*
         * TODO: allow push down limit with distinct (select distinct C from T limit 5)
         * or distinct in aggregates.
         */
        AbstractPlanNode sendNode = null;
        // Whether or not we can push the limit node down
        boolean canPushDown = ! m_parsedSelect.hasDistinct();
        if (canPushDown) {
            sendNode = checkLimitPushDownViability(root);
            if (sendNode == null) {
                canPushDown = false;
            } else {
                canPushDown = m_parsedSelect.m_limitCanPushdown;
            }
        }

        if (m_parsedSelect.m_mvFixInfo.needed()) {
            // Do not push down limit for mv based distributed query.
            canPushDown = false;
        }

        /*
         * Push down the limit plan node when possible even if offset is set. If
         * the plan is for a partitioned table, do the push down. Otherwise,
         * there is no need to do the push down work, the limit plan node will
         * be run in the partition.
         */
        if (canPushDown) {
            /*
             * For partitioned table, the pushed-down limit plan node has a limit based
             * on the combined limit and offset, which may require an expression if either of these
             * was not a hard-coded constant and didn't get parameterized.
             * The top level limit plan node remains the same, with the original limit and offset values.
             */
            LimitPlanNode distLimit = m_parsedSelect.getLimitNodeDist();

            // Disconnect the distributed parts of the plan below the SEND node
            AbstractPlanNode distributedPlan = sendNode.getChild(0);
            distributedPlan.clearParents();
            sendNode.clearChildren();

            // If the distributed limit must be performed on ordered input,
            // ensure the order of the data on each partition.
            distributedPlan = handleOrderBy(distributedPlan);

            if (distributedPlan instanceof OrderByPlanNode) {
                // Inline the distributed limit.
                distributedPlan.addInlinePlanNode(distLimit);
                sendNode.addAndLinkChild(distributedPlan);
            } else {
                distLimit.addAndLinkChild(distributedPlan);
                // Add the distributed work back to the plan
                sendNode.addAndLinkChild(distLimit);
            }
        }

        // In future, inline LIMIT for aggregate node, join, Receive
        // Then we do not need to distinguish the order by node.

        // Switch if has Complex aggregations
        if (m_parsedSelect.hasComplexAgg()) {
            AbstractPlanNode child = root.getChild(0);
            if (child instanceof OrderByPlanNode) {
                child.addInlinePlanNode(topLimit);
            } else {
                // In future, inline LIMIT for aggregate node
                root.clearChildren();
                child.clearParents();
                topLimit.addAndLinkChild(child);
                root.addAndLinkChild(topLimit);
            }
        } else {
            if (root instanceof OrderByPlanNode) {
                root.addInlinePlanNode(topLimit);
            } else if (root instanceof ProjectionPlanNode &&
                    root.getChild(0) instanceof OrderByPlanNode) {
                root.getChild(0).addInlinePlanNode(topLimit);
            } else {
                topLimit.addAndLinkChild(root);
                root = topLimit;
            }
        }
        return root;
    }


    AbstractPlanNode handleMVBasedMultiPartQuery (AbstractPlanNode root, boolean edgeCaseOuterJoin) {
        MaterializedViewFixInfo mvFixInfo = m_parsedSelect.m_mvFixInfo;

        HashAggregatePlanNode reAggNode = new HashAggregatePlanNode(mvFixInfo.getReAggregationPlanNode());
        reAggNode.clearChildren();
        reAggNode.clearParents();

        AbstractPlanNode receiveNode = root;
        AbstractPlanNode reAggParent = null;
        // Find receive plan node and insert the constructed re-aggregation plan node.
        if (root.getPlanNodeType() == PlanNodeType.RECEIVE) {
            root = reAggNode;
        } else {
            List<AbstractPlanNode> recList = root.findAllNodesOfType(PlanNodeType.RECEIVE);
            assert(recList.size() == 1);
            receiveNode = recList.get(0);

            reAggParent = receiveNode.getParent(0);
            boolean result = reAggParent.replaceChild(receiveNode, reAggNode);
            assert(result);
        }
        reAggNode.addAndLinkChild(receiveNode);

        assert(receiveNode instanceof ReceivePlanNode);
        AbstractPlanNode sendNode = receiveNode.getChild(0);
        assert(sendNode instanceof SendPlanNode);
        AbstractPlanNode sendNodeChild = sendNode.getChild(0);

        HashAggregatePlanNode reAggNodeForReplace = null;
        if (m_parsedSelect.m_tableList.size() > 1 && !edgeCaseOuterJoin) {
            reAggNodeForReplace = reAggNode;
        }
        boolean find = mvFixInfo.processScanNodeWithReAggNode(sendNode, reAggNodeForReplace);
        assert(find);

        // If it is normal joined query, replace the node under receive node with materialized view scan node.
        if (m_parsedSelect.m_tableList.size() > 1 && !edgeCaseOuterJoin) {
            AbstractPlanNode joinNode = sendNodeChild;
            // No agg, limit pushed down at this point.
            assert(joinNode instanceof AbstractJoinPlanNode);

            // Fix the node after Re-aggregation node.
            joinNode.clearParents();

            assert(mvFixInfo.m_scanNode != null);
            mvFixInfo.m_scanNode.clearParents();

            // replace joinNode with MV scan node on each partition.
            sendNode.clearChildren();
            sendNode.addAndLinkChild(mvFixInfo.m_scanNode);

            // If reAggNode has parent node before we put it under join node,
            // its parent will be the parent of the new join node. Update the root node.
            if (reAggParent != null) {
                reAggParent.replaceChild(reAggNode, joinNode);
                root = reAggParent;
            } else {
                root = joinNode;
            }
        }

        return root;
    }

    AbstractPlanNode handleAggregationOperators(AbstractPlanNode root) {
        AggregatePlanNode aggNode = null;

        /* Check if any aggregate expressions are present */

        /*
         * "Select A from T group by A" is grouped but has no aggregate operator
         * expressions. Catch that case by checking the grouped flag
         */
        boolean indexScanForGroupingOnly = false;
        if (m_parsedSelect.hasAggregateOrGroupby()) {
            AggregatePlanNode topAggNode = null;
            if (root.getPlanNodeType() == PlanNodeType.RECEIVE) {
                AbstractPlanNode candidate = root.getChild(0).getChild(0);
                // For a seqscan feeding a GROUP BY, consider substituting an IndexScan that pre-sorts
                // by the GROUP BY keys. This is a much bigger win if the aggregation can get pushed
                // down so that the ordering is not lost by the lack of a mergesort in the RECEIVE node,
                // but it shouldn't hurt (much?) anyway.
                if (candidate.getPlanNodeType() == PlanNodeType.SEQSCAN && m_parsedSelect.isGrouped()) {
                    candidate = indexAccessForGroupByExprs(candidate);
                    if (candidate.getPlanNodeType() == PlanNodeType.INDEXSCAN) {
                        candidate.clearParents();
                        root.getChild(0).clearChildren();
                        root.getChild(0).addAndLinkChild(candidate);
                        indexScanForGroupingOnly = true;
                    }
                }
            }
            else if (root.getPlanNodeType() == PlanNodeType.SEQSCAN && m_parsedSelect.isGrouped()) {
                // For a seqscan feeding a GROUP BY, consider substituting an IndexScan that pre-sorts
                // by the GROUP BY keys.
                root = indexAccessForGroupByExprs(root);
            }
            // A hash is required to build up per-group aggregates in parallel vs.
            // when there is only one aggregation over the entire table OR when the
            // per-group aggregates are being built serially from the ordered output
            // of an index scan.
            // Currently, an index scan only claims to have a sort direction when its output
            // matches the order demanded by the ORDER BY clause.
            // The only way these ordered indexed columns could survive the aggregation process
            // (unaggregated) is if they are also GROUP BY columns. So an index with a valid
            // sort direction indicates that all of the ORDER BY columns are grouped, but how
            // do we know that ALL of the GROUPED columns are ordered, so we can ditch the hash?
            // TODO: There appears to be some such test missing here.

            // The way that an index scan under-claims the sorted-ness of its output can lead to cases
            // where a hash is used needlessly -- it's possible that there is no ORDER BY or that
            // the indexed columns come out sorted in some wrong direction WRT the order by.
            // In that case, we could miss the possibility that the index produces sufficient sorted-ness
            // not to interleave groups, and so we would needlessly use a hash.
            // This is the less ambitious aspect of issue ENG-4096. The more ambitious aspect
            // is that the ability to by-pass use of the hash could actually motivate selection of
            // a compatible index scan, even when one would not be motivated by a WHERE or ORDER BY clause.
            boolean needHashAgg = m_parsedSelect.isGrouped();
            if (needHashAgg) {
                boolean predeterminedOrdering = false;
                if (root instanceof IndexScanPlanNode) {
                    if (((IndexScanPlanNode)root).getSortDirection() == SortDirectionType.INVALID) {
                        if (((IndexScanPlanNode)root).isForGroupingOnly()) {
                            needHashAgg = false;
                        }
                    } else {
                        predeterminedOrdering = true;
                    }
                }
                else if (root instanceof AbstractJoinPlanNode) {
                    if (((AbstractJoinPlanNode)root).getSortDirection() != SortDirectionType.INVALID) {
                        predeterminedOrdering = true;
                    }
                }
                if (predeterminedOrdering) {
                    // The ordering predetermined by indexed access is known to cover (at least) the
                    // ORDER BY columns.
                    // Yet, any additional non-ORDER-BY columns in the GROUP BY clause will still
                    // require hashing to keep them grouped.
                    // Aggregate hashing is currently an all or nothing operation,
                    // so ALL of the GROUP BY columns (in any order) need to make up a prefix
                    // of the ORDER BY columns to allow the plan to skip the hashing.
                    if (m_parsedSelect.groupByIsAnOrderByPermutation()) {
                        needHashAgg = false;
                    }
                }
            }
            if (needHashAgg) {
                if ( m_parsedSelect.m_mvFixInfo.needed() ) {
                    aggNode = new HashAggregatePlanNode();
                } else {
                    if (indexScanForGroupingOnly) {
                        assert(root instanceof ReceivePlanNode);
                        aggNode = new AggregatePlanNode();
                    } else {
                        aggNode = new HashAggregatePlanNode();
                    }

                    topAggNode = new HashAggregatePlanNode();
                }
            } else {
                aggNode = new AggregatePlanNode();
                if ( ! m_parsedSelect.m_mvFixInfo.needed()) {
                    topAggNode = new AggregatePlanNode();
                }
            }

            int outputColumnIndex = 0;
            NodeSchema agg_schema = new NodeSchema();
            NodeSchema top_agg_schema = new NodeSchema();

            for (ParsedSelectStmt.ParsedColInfo col : m_parsedSelect.m_aggResultColumns) {
                AbstractExpression rootExpr = col.expression;
                AbstractExpression agg_input_expr = null;
                SchemaColumn schema_col = null;
                SchemaColumn top_schema_col = null;
                if (rootExpr instanceof AggregateExpression) {
                    ExpressionType agg_expression_type = rootExpr.getExpressionType();
                    agg_input_expr = rootExpr.getLeft();

                    // A bit of a hack: ProjectionNodes after the
                    // aggregate node need the output columns here to
                    // contain TupleValueExpressions (effectively on a temp table).
                    // So we construct one based on the output of the
                    // aggregate expression, the column alias provided by HSQL,
                    // and the offset into the output table schema for the
                    // aggregate node that we're computing.
                    // Oh, oh, it's magic, you know..
                    TupleValueExpression tve = new TupleValueExpression(
                            "VOLT_TEMP_TABLE", "VOLT_TEMP_TABLE", "", col.alias, outputColumnIndex);
                    tve.setValueType(rootExpr.getValueType());
                    tve.setValueSize(rootExpr.getValueSize());
                    tve.setInBytes(rootExpr.getInBytes());
                    boolean is_distinct = ((AggregateExpression)rootExpr).isDistinct();
                    aggNode.addAggregate(agg_expression_type, is_distinct, outputColumnIndex, agg_input_expr);
                    schema_col = new SchemaColumn("VOLT_TEMP_TABLE", "VOLT_TEMP_TABLE", "", col.alias, tve);
                    top_schema_col = new SchemaColumn("VOLT_TEMP_TABLE", "VOLT_TEMP_TABLE", "", col.alias, tve);

                    /*
                     * Special case count(*), count(), sum(), min() and max() to
                     * push them down to each partition. It will do the
                     * push-down if the select columns only contains the listed
                     * aggregate operators and other group-by columns. If the
                     * select columns includes any other aggregates, it will not
                     * do the push-down. - nshi
                     */
                    if (topAggNode != null) {
                        ExpressionType top_expression_type = agg_expression_type;
                        /*
                         * For count(*), count() and sum(), the pushed-down
                         * aggregate node doesn't change. An extra sum()
                         * aggregate node is added to the coordinator to sum up
                         * the numbers from all the partitions. The input schema
                         * and the output schema of the sum() aggregate node is
                         * the same as the output schema of the push-down
                         * aggregate node.
                         *
                         * If DISTINCT is specified, don't do push-down for
                         * count() and sum()
                         */
                        if (agg_expression_type == ExpressionType.AGGREGATE_COUNT_STAR ||
                            agg_expression_type == ExpressionType.AGGREGATE_COUNT ||
                            agg_expression_type == ExpressionType.AGGREGATE_SUM) {
                            if (is_distinct) {
                                topAggNode = null;
                            }
                            else {
                                top_expression_type = ExpressionType.AGGREGATE_SUM;
                            }
                        }

                        /*
                         * For min() and max(), the pushed-down aggregate node
                         * doesn't change. An extra aggregate node of the same
                         * type is added to the coordinator. The input schema
                         * and the output schema of the top aggregate node is
                         * the same as the output schema of the pushed-down
                         * aggregate node.
                         */
                        else if (agg_expression_type != ExpressionType.AGGREGATE_MIN &&
                                 agg_expression_type != ExpressionType.AGGREGATE_MAX) {
                            /*
                             * Unsupported aggregate for push-down (AVG for example).
                             */
                            topAggNode = null;
                        }

                        if (topAggNode != null) {
                            /*
                             * Input column of the top aggregate node is the output column of the push-down aggregate node
                             */
                            topAggNode.addAggregate(top_expression_type, is_distinct, outputColumnIndex, tve);
                        }
                    }
                }

                // If the rootExpr is not itself an AggregateExpression but simply contains one (or more)
                // like "MAX(counter)+1" or "MAX(col)/MIN(col)" the assumptions about matching input and output
                // columns break down.
                else if (rootExpr.hasAnySubexpressionOfClass(AggregateExpression.class)) {
                    assert(false);
                }
                else
                {
                    /*
                     * These columns are the pass through columns that are not being
                     * aggregated on. These are the ones from the SELECT list. They
                     * MUST already exist in the child node's output. Find them and
                     * add them to the aggregate's output.
                     */
                    schema_col = new SchemaColumn(col.tableName, col.tableAlias, col.columnName, col.alias, col.expression);
                    AbstractExpression topExpr = null;
                    if (col.groupBy) {
                        topExpr = m_parsedSelect.m_groupByExpressions.get(col.alias);
                    } else {
                        topExpr = col.expression;
                    }
                    top_schema_col = new SchemaColumn(col.tableName, col.tableAlias, col.columnName, col.alias, topExpr);
                }

                agg_schema.addColumn(schema_col);
                top_agg_schema.addColumn(top_schema_col);
                outputColumnIndex++;
            }

            for (ParsedSelectStmt.ParsedColInfo col : m_parsedSelect.m_groupByColumns) {
                aggNode.addGroupByExpression(col.expression);

                if (topAggNode != null) {
                    topAggNode.addGroupByExpression(m_parsedSelect.m_groupByExpressions.get(col.alias));
                }
            }
            aggNode.setOutputSchema(agg_schema);
            if (topAggNode != null) {
                if (m_parsedSelect.hasComplexGroupby()) {
                    topAggNode.setOutputSchema(top_agg_schema);
                } else {
                    topAggNode.setOutputSchema(agg_schema);
                }

            }

            // Never push down aggregation for MV fix case.
            root = pushDownAggregate(root, aggNode, topAggNode, m_parsedSelect);
        }

        if (m_parsedSelect.isGrouped()) {
            // DISTINCT is redundant with GROUP BY IFF all of the grouping columns are present in the display columns. Return early.
            if (m_parsedSelect.displayColumnsContainAllGroupByColumns()) {
                return root;
            }
        }
        // DISTINCT is redundant on a single-row result. Return early.
        else if (m_parsedSelect.hasAggregateExpression()) {
            return root;
        }

        // Handle DISTINCT if it is not redundant with aggregation/grouping.
        return handleDistinct(root);
    }

    private AbstractPlanNode indexAccessForGroupByExprs(AbstractPlanNode root) {
        ArrayList<ParsedColInfo> groupBys = m_parsedSelect.m_groupByColumns;
        // Can't use index access to optimize a multi-table-based GROUP BY
        String fromTableAlias = null;
        for (ParsedColInfo col : groupBys) {
            List<AbstractExpression> baseTVEs = col.expression.findBaseTVEs();
            for (AbstractExpression baseTVE : baseTVEs) {
                String nextTableAlias = ((TupleValueExpression)baseTVE).getTableAlias();
                assert(nextTableAlias != null);
                if (fromTableAlias == null) {
                    fromTableAlias = nextTableAlias;
                } else if ( ! fromTableAlias.equals(nextTableAlias)) {
                    return root;
                }
            }
        }
        assert(fromTableAlias != null);
        // This method of accessing the underlying table will probably not survive the up-coming
        // changes to support subquery scans.
        // Even when this method is replaced, a null target table will be a possibility.
        // That case should by-pass this GROUP BY optimization.
        Table targetTable = m_catalogDb.getTables().get(((SeqScanPlanNode)root).getTargetTableName());
        if (targetTable != null) {
            CatalogMap<Index> allIndexes = targetTable.getIndexes();

            StmtTableScan fromTableScan = m_parsedSelect.m_tableAliasMap.get(fromTableAlias);
            for (Index index : allIndexes) {
                if ( ! IndexType.isScannable(index.getType())) {
                    continue;
                }

                ArrayList<AbstractExpression> allBindings = new ArrayList<AbstractExpression>();
                boolean replacable = true;
                String exprsjson = index.getExpressionsjson();
                if (exprsjson.isEmpty()) {
                    List<ColumnRef> indexedColRefs = CatalogUtil.getSortedCatalogItems(index.getColumns(), "index");
                    if (groupBys.size() > indexedColRefs.size()) {
                        continue;
                    }

                    for (ParsedColInfo gbCol : groupBys) {
                        AbstractExpression expr = gbCol.expression;
                        if ( ! (expr instanceof TupleValueExpression)) {
                            replacable = false;
                            break;
                        }
                        TupleValueExpression grouptve = (TupleValueExpression)expr;
                        if ( ! fromTableAlias.equals(grouptve.getTableAlias())) {
                            replacable = false;
                            break;
                        }
                        String gbColName = grouptve.getColumnName();
                        // ignore order of keys in GROUP BY expr
                        boolean foundMatch = false;
                        for (int j = 0; j < groupBys.size(); j++) {
                            // don't compare column index here, because resolveColumnIndex is not yet called
                            if (indexedColRefs.get(j).getColumn().getName().equals(gbColName)) {
                                foundMatch = true;
                                break;
                            }
                        }
                        if ( ! foundMatch) {
                            replacable = false;
                            break;
                        }
                    }
                } else {
                    // either pure expression index or mix of expressions and simple columns
                    List<AbstractExpression> indexedExprs = null;
                    try {
                        indexedExprs = AbstractExpression.fromJSONArrayString(exprsjson, fromTableScan);
                    } catch (JSONException e) {
                        e.printStackTrace();
                        assert(false);
                        return root;
                    }
                    if (groupBys.size() > indexedExprs.size()) {
                        continue;
                    }
                    for (ParsedColInfo gbCol : groupBys) {
                        AbstractExpression expr = gbCol.expression;
                        // ignore order of keys in GROUP BY expr
                        boolean foundMatch = false;
                        for (int j = 0; j < groupBys.size(); j++) {
                            AbstractExpression indexExpr = indexedExprs.get(j);
                            List<AbstractExpression> binding = expr.bindingToIndexedExpression(indexExpr);
                            if (binding != null) {
                                allBindings.addAll(binding);
                                foundMatch = true;
                                break;
                            }
                        }
                        if ( ! foundMatch) {
                            replacable = false;
                            break;
                        }
                    }
                }
                if ( ! replacable) {
                    continue;
                }
                IndexScanPlanNode indexScanNode = new IndexScanPlanNode((SeqScanPlanNode)root, null, index, SortDirectionType.INVALID);
                indexScanNode.setForGroupingOnly();
                indexScanNode.setBindings(allBindings);
                return indexScanNode;
            }
        }
        return root;
    }

    /**
     * Push the given aggregate if the plan is distributed, then add the
     * coordinator node on top of the send/receive pair. If the plan
     * is not distributed, or coordNode is not provided, the distNode
     * is added at the top of the plan.
     *
     * Note: this works in part because the push-down node is also an acceptable
     * top level node if the plan is not distributed. This wouldn't be true
     * if we started pushing down something like (sum, count) to calculate
     * a distributed average.
     *
     * @param root
     *            The root node
     * @param distNode
     *            The node to push down
     * @param coordNode
     *            The top node to put on top of the send/receive pair after
     *            push-down. If this is null, no push-down will be performed.
     * @return The new root node.
     */
    AbstractPlanNode pushDownAggregate(AbstractPlanNode root,
                                       AggregatePlanNode distNode,
                                       AggregatePlanNode coordNode,
                                       ParsedSelectStmt selectStmt) {

        boolean needCoordNode = !selectStmt.hasPartitionColumnInGroupby();

        // remember that coordinating aggregation has a pushed-down
        // counterpart deeper in the plan. this allows other operators
        // to be pushed down past the receive as well.
        if (coordNode != null) {
            coordNode.m_isCoordinatingAggregator = true;
        }

        /*
         * Push this node down to partition if it's distributed. First remove
         * the send/receive pair, add the node, then put the send/receive pair
         * back on top of the node, followed by another top node at the
         * coordinator.
         */
        if (coordNode != null && root instanceof ReceivePlanNode) {
            AbstractPlanNode accessPlanTemp = root;
            root = root.getChild(0).getChild(0);
            root.clearParents();
            distNode.addAndLinkChild(root);
            root = distNode;
            // Put the send/receive pair back into place
            accessPlanTemp.getChild(0).clearChildren();
            accessPlanTemp.getChild(0).addAndLinkChild(root);
            root = accessPlanTemp;
            // Add the top node
            if (needCoordNode) {
                coordNode.addAndLinkChild(root);
                root = coordNode;
                // Set post predicate for top Aggregation node
                coordNode.setPostPredicate(m_parsedSelect.m_having);
            } else {
                // Set post predicate for final distributed Aggregation node
                distNode.setPostPredicate(m_parsedSelect.m_having);
            }
        } else {
            distNode.addAndLinkChild(root);
            root = distNode;
            // Set post predicate for final distributed Aggregation node
            distNode.setPostPredicate(m_parsedSelect.m_having);
        }

        if (selectStmt.hasComplexAgg()) {
            ProjectionPlanNode proj = new ProjectionPlanNode();
            proj.addAndLinkChild(root);
            proj.setOutputSchema(selectStmt.getFinalProjectionSchema());
            root = proj;
        }
        return root;
    }

    /**
     * Check if we can push the limit node down.
     *
     * @param root
     * @return If we can push it down, the receive node is returned. Otherwise,
     *         it returns null.
     */
    protected AbstractPlanNode checkLimitPushDownViability(AbstractPlanNode root) {
        AbstractPlanNode receiveNode = root;

        // Return a mid-plan send node, if one exists and can host a distributed limit node.
        // There is guaranteed to be at most a single receive/send pair.
        // Abort the search if a node that a "limit" can't be pushed past is found before its receive node.
        //
        // Can only push past:
        //   * coordinatingAggregator: a distributed aggregator a copy of which  has already been pushed down.
        //     Distributing a LIMIT to just above that aggregator is correct. (I've got some doubts that this is correct??? --paul)
        //
        //   * order by: if the plan requires a sort, getNextSelectPlan()  will have already added an ORDER BY.
        //     A distributed LIMIT will be added above a copy of that ORDER BY node.
        //
        //   * projection: these have no effect on the application of limits.
        //
        // Return null if the plan is single-partition or if its "coordinator" part contains a push-blocking node type.

        while (!(receiveNode instanceof ReceivePlanNode)) {

            // Limitation: can only push past some nodes (see above comment)
            // Delete the aggregate node case to handle ENG-6485, or say we don't push down meeting aggregate node
            // TODO: We might want to optimize/push down "limit" for some cases
            if (!(receiveNode instanceof OrderByPlanNode) &&
                !(receiveNode instanceof ProjectionPlanNode)) {
                return null;
            }

            if (receiveNode instanceof OrderByPlanNode) {
                for (ParsedSelectStmt.ParsedColInfo col : m_parsedSelect.orderByColumns()) {
                    AbstractExpression rootExpr = col.expression;
                    // Fix ENG-3487: can't push down limits when results are ordered by aggregate values.
                    // However, if group by partition key, limit can still push down if ordered by aggregate values.
                    ArrayList<AbstractExpression> tves = rootExpr.findBaseTVEs();
                    for (AbstractExpression tve: tves) {
                        if  (((TupleValueExpression) tve).hasAggregate() &&
                                !m_parsedSelect.hasPartitionColumnInGroupby()) {
                            return null;
                        }
                    }
                }
            }

            // Traverse...
            if (receiveNode.getChildCount() == 0) {
                return null;
            }

            // nothing that allows pushing past has multiple inputs
            assert(receiveNode.getChildCount() == 1);
            receiveNode = receiveNode.getChild(0);
        }
        return receiveNode.getChild(0);
    }

    /**
     * Handle select distinct a from t
     *
     * @param root
     * @return
     */
    AbstractPlanNode handleDistinct(AbstractPlanNode root) {
        if (m_parsedSelect.hasDistinct()) {
            // We currently can't handle DISTINCT of multiple columns.
            // Throw a planner error if this is attempted.
            //if (m_parsedSelect.displayColumns.size() > 1)
            //{
            //    throw new PlanningErrorException("Multiple DISTINCT columns currently unsupported");
            //}
            AbstractExpression distinctExpr = null;
            AbstractExpression nextExpr = null;
            for (ParsedSelectStmt.ParsedColInfo col : m_parsedSelect.m_displayColumns) {
                // Distinct can in theory handle any expression now, but it's
                // untested so we'll balk on anything other than a TVE here
                // --izzy
                if (col.expression instanceof TupleValueExpression)
                {
                    // Add distinct node(s) to the plan
                    if (distinctExpr == null) {
                        distinctExpr = col.expression;
                        nextExpr = distinctExpr;
                    } else {
                        nextExpr.setRight(col.expression);
                        nextExpr = nextExpr.getRight();
                    }
                }
                else
                {
                    throw new PlanningErrorException("DISTINCT of an expression currently unsupported");
                }
            }
            // Add distinct node(s) to the plan
            root = addDistinctNodes(root, distinctExpr);
            // aggregate handlers are expected to produce the required projection.
            // the other aggregates do this inherently but distinct may need a
            // projection node.
            root = addProjection(root);

        }

        return root;
    }

    /**
     * If plan is distributed than add distinct nodes to each partition and the coordinator.
     * Otherwise simply add the distinct node on top of the current root
     *
     * @param root The root node
     * @param expr The distinct expression
     * @return The new root node.
     */
    AbstractPlanNode addDistinctNodes(AbstractPlanNode root, AbstractExpression expr)
    {
        assert(root != null);
        AbstractPlanNode accessPlanTemp = root;
        if (root instanceof ReceivePlanNode && !m_parsedSelect.m_mvFixInfo.needed()) {
            // Temporarily strip send/receive pair
            accessPlanTemp = root.getChild(0).getChild(0);
            accessPlanTemp.clearParents();
            root.getChild(0).unlinkChild(accessPlanTemp);

            // Add new distinct node to each partition
            AbstractPlanNode distinctNode = addDistinctNode(accessPlanTemp, expr);
            // Add send/receive pair back
            root.getChild(0).addAndLinkChild(distinctNode);
        }

        // Add new distinct node to the coordinator
        root = addDistinctNode(root, expr);
        return root;
    }

    /**
     * Build new distinct node and put it on top of the current root
     *
     * @param root The root node
     * @param expr The distinct expression
     * @return The new root node.
     */
    private static AbstractPlanNode addDistinctNode(AbstractPlanNode root, AbstractExpression expr)
    {
        DistinctPlanNode distinctNode = new DistinctPlanNode();
        distinctNode.setDistinctExpression(expr);
        distinctNode.addAndLinkChild(root);
        return distinctNode;
    }

    /**
     * Get the unique set of names of all columns that are part of an index on
     * the given table.
     *
     * @param table
     *            The table to build the list of index-affected columns with.
     * @return The set of column names affected by indexes with duplicates
     *         removed.
     */
    public static Set<String> getIndexedColumnSetForTable(Table table) {
        HashSet<String> columns = new HashSet<String>();

        for (Index index : table.getIndexes()) {
            for (ColumnRef colRef : index.getColumns()) {
                columns.add(colRef.getColumn().getTypeName());
            }
        }

        return columns;
    }

    public String getErrorMessage() {
        return m_recentErrorMsg;
    }



    /**
     * Remove the coordinator send/receive pair if any from the graph.
     *FIXME? As noted at the point of call, it may be smarter not to generate these nodes at all in
     * subquery cases where they are not needed, just to pull them out later.
     *
     * @param root the complete plan node.
     * @return the plan without the send/receive pair.
     */
    private static AbstractPlanNode removeCoordinatorSendReceivePair(AbstractPlanNode root) {
        assert(root != null);
        AbstractPlanNode current = root;
        AbstractPlanNode expectable = current;
        while ( ! (current instanceof ReceivePlanNode)) {
            //FIXME? We might want to be more selective about the types of nodes (if any?)
            // we are willing to skip to find the target send/receive pair. --paul
            // This causes us to quit rather than skip NestLoopJoins or leaf nodes.
            if (current.getChildCount() == 1) {
                // This is still a coordinator node
                current = current.getChild(0);
                if ((expectable.getChild(0) == current) && expectable instanceof ProjectionPlanNode) {
                    expectable = current;
                }
            } else {
                // We are about to branch and leave the coordinator
                return root;
            }
        }
        if (current != expectable) {
            throw new RuntimeException("Paul was not expecting this.");
        }
        assert(current.getChildCount() == 1);
        AbstractPlanNode child = current.getChild(0);
        assert(child instanceof SendPlanNode);
        assert(child.getChildCount() == 1);
        child = child.getChild(0);
        //FIXME? Not sure why it would be necessary or correct to specifically
        // drop a non-inline projection node found below the send node. --paul
        if (child instanceof ProjectionPlanNode) {
            assert(child.getChildCount() == 1);
            child = child.getChild(0);
            throw new RuntimeException("Paul was not expecting this, either.");
        }
        child.clearParents();
        if (current == root) {
            return child;
        } else {
            assert(current.getParentCount() == 1);
            AbstractPlanNode parent = current.getParent(0);
            parent.unlinkChild(current);
            parent.addAndLinkChild(child);
        }
        return root;
    }

    /**
     * Outer join simplification using null rejection.
     * http://citeseerx.ist.psu.edu/viewdoc/summary?doi=10.1.1.43.2531
     * Outerjoin Simplification and Reordering for Query Optimization
     * by Cesar A. Galindo-Legaria , Arnon Rosenthal
     * Algorithm:
     * Traverse the join tree top-down:
     *  For each join node n1 do:
     *    For each expression expr (join and where) at the node n1
     *      For each join node n2 descended from n1 do:
     *          If expr rejects nulls introduced by n2 inner table,
     *          then convert n2 to an inner join. If n2 is a full join then need repeat this step
     *          for n2 inner and outer tables
     */
    private static void simplifyOuterJoin(BranchNode joinTree) {
        assert(joinTree != null);
        List<AbstractExpression> exprs = new ArrayList<AbstractExpression>();
        JoinNode leftNode = joinTree.getLeftNode();
        JoinNode rightNode = joinTree.getRightNode();
        // For the top level node only WHERE expressions need to be evaluated for NULL-rejection
        if (leftNode.getWhereExpression() != null) {
            exprs.add(leftNode.getWhereExpression());
        }
        if (rightNode.getWhereExpression() != null) {
            exprs.add(rightNode.getWhereExpression());
        }
        simplifyOuterJoinRecursively(joinTree, exprs);
    }

    private static void simplifyOuterJoinRecursively(BranchNode joinNode, List<AbstractExpression> exprs) {
        assert (joinNode != null);
        JoinNode leftNode = joinNode.getLeftNode();
        JoinNode rightNode = joinNode.getRightNode();
        if (joinNode.getJoinType() == JoinType.LEFT) {
            for (AbstractExpression expr : exprs) {
                // Get all the tables underneath this node and
                // see if the expression is NULL-rejecting for any of them
                Collection<String> tableAliases = rightNode.generateTableJoinOrder();
                boolean rejectNull = false;
                for (String tableAlias : tableAliases) {
                    if (ExpressionUtil.isNullRejectingExpression(expr, tableAlias)) {
                        // We are done at this level
                        joinNode.setJoinType(JoinType.INNER);
                        rejectNull = true;
                        break;
                    }
                }
                if (rejectNull) {
                    break;
                }
            }
        } else {
            assert(joinNode.getJoinType() == JoinType.INNER);
        }

        // Now add this node expression to the list and descend
        // In case of outer join, the inner node adds its WHERE and JOIN expressions, while
        // the outer node adds its WHERE ones only - the outer node does not introduce NULLs
        List<AbstractExpression> newExprs = new ArrayList<AbstractExpression>(exprs);
        if (leftNode.getJoinExpression() != null) {
            newExprs.add(leftNode.getJoinExpression());
        }
        if (rightNode.getJoinExpression() != null) {
            newExprs.add(rightNode.getJoinExpression());
        }

        if (leftNode.getWhereExpression() != null) {
            exprs.add(leftNode.getWhereExpression());
        }
        if (rightNode.getWhereExpression() != null) {
            exprs.add(rightNode.getWhereExpression());
        }

        if (joinNode.getJoinType() == JoinType.INNER) {
            exprs.addAll(newExprs);
            if (leftNode instanceof BranchNode) {
                simplifyOuterJoinRecursively((BranchNode)leftNode, exprs);
            }
            if (rightNode instanceof BranchNode) {
                simplifyOuterJoinRecursively((BranchNode)rightNode, exprs);
            }
        } else {
            if (rightNode instanceof BranchNode) {
                newExprs.addAll(exprs);
                simplifyOuterJoinRecursively((BranchNode)rightNode, newExprs);
            }
            if (leftNode instanceof BranchNode) {
                simplifyOuterJoinRecursively((BranchNode)leftNode, exprs);
            }
        }
    }
}<|MERGE_RESOLUTION|>--- conflicted
+++ resolved
@@ -941,15 +941,14 @@
         // updated.  We'll associate the actual values with VOLT_TEMP_TABLE
         // to avoid any false schema/column matches with the actual table.
         for (Entry<Column, AbstractExpression> col : m_parsedUpdate.columns.entrySet()) {
-            String targetName = col.getKey().getTypeName();
             proj_schema.addColumn(new SchemaColumn("VOLT_TEMP_TABLE",
                                                    "VOLT_TEMP_TABLE",
-                                                   targetName,
-                                                   targetName,
+                                                   col.getKey().getTypeName(),
+                                                   col.getKey().getTypeName(),
                                                    col.getValue()));
 
             // check if this column is an indexed column
-            if (affectedColumns.contains(targetName))
+            if (affectedColumns.contains(col.getKey().getTypeName()))
             {
                 updateNode.setUpdateIndexes(true);
             }
@@ -1063,240 +1062,24 @@
             return null;
         m_bestAndOnlyPlanWasGenerated = true;
 
+        CompiledPlan retval = new CompiledPlan();
+        retval.readOnly = false;
+
         // figure out which table we're inserting into
         assert (m_parsedInsert.m_tableList.size() == 1);
         Table targetTable = m_parsedInsert.m_tableList.get(0);
-<<<<<<< HEAD
-        boolean targetIsReplicated = targetTable.getIsreplicated();
-
-        // the root of the insert plan is always an InsertPlanNode
-        InsertPlanNode insertNode = new InsertPlanNode();
-        insertNode.setTargetTableName(targetTable.getTypeName());
-
-        // get the ordered list of columns for the targettable using a helper
-        // function they're not guaranteed to be in order in the catalog
-        List<Column> columns = CatalogUtil.getSortedCatalogItems(targetTable.getColumns(), "index");
-        Column partitioningColumn = null;
-        if ( ! m_partitioning.wasSpecifiedAsSingle()) {
-            partitioningColumn = targetTable.getPartitioncolumn();
-        }
-        CompiledPlan retval;
-
-        AbstractParsedStmt subStmt = m_parsedInsert.getSubselect();
-        if (subStmt != null) {
-            // TODO: Maybe most or all of this processing should be taken care of much earlier,
-            // as soon as the subselect is parsed?
-            CompiledPlan subselectPlan = getBestCostPlan(subStmt, false);
-            // TODO: Add a speed bump (e.g. limit MAX_INT or OFFSET 0 or trivial projection) to the
-            // special case of "insert into XXX values (...) select * from XXX" which could infinitely
-            // replicate its table if it is not given some reason to break the process up into 2 phases,
-            // reading the target table (completely) to fill a temp table BEFORE starting to insert
-            // new rows into the target table.
-            int partitionedTableCount = m_partitioning.getCountOfPartitionedTables();
-            // Approximate # of exported partitioned columns == # of partitioned tables.
-            Set<Integer> exportedPartitioningColumns = new HashSet<>(partitionedTableCount);
-            // The EE's insert filters allow querying replicated data even when inserting into a
-            // partitioned target table.  Test that either the subquery is solely on replicated data ...
-            if (partitionedTableCount > 0) {
-                // ... OR is on partitioned data but exports one or more partitioning column(s).
-                // Ensure that in the partitioned select case, the target table is also partitioned.
-                if (targetIsReplicated) {
-                    throw new PlanningErrorException(
-                            "The replicated table, '" + targetTable.getTypeName() +
-                            "', must not be the recipient of partitioned data in a single statement. " +
-                            " Use separate INSERT and SELECT statements," +
-                            " optionally within a stored procedure." );
-                }
-
-                // There is currently no support for unions on partitioned data in this context.
-                // This is also checked for in ParsedInsertStmt::parse
-                if ( ! (subStmt instanceof ParsedSelectStmt)) {
-                    throw new PlanningErrorException(
-                            "The partitioned table '" + targetTable.getTypeName() +
-                            "' must not be updated directly from a UNION or other set operation.");
-                }
-                ParsedSelectStmt subselectStmt = (ParsedSelectStmt)subStmt;
-                // An exported partitioning column has the following attributes:
-                // -- it is based on a TupleValueExpression.
-                // -- the index of the TupleValueExpression is that of its table's partitioning column.
-                // -- (some day it can also be an exported partitioning column from a nested subquery).
-                // -- ideally the process of "GROUPING BY" a partitioning key should not throw off this
-                //    analysis so that "INSERT INTO SELECT" can be used to write arbitrary materialized
-                //    roll-ups.
-                int columnPosition = 0;
-                for (ParsedColInfo displayCol : subselectStmt.displayColumns()) {
-                    AbstractExpression expr = displayCol.expression;
-                    if (expr instanceof TupleValueExpression) {
-                        TupleValueExpression tve = (TupleValueExpression)expr;
-                        StmtTableScan scan = subselectStmt.m_tableAliasMap.get(tve.getTableAlias());
-                        if (scan.isPartitionedOnColumnIndex(tve.getColumnIndex())) {
-                            exportedPartitioningColumns.add(columnPosition);
-                        }
-                    }
-                    ++columnPosition;
-                }
-                if (exportedPartitioningColumns.isEmpty()) {
-                    throw new PlanningErrorException(
-                            "The partitioning column '" + partitioningColumn.getName() +
-                            "' of the partitioned table '" + targetTable.getTypeName() +
-                            "' must be explicitly set to a partitioning column in the SELECT clause." +
-                            " Use separate INSERT and SELECT statements," +
-                            " optionally within a stored procedure." );
-                }
-                //TODO: It is a requirement that the partitioning column of the target table be set to
-                // one of these exported partitioning columns.
-                // All other cases, like inserting expressions or non-partitioning columns into the
-                // target table's partitioning column are not supported as a single statement.
-                // The only transactional method of implementing such cases is through multiple
-                // query and DML statements in a multi-partition stored procedure. This approach
-                // is more expensive but allows migration of data among the partitions.
-
-                // for each column in the table that is in the target column list...
-                int ii = 0;
-                for (Column column : columns) {
-                    //TODO: construct a column-by-column projection of subquery results and defined defaults
-                    // to the defined target columns.
-                    // Default values, cases requiring type casts, or any other projection capabilities
-                    // are the responsibilities of the insert node
-                    // likely with the help of an inline projection node and/OR a jsonified
-                    // representation of the target table's default value expressions that can be cached
-                    // in the DDL per target table instead of reserialized (in whole or in part) per insert
-                    // statement plan.
-                    //FIXME. For POC purposes, not supporting defaults or casting or
-                    // out-of-order listing of column names!
-                    int jj = m_parsedInsert.m_targetNames.indexOf(column.getTypeName());
-                    if (jj == -1) {
-                        //TODO: Here's where we would make proper arrangements for a default value.
-                        throw new PlanningErrorException(
-                                "Default values are not supported in 'INSERT INTO SELECT FROM'." +
-                                " Each column in table '" + targetTable.getTypeName() +
-                                "' must be provided an explicit value.");
-                    }
-                    if (jj != ii) {
-                        //TODO: Honor any order the columns may have been listed in.
-                        throw new PlanningErrorException(
-                                "Columns in 'INSERT ONTO SELECT FROM'." +
-                                " for table '" + targetTable.getTypeName() +
-                                "' must be listed in the order that they were defined.");
-                    }
-                    VoltType exprType = subselectStmt.displayColumns().get(jj).expression.getValueType();
-                    if (VoltType.get((byte)column.getType()) != exprType) {
-                        //TODO: Support trivial casts.
-                        throw new PlanningErrorException(
-                                "Column '" + column.getName() + "' in 'INSERT ONTO SELECT FROM'." +
-                                " for table '" + targetTable.getTypeName() +
-                                "' must be set to value of the same exact type.");
-
-                    }
-                    if (column.equals(partitioningColumn)) {
-                        if (( ! exportedPartitioningColumns.isEmpty()) &&
-                                ! exportedPartitioningColumns.contains(ii)) {
-                            throw new PlanningErrorException(
-                                    "The value being assigned to the partitioning column '" +
-                                    partitioningColumn.getName() +
-                                    "' of the partitioned table '" + targetTable.getTypeName() +
-                                    "' is not a partitioning column value in the SELECT clause. index=" + ii);
-                        }
-                    }
-                    ++ii;
-                }
-            }
-
-            // The subselectPlan is a close approximation of the result needed here, except
-            // that it needs the DML part at the top of its plan and needs to be marked as DML.
-            retval = subselectPlan;
-            retval.readOnly = false;
-
-            // connect the insert to the subselect tree.
-            insertNode.addAndLinkChild(subselectPlan.rootPlanGraph);
-
-            //TODO: rethink these criteria
-            // Consider factoring out common code between this case and the
-            // INSERT ... VALUES case below, either by putting the original
-            // INSERT ... VALUES code in an else block OR by passing the return value
-            // through a common post-process function.
-            if (m_partitioning.wasSpecifiedAsSingle() || m_partitioning.isInferredSingle()) {
-                assert( ! targetIsReplicated);
-                retval.replicatedTableDML = false;
-                insertNode.setMultiPartition(false);
-                retval.rootPlanGraph = insertNode;
-                return retval;
-            }
-
-            insertNode.setMultiPartition(true);
-            // The following is the moral equivalent of addSendReceivePair
-            AbstractPlanNode recvNode = SubPlanAssembler.addSendReceivePair(insertNode);
-
-            // add a sum of counts (for partitioned inserts)
-            // or a limit to one received count row (for replicated inserts)
-            // and a send on top of the plan.
-            retval.replicatedTableDML = targetIsReplicated;
-            retval.rootPlanGraph = addSumOrLimitAndSendToDMLNode(recvNode, targetIsReplicated);
-            return retval;
-        }
-
-        retval = new CompiledPlan();
-        retval.readOnly = false;
-        retval.statementGuaranteesDeterminism(false, true);
-
-        // the materialize node creates a tuple to insert (which is frankly not
-        // always optimal)
-        MaterializePlanNode materializeNode = new MaterializePlanNode();
-        NodeSchema mat_schema = new NodeSchema();
-
-        // for each column in the table in order...
-        for (Column column : columns) {
-
-            // get the expression for the column
-            AbstractExpression expr = m_parsedInsert.getValuesExpression(column);
-            // if there's no expression, make sure the column has
-            // some supported default value
-            if (expr == null) {
-                // if it's not nullable or defaulted we have a problem
-                if (column.getNullable() == false && column.getDefaulttype() == 0) {
-                    throw new PlanningErrorException("Column " + column.getName()
-                            + " has no default and is not nullable.");
-                }
-
-                boolean isConstantValue = true;
-                if (column.getDefaulttype() == VoltType.TIMESTAMP.getValue()) {
-
-                    boolean isFunctionFormat = true;
-                    String timeValue = column.getDefaultvalue();
-                    try {
-                        Long.parseLong(timeValue);
-                        isFunctionFormat = false;
-                    } catch (NumberFormatException  e) {}
-                    if (isFunctionFormat) {
-                        try {
-                            java.sql.Timestamp.valueOf(timeValue);
-                            isFunctionFormat = false;
-                        } catch (IllegalArgumentException e) {}
-                    }
-
-                    if (isFunctionFormat) {
-                        String name = timeValue.split(":")[0];
-                        int id = Integer.parseInt(timeValue.split(":")[1]);
-
-                        FunctionExpression funcExpr = new FunctionExpression();
-                        funcExpr.setAttributes(name, name , id);
-
-                        funcExpr.setValueType(VoltType.TIMESTAMP);
-                        funcExpr.setValueSize(VoltType.TIMESTAMP.getMaxLengthInBytes());
-=======
         CatalogMap<Column> targetTableColumns = targetTable.getColumns();
 
         for (Column col : targetTableColumns) {
             boolean needsValue = col.getNullable() == false && col.getDefaulttype() == 0;
-            if (needsValue && !m_parsedInsert.columns.containsKey(col)) {
+            if (needsValue && !m_parsedInsert.m_columns.containsKey(col)) {
                 throw new PlanningErrorException("Column " + col.getName()
                         + " has no default and is not nullable.");
             }
->>>>>>> dd599e31
 
             // hint that this statement can be executed SP.
             if (col.equals(m_partitioning.getPartitionColForDML())) {
-                AbstractExpression expr = m_parsedInsert.columns.get(col);
+                AbstractExpression expr = m_parsedInsert.m_columns.get(col);
                 if (expr == null) {
                     expr = defaultValueToExpr(col);
                 }
@@ -1316,13 +1099,13 @@
         // but in the future it could be an arbitrary sub-plan produced from a sub-query.
         MaterializePlanNode matNode = new MaterializePlanNode();
         NodeSchema matSchema = new NodeSchema();
-        int[] fieldMap = new int[m_parsedInsert.columns.size()];
+        int[] fieldMap = new int[m_parsedInsert.m_columns.size()];
         int i = 0;
 
         // The insert statement's set of columns are contained in a LinkedHashMap,
         // meaning that we'll iterate over the columns here in the order that the user
         // specified them in the original SQL.
-        for (Map.Entry<Column, AbstractExpression> e : m_parsedInsert.columns.entrySet()) {
+        for (Map.Entry<Column, AbstractExpression> e : m_parsedInsert.m_columns.entrySet()) {
             Column col = e.getKey();
 
             AbstractExpression valExpr = e.getValue();
@@ -1354,8 +1137,6 @@
         insertNode.addAndLinkChild(matNode);
 
         if (m_partitioning.wasSpecifiedAsSingle() || m_partitioning.isInferredSingle()) {
-            assert( ! targetIsReplicated);
-            retval.replicatedTableDML = false;
             insertNode.setMultiPartition(false);
             retval.rootPlanGraph = insertNode;
             return retval;
@@ -1364,13 +1145,356 @@
         insertNode.setMultiPartition(true);
         AbstractPlanNode recvNode = SubPlanAssembler.addSendReceivePair(insertNode);
 
-        // add a sum of counts (for partitioned inserts)
-        // or a limit to one received count row (for replicated inserts)
-        // and a send on top of the plan.
-        retval.replicatedTableDML = targetIsReplicated;
-        retval.rootPlanGraph = addSumOrLimitAndSendToDMLNode(recvNode, targetIsReplicated);
+        // add a count or a limit and send on top of the union
+        retval.rootPlanGraph = addSumOrLimitAndSendToDMLNode(recvNode, targetTable.getIsreplicated());
         return retval;
     }
+
+
+
+
+
+
+
+
+
+
+
+
+
+
+
+    // /**
+    //  * Get the next (only) plan for a SQL insertion. Inserts are pretty simple
+    //  * and this will only generate a single plan.
+    //  *
+    //  * @return The next plan for a given insert statement.
+    //  */
+    // private CompiledPlan getNextInsertPlan() {
+    //     // there's really only one way to do an insert, so just
+    //     // do it the right way once, then return null after that
+    //     if (m_bestAndOnlyPlanWasGenerated)
+    //         return null;
+    //     m_bestAndOnlyPlanWasGenerated = true;
+
+    //     // figure out which table we're inserting into
+    //     assert (m_parsedInsert.m_tableList.size() == 1);
+    //     Table targetTable = m_parsedInsert.m_tableList.get(0);
+    //     boolean targetIsReplicated = targetTable.getIsreplicated();
+
+    //     // the root of the insert plan is always an InsertPlanNode
+    //     InsertPlanNode insertNode = new InsertPlanNode();
+    //     insertNode.setTargetTableName(targetTable.getTypeName());
+
+    //     // get the ordered list of columns for the targettable using a helper
+    //     // function they're not guaranteed to be in order in the catalog
+    //     List<Column> columns = CatalogUtil.getSortedCatalogItems(targetTable.getColumns(), "index");
+    //     Column partitioningColumn = null;
+    //     if ( ! m_partitioning.wasSpecifiedAsSingle()) {
+    //         partitioningColumn = targetTable.getPartitioncolumn();
+    //     }
+    //     CompiledPlan retval;
+
+    //     AbstractParsedStmt subStmt = m_parsedInsert.getSubselect();
+    //     if (subStmt != null) {
+    //         // TODO: Maybe most or all of this processing should be taken care of much earlier,
+    //         // as soon as the subselect is parsed?
+    //         CompiledPlan subselectPlan = getBestCostPlan(subStmt, false);
+    //         // TODO: Add a speed bump (e.g. limit MAX_INT or OFFSET 0 or trivial projection) to the
+    //         // special case of "insert into XXX values (...) select * from XXX" which could infinitely
+    //         // replicate its table if it is not given some reason to break the process up into 2 phases,
+    //         // reading the target table (completely) to fill a temp table BEFORE starting to insert
+    //         // new rows into the target table.
+    //         int partitionedTableCount = m_partitioning.getCountOfPartitionedTables();
+    //         // Approximate # of exported partitioned columns == # of partitioned tables.
+    //         Set<Integer> exportedPartitioningColumns = new HashSet<>(partitionedTableCount);
+    //         // The EE's insert filters allow querying replicated data even when inserting into a
+    //         // partitioned target table.  Test that either the subquery is solely on replicated data ...
+    //         if (partitionedTableCount > 0) {
+    //             // ... OR is on partitioned data but exports one or more partitioning column(s).
+    //             // Ensure that in the partitioned select case, the target table is also partitioned.
+    //             if (targetIsReplicated) {
+    //                 throw new PlanningErrorException(
+    //                         "The replicated table, '" + targetTable.getTypeName() +
+    //                         "', must not be the recipient of partitioned data in a single statement. " +
+    //                         " Use separate INSERT and SELECT statements," +
+    //                         " optionally within a stored procedure." );
+    //             }
+
+    //             // There is currently no support for unions on partitioned data in this context.
+    //             // This is also checked for in ParsedInsertStmt::parse
+    //             if ( ! (subStmt instanceof ParsedSelectStmt)) {
+    //                 throw new PlanningErrorException(
+    //                         "The partitioned table '" + targetTable.getTypeName() +
+    //                         "' must not be updated directly from a UNION or other set operation.");
+    //             }
+    //             ParsedSelectStmt subselectStmt = (ParsedSelectStmt)subStmt;
+    //             // An exported partitioning column has the following attributes:
+    //             // -- it is based on a TupleValueExpression.
+    //             // -- the index of the TupleValueExpression is that of its table's partitioning column.
+    //             // -- (some day it can also be an exported partitioning column from a nested subquery).
+    //             // -- ideally the process of "GROUPING BY" a partitioning key should not throw off this
+    //             //    analysis so that "INSERT INTO SELECT" can be used to write arbitrary materialized
+    //             //    roll-ups.
+    //             int columnPosition = 0;
+    //             for (ParsedColInfo displayCol : subselectStmt.displayColumns()) {
+    //                 AbstractExpression expr = displayCol.expression;
+    //                 if (expr instanceof TupleValueExpression) {
+    //                     TupleValueExpression tve = (TupleValueExpression)expr;
+    //                     StmtTableScan scan = subselectStmt.m_tableAliasMap.get(tve.getTableAlias());
+    //                     if (scan.isPartitionedOnColumnIndex(tve.getColumnIndex())) {
+    //                         exportedPartitioningColumns.add(columnPosition);
+    //                     }
+    //                 }
+    //                 ++columnPosition;
+    //             }
+    //             if (exportedPartitioningColumns.isEmpty()) {
+    //                 throw new PlanningErrorException(
+    //                         "The partitioning column '" + partitioningColumn.getName() +
+    //                         "' of the partitioned table '" + targetTable.getTypeName() +
+    //                         "' must be explicitly set to a partitioning column in the SELECT clause." +
+    //                         " Use separate INSERT and SELECT statements," +
+    //                         " optionally within a stored procedure." );
+    //             }
+    //             //TODO: It is a requirement that the partitioning column of the target table be set to
+    //             // one of these exported partitioning columns.
+    //             // All other cases, like inserting expressions or non-partitioning columns into the
+    //             // target table's partitioning column are not supported as a single statement.
+    //             // The only transactional method of implementing such cases is through multiple
+    //             // query and DML statements in a multi-partition stored procedure. This approach
+    //             // is more expensive but allows migration of data among the partitions.
+
+    //             // for each column in the table that is in the target column list...
+    //             int ii = 0;
+    //             for (Column column : columns) {
+    //                 //TODO: construct a column-by-column projection of subquery results and defined defaults
+    //                 // to the defined target columns.
+    //                 // Default values, cases requiring type casts, or any other projection capabilities
+    //                 // are the responsibilities of the insert node
+    //                 // likely with the help of an inline projection node and/OR a jsonified
+    //                 // representation of the target table's default value expressions that can be cached
+    //                 // in the DDL per target table instead of reserialized (in whole or in part) per insert
+    //                 // statement plan.
+    //                 //FIXME. For POC purposes, not supporting defaults or casting or
+    //                 // out-of-order listing of column names!
+    //                 int jj = m_parsedInsert.m_targetNames.indexOf(column.getTypeName());
+    //                 if (jj == -1) {
+    //                     //TODO: Here's where we would make proper arrangements for a default value.
+    //                     throw new PlanningErrorException(
+    //                             "Default values are not supported in 'INSERT INTO SELECT FROM'." +
+    //                             " Each column in table '" + targetTable.getTypeName() +
+    //                             "' must be provided an explicit value.");
+    //                 }
+    //                 if (jj != ii) {
+    //                     //TODO: Honor any order the columns may have been listed in.
+    //                     throw new PlanningErrorException(
+    //                             "Columns in 'INSERT ONTO SELECT FROM'." +
+    //                             " for table '" + targetTable.getTypeName() +
+    //                             "' must be listed in the order that they were defined.");
+    //                 }
+    //                 VoltType exprType = subselectStmt.displayColumns().get(jj).expression.getValueType();
+    //                 if (VoltType.get((byte)column.getType()) != exprType) {
+    //                     //TODO: Support trivial casts.
+    //                     throw new PlanningErrorException(
+    //                             "Column '" + column.getName() + "' in 'INSERT ONTO SELECT FROM'." +
+    //                             " for table '" + targetTable.getTypeName() +
+    //                             "' must be set to value of the same exact type.");
+
+    //                 }
+    //                 if (column.equals(partitioningColumn)) {
+    //                     if (( ! exportedPartitioningColumns.isEmpty()) &&
+    //                             ! exportedPartitioningColumns.contains(ii)) {
+    //                         throw new PlanningErrorException(
+    //                                 "The value being assigned to the partitioning column '" +
+    //                                 partitioningColumn.getName() +
+    //                                 "' of the partitioned table '" + targetTable.getTypeName() +
+    //                                 "' is not a partitioning column value in the SELECT clause. index=" + ii);
+    //                     }
+    //                 }
+    //                 ++ii;
+    //             }
+    //         }
+
+    //         // The subselectPlan is a close approximation of the result needed here, except
+    //         // that it needs the DML part at the top of its plan and needs to be marked as DML.
+    //         retval = subselectPlan;
+    //         retval.readOnly = false;
+
+    //         // connect the insert to the subselect tree.
+    //         insertNode.addAndLinkChild(subselectPlan.rootPlanGraph);
+
+    //         //TODO: rethink these criteria
+    //         // Consider factoring out common code between this case and the
+    //         // INSERT ... VALUES case below, either by putting the original
+    //         // INSERT ... VALUES code in an else block OR by passing the return value
+    //         // through a common post-process function.
+    //         if (m_partitioning.wasSpecifiedAsSingle() || m_partitioning.isInferredSingle()) {
+    //             assert( ! targetIsReplicated);
+    //             retval.replicatedTableDML = false;
+    //             insertNode.setMultiPartition(false);
+    //             retval.rootPlanGraph = insertNode;
+    //             return retval;
+    //         }
+
+    //         insertNode.setMultiPartition(true);
+    //         // The following is the moral equivalent of addSendReceivePair
+    //         AbstractPlanNode recvNode = SubPlanAssembler.addSendReceivePair(insertNode);
+
+    //         // add a sum of counts (for partitioned inserts)
+    //         // or a limit to one received count row (for replicated inserts)
+    //         // and a send on top of the plan.
+    //         retval.replicatedTableDML = targetIsReplicated;
+    //         retval.rootPlanGraph = addSumOrLimitAndSendToDMLNode(recvNode, targetIsReplicated);
+    //         return retval;
+    //     }
+
+    //     retval = new CompiledPlan();
+    //     retval.readOnly = false;
+    //     retval.statementGuaranteesDeterminism(false, true);
+
+    //     // the materialize node creates a tuple to insert (which is frankly not
+    //     // always optimal)
+    //     MaterializePlanNode materializeNode = new MaterializePlanNode();
+    //     NodeSchema mat_schema = new NodeSchema();
+
+    //     // for each column in the table in order...
+    //     for (Column column : columns) {
+
+    //         // get the expression for the column
+    //         AbstractExpression expr = m_parsedInsert.getValuesExpression(column);
+    //         // if there's no expression, make sure the column has
+    //         // some supported default value
+    //         if (expr == null) {
+    //             // if it's not nullable or defaulted we have a problem
+    //             if (column.getNullable() == false && column.getDefaulttype() == 0) {
+    //                 throw new PlanningErrorException("Column " + column.getName()
+    //                         + " has no default and is not nullable.");
+    //             }
+
+    //             boolean isConstantValue = true;
+    //             if (column.getDefaulttype() == VoltType.TIMESTAMP.getValue()) {
+
+    //                 boolean isFunctionFormat = true;
+    //                 String timeValue = column.getDefaultvalue();
+    //                 try {
+    //                     Long.parseLong(timeValue);
+    //                     isFunctionFormat = false;
+    //                 } catch (NumberFormatException  e) {}
+    //                 if (isFunctionFormat) {
+    //                     try {
+    //                         java.sql.Timestamp.valueOf(timeValue);
+    //                         isFunctionFormat = false;
+    //                     } catch (IllegalArgumentException e) {}
+    //                 }
+
+    //                 if (isFunctionFormat) {
+    //                     String name = timeValue.split(":")[0];
+    //                     int id = Integer.parseInt(timeValue.split(":")[1]);
+
+    //                     FunctionExpression funcExpr = new FunctionExpression();
+    //                     funcExpr.setAttributes(name, name , id);
+
+    //                     funcExpr.setValueType(VoltType.TIMESTAMP);
+    //                     funcExpr.setValueSize(VoltType.TIMESTAMP.getMaxLengthInBytes());
+
+    //                     expr = funcExpr;
+    //                     isConstantValue = false;
+    //                 }
+    //             }
+    //             if (isConstantValue) {
+    //                 // Not Default sql function.
+    //                 ConstantValueExpression const_expr = new ConstantValueExpression();
+    //                 expr = const_expr;
+    //                 if (column.getDefaulttype() != 0) {
+    //                     const_expr.setValue(column.getDefaultvalue());
+    //                     const_expr.refineValueType(VoltType.get((byte) column.getDefaulttype()), column.getSize());
+    //                 }
+    //                 else {
+    //                     const_expr.setValue(null);
+    //                     const_expr.refineValueType(VoltType.get((byte) column.getType()), column.getSize());
+    //                 }
+    //             }
+    //             assert(expr != null);
+    //         }
+
+    //         // Hint that this statement can be executed SP.
+    //         if (column.equals(m_partitioning.getPartitionColForDML())) {
+    //             String fullColumnName = targetTable.getTypeName() + "." + column.getTypeName();
+    //             m_partitioning.addPartitioningExpression(fullColumnName, expr, expr.getValueType());
+    //         }
+
+    //         expr.setInBytes(column.getInbytes());
+
+    //         // The current insertexecutor implementation requires its input tuple from the
+    //         // materializeexecutor to be formatted exactly like the target persistent tuple.
+    //         // This requires the intervening outputschema to describe result columns of the
+    //         // exactly right type and size (at least for inlined sizes) as their target columns.
+    //         if (expr.getValueType().getValue() != column.getType() ||
+    //                 expr.getValueSize() != column.getSize()) {
+    //             // Patch over any mismatched expressions with an explicit cast.
+    //             // Most impossible-to-cast type combinations should have already been caught by the
+    //             // parser, but there are also runtime checks in the casting code
+    //             // -- such as for out of range values.
+    //             expr = new OperatorExpression(ExpressionType.OPERATOR_CAST, expr, null);
+    //             expr.setValueType(VoltType.get((byte) column.getType()));
+    //             // We don't really support parameterized casting, such as specifically to "VARCHAR(3)"
+    //             // vs. just VARCHAR, but set the size parameter anyway in this case to make sure that
+    //             // the tuple that gets the result of the cast can be properly formatted as inline.
+    //             // A too-wide value survives the cast (to generic VARCHAR of any length) but the
+    //             // attempt to cache the result in the inline temp tuple storage will throw an early
+    //             // runtime error on bahalf of the target table column.
+    //             // The important thing here is to leave the formatting hint in the output schema that
+    //             // drives the temp tuple layout.
+    //             expr.setValueSize(column.getSize());
+    //         }
+    //         // add column to the materialize node.
+    //         // This table name is magic.
+    //         mat_schema.addColumn(new SchemaColumn("VOLT_TEMP_TABLE",
+    //                                               "VOLT_TEMP_TABLE",
+    //                                               column.getTypeName(),
+    //                                               column.getTypeName(),
+    //                                               expr));
+    //     }
+
+    //     materializeNode.setOutputSchema(mat_schema);
+    //     // connect the insert and the materialize nodes together
+    //     insertNode.addAndLinkChild(materializeNode);
+
+    //     if (m_partitioning.wasSpecifiedAsSingle() || m_partitioning.isInferredSingle()) {
+    //         assert( ! targetIsReplicated);
+    //         retval.replicatedTableDML = false;
+    //         insertNode.setMultiPartition(false);
+    //         retval.rootPlanGraph = insertNode;
+    //         return retval;
+    //     }
+
+    //     insertNode.setMultiPartition(true);
+    //     AbstractPlanNode recvNode = SubPlanAssembler.addSendReceivePair(insertNode);
+
+    //     // add a sum of counts (for partitioned inserts)
+    //     // or a limit to one received count row (for replicated inserts)
+    //     // and a send on top of the plan.
+    //     retval.replicatedTableDML = targetIsReplicated;
+    //     retval.rootPlanGraph = addSumOrLimitAndSendToDMLNode(recvNode, targetIsReplicated);
+    //     return retval;
+    // }
+
+
+
+
+
+
+
+
+
+
+
+
+
+
+
+
+
 
     /**
      * Adds a sum or limit node followed by a send node to the given DML node. If the DML target
