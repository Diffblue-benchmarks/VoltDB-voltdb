/* This file is part of VoltDB.
 * Copyright (C) 2008-2013 VoltDB Inc.
 *
 * This program is free software: you can redistribute it and/or modify
 * it under the terms of the GNU Affero General Public License as
 * published by the Free Software Foundation, either version 3 of the
 * License, or (at your option) any later version.
 *
 * This program is distributed in the hope that it will be useful,
 * but WITHOUT ANY WARRANTY; without even the implied warranty of
 * MERCHANTABILITY or FITNESS FOR A PARTICULAR PURPOSE.  See the
 * GNU Affero General Public License for more details.
 *
 * You should have received a copy of the GNU Affero General Public License
 * along with VoltDB.  If not, see <http://www.gnu.org/licenses/>.
 */

package org.voltdb.planner;

import java.util.ArrayDeque;
import java.util.ArrayList;
import java.util.Collection;
import java.util.HashMap;
import java.util.HashSet;
import java.util.List;
import java.util.Map;
import java.util.Set;

import org.voltdb.catalog.Database;
import org.voltdb.catalog.Table;
import org.voltdb.expressions.AbstractExpression;
import org.voltdb.expressions.ExpressionUtil;
import org.voltdb.expressions.TupleValueExpression;
import org.voltdb.plannodes.AbstractJoinPlanNode;
import org.voltdb.plannodes.AbstractPlanNode;
import org.voltdb.plannodes.IndexScanPlanNode;
import org.voltdb.plannodes.NestLoopIndexPlanNode;
import org.voltdb.plannodes.NestLoopPlanNode;
import org.voltdb.types.JoinType;
import org.voltdb.types.PlanNodeType;
import org.voltdb.utils.PermutationGenerator;

/**
 * For a select, delete or update plan, this class builds the part of the plan
 * which collects tuples from relations. Given the tables and the predicate
 * (and sometimes the output columns), this will build a plan that will output
 * matching tuples to a temp table. A delete, update or send plan node can then
 * be glued on top of it. In selects, aggregation and other projections are also
 * done on top of the result from this class.
 *
 */
public class SelectSubPlanAssembler extends SubPlanAssembler {

    /** The list of generated plans. This allows their generation in batches.*/
    ArrayDeque<AbstractPlanNode> m_plans = new ArrayDeque<AbstractPlanNode>();

    /** The list of all possible join orders, assembled by queueAllJoinOrders */
    ArrayDeque<JoinNode> m_joinOrders = new ArrayDeque<JoinNode>();

    /**
     *
     * @param db The catalog's Database object.
     * @param parsedStmt The parsed and dissected statement object describing the sql to execute.
     * @param m_partitioning in/out param first element is partition key value, forcing a single-partition statement if non-null,
     * second may be an inferred partition key if no explicit single-partitioning was specified
     */
    SelectSubPlanAssembler(Database db, AbstractParsedStmt parsedStmt, PartitioningForStatement partitioning)
    {
        super(db, parsedStmt, partitioning);
        //If a join order was provided
        if (parsedStmt.joinOrder != null) {
            //Extract the table names from the , separated list
            ArrayList<String> tableNames = new ArrayList<String>();
            //Don't allow dups for now since self joins aren't supported
            HashSet<String> dupCheck = new HashSet<String>();
            for (String table : parsedStmt.joinOrder.split(",")) {
                tableNames.add(table.trim());
                if (!dupCheck.add(table.trim())) {
                    StringBuilder sb = new StringBuilder();
                    sb.append("The specified join order \"");
                    sb.append(parsedStmt.joinOrder).append("\" contains duplicate tables. ");
                    throw new RuntimeException(sb.toString());
                }
            }

            if (parsedStmt.tableList.size() != tableNames.size()) {
                StringBuilder sb = new StringBuilder();
                sb.append("The specified join order \"");
                sb.append(parsedStmt.joinOrder).append("\" does not contain the correct number of tables\n");
                sb.append("Expected ").append(parsedStmt.tableList.size());
                sb.append(" but found ").append(tableNames.size()).append(" tables");
                throw new RuntimeException(sb.toString());
            }

            Table tables[] = new Table[tableNames.size()];
            int zz = 0;
            ArrayList<Table> tableList = new ArrayList<Table>(parsedStmt.tableList);
            for (int qq = tableNames.size() - 1; qq >= 0; qq--) {
                String name = tableNames.get(qq);
                boolean foundMatch = false;
                for (int ii = 0; ii < tableList.size(); ii++) {
                    if (tableList.get(ii).getTypeName().equalsIgnoreCase(name)) {
                        tables[zz++] = tableList.remove(ii);
                        foundMatch = true;
                        break;
                    }
                }
                if (!foundMatch) {
                    StringBuilder sb = new StringBuilder();
                    sb.append("The specified join order \"");
                    sb.append(parsedStmt.joinOrder).append("\" contains ").append(name);
                    sb.append(" which doesn't exist in the FROM clause");
                    throw new RuntimeException(sb.toString());
                }
            }
            if (zz != tableNames.size()) {
                StringBuilder sb = new StringBuilder();
                sb.append("The specified join order \"");
                sb.append(parsedStmt.joinOrder).append("\" doesn't contain enough tables ");
                throw new RuntimeException(sb.toString());
            }
            if ( ! isValidJoinOrder(tableNames)) {
                throw new RuntimeException("The specified join order is invalid for the given query");
            }
            //m_parsedStmt.joinTree.m_joinOrder = tables;
            m_joinOrders.add(m_parsedStmt.joinTree);
        } else {
            queueAllJoinOrders();
        }
    }

    /**
     * Validate the specified join order against the join tree.
     * In general, outer joins are not associative and commutative. Not all orders are valid.
     * In case of a valid join order, the initial join tree is rebuilt to match the specified order
     * @param tables list of tables to join
     * @return true if the join order is valid
     */
    private boolean isValidJoinOrder(List<String> tableNames)
    {
        assert(m_parsedStmt.joinTree != null);

        // Split the original tree into the sub-trees having the same join type for all nodes
        List<JoinNode> subTrees = JoinNode.extractSubTrees(m_parsedStmt.joinTree);

        // For a sub-tree with inner joins only any join order is valid. The only requirement is that
        // each and every table from that sub-tree constitute an uninterrupted sequence in the specified join order
        // The outer joins are associative but changing the join order precedence
        // includes moving ON clauses to preserve the initial SQL semantics. For example,
        // T1 right join T2 on T1.C1 = T2.C1 left join T3 on T2.C2=T3.C2 can be rewritten as
        // T1 right join (T2 left join T3 on T2.C2=T3.C2) on T1.C1 = T2.C1
        // At the moment, such transformations are not supported. The specified joined order must
        // match the SQL order
        int tableNameIdx = 0;
        List<JoinNode> finalSubTrees = new ArrayList<JoinNode>();
        // we need to process the sub-trees last one first because the top sub-tree is the first one on the list
        for (int i = subTrees.size() - 1; i >= 0; --i) {
            JoinNode subTree = subTrees.get(i);
            // Get all tables for the subTree
            List<JoinNode> subTableNodes = subTree.generateLeafNodesJoinOrder();

            if (subTree.m_joinType == JoinType.INNER) {
                // Collect all the "real" tables from the sub-tree skipping the nodes representing
                // the sub-trees with the different join type (id < 0)
                Map<String, JoinNode> nodeNameMap = new HashMap<String, JoinNode>();
                for (JoinNode tableNode : subTableNodes) {
                    assert(tableNode.m_table != null);
                    if (tableNode.m_id >= 0) {
                        nodeNameMap.put(tableNode.m_table.getTypeName(), tableNode);
                    }
                }

                // rearrange the sub tree to match the order
                List<JoinNode> joinOrderSubNodes = new ArrayList<JoinNode>();
                for (int j = 0; j < subTableNodes.size(); ++j) {
                    if (subTableNodes.get(j).m_id >= 0) {
                        assert(tableNameIdx < tableNames.size());
                        String tableName = tableNames.get(tableNameIdx);
                        if (!nodeNameMap.containsKey(tableName)) {
                            return false;
                        }
                        joinOrderSubNodes.add(nodeNameMap.get(tableName));
                        ++tableNameIdx;
                    } else {
                        // It's dummy node
                        joinOrderSubNodes.add(subTableNodes.get(j));
                    }
                }
                JoinNode joinOrderSubTree = JoinNode.reconstructJoinTreeFromTableNodes(joinOrderSubNodes);
                //Collect all the join/where conditions to reassign them later
                AbstractExpression combinedWhereExpr = subTree.getAllInnerJoinFilters();
                if (combinedWhereExpr != null) {
                    joinOrderSubTree.m_whereExpr = (AbstractExpression)combinedWhereExpr.clone();
                }
                // The new tree root node id must match the original one to be able to reconnect the
                // subtrees
                joinOrderSubTree.m_id = subTree.m_id;
                finalSubTrees.add(0, joinOrderSubTree);
            } else {
                for (JoinNode tableNode : subTableNodes) {
                    assert(tableNode.m_table != null && tableNameIdx < tableNames.size());
                    if (tableNode.m_id >= 0) {
                        if (!tableNames.get(tableNameIdx++).equals(tableNode.m_table.getTypeName())) {
                            return false;
                        }
                    }
                }
                // add the sub-tree as is
                finalSubTrees.add(0, subTree);
            }
        }
        // if we got there the join order is OK. Rebuild the whole tree
        m_parsedStmt.joinTree = JoinNode.reconstructJoinTreeFromSubTrees(finalSubTrees);
        return true;
    }

    /**
     * Compute every permutation of the list of involved tables and put them in a deque.
     */
    private void queueAllJoinOrders() {
        // these just shouldn't happen right?
        assert(m_parsedStmt.noTableSelectionList.size() == 0);

        assert(m_parsedStmt.joinTree != null);

        // Simplify the outer join if possible
        JoinNode simplifiedJoinTree = simplifyOuterJoin(m_parsedStmt.joinTree);

        // The execution engine expects to see the outer table on the left side only
        // which means that RIGHT joins need to be converted to the LEFT ones
        simplifiedJoinTree.toLeftJoin();
        // Clone the original
        JoinNode clonedTree = (JoinNode) simplifiedJoinTree.clone();
        // Split join tree into a set of subtrees. The join type for all nodes in a subtree is the same
        List<JoinNode> subTrees = JoinNode.extractSubTrees(clonedTree);
        assert(!subTrees.isEmpty());
        // Generate possible join orders for each sub-tree separately
        ArrayList<ArrayList<JoinNode>> joinOrderList = generateJoinOrders(subTrees);
        // Reassemble the all possible combinations of the sub-tree and queue them
        queueSubJoinOrders(joinOrderList, 0, new ArrayList<JoinNode>());
}

    private void queueSubJoinOrders(List<ArrayList<JoinNode>> joinOrderList, int joinOrderListIdx, ArrayList<JoinNode> currentJoinOrder) {
        if (joinOrderListIdx == joinOrderList.size()) {
            // End of recursion
            assert(!currentJoinOrder.isEmpty());
            JoinNode joinTree = JoinNode.reconstructJoinTreeFromSubTrees(currentJoinOrder);
            m_joinOrders.add(joinTree);
            return;
        }
        // Recursive step
        ArrayList<JoinNode> nextTrees = joinOrderList.get(joinOrderListIdx);
        for (JoinNode headTree: nextTrees) {
            ArrayList<JoinNode> updatedJoinOrder = new ArrayList<JoinNode>();
            // Order is important: The top sub-trees must be first
            for (JoinNode node : currentJoinOrder) {
                updatedJoinOrder.add((JoinNode)node.clone());
            }
            updatedJoinOrder.add((JoinNode)headTree.clone());
            queueSubJoinOrders(joinOrderList, joinOrderListIdx + 1, updatedJoinOrder);
        }
    }

    /**
     * For each join tree from the input list generate a set of the join trees by permuting the leafs
     * (table nodes) of the tree without breaking the joins semantic.
     *
     * @param subTrees the list of join trees.
     * @return The list containing the list of trees of all possible permutations of the input trees
     */
    ArrayList<ArrayList<JoinNode>> generateJoinOrders(List<JoinNode> subTrees) {
        ArrayList<ArrayList<JoinNode>> permutations = new ArrayList<ArrayList<JoinNode>>();
        for (JoinNode subTree : subTrees) {
            ArrayList<JoinNode> treePermutations = new ArrayList<JoinNode>();
            if (subTree.m_joinType != JoinType.INNER) {
                // Permutations for Outer Join are not supported yet
                treePermutations.add(subTree);
            } else {
                // if all joins are inner then join orders can be obtained by the permutation of
                // the original tables. Get a list of the leaf nodes(tables) to permute them
                List<JoinNode> tableNodes = subTree.generateLeafNodesJoinOrder();
                List<List<JoinNode>> joinOrders = PermutationGenerator.generatePurmutations(tableNodes);
                List<JoinNode> newTrees = new ArrayList<JoinNode>();
                for (List<JoinNode> joinOrder: joinOrders) {
                    newTrees.add(JoinNode.reconstructJoinTreeFromTableNodes(joinOrder));
                }
                //Collect all the join/where conditions to reassign them later
                AbstractExpression combinedWhereExpr = subTree.getAllInnerJoinFilters();
                for (JoinNode newTree : newTrees) {
                    if (combinedWhereExpr != null) {
                        newTree.m_whereExpr = (AbstractExpression)combinedWhereExpr.clone();
                    }
                    // The new tree root node id must match the original one to be able to reconnect the
                    // subtrees
                    newTree.m_id = subTree.m_id;
                    treePermutations.add(newTree);
                }
            }
            permutations.add(treePermutations);
        }
        return permutations;
    }

    /**
     * Outer join simplification using null rejection.
     * http://citeseerx.ist.psu.edu/viewdoc/summary?doi=10.1.1.43.2531
     * Outerjoin Simplification and Reordering for Query Optimization
     * by Cesar A. Galindo-Legaria , Arnon Rosenthal
     * Algorithm:
     * Traverse the join tree top-down:
     *  For each join node n1 do:
     *    For each expression expr (join and where) at the node n1
     *      For each join node n2 descended from n1 do:
     *          If expr rejects nulls introduced by n2 inner table,
     *          then convert n2 to an inner join. If n2 is a full join then need repeat this step
     *          for n2 inner and outer tables
     */
    private JoinNode simplifyOuterJoin(JoinNode joinTree) {
        assert(joinTree != null);
        List<AbstractExpression> exprs = new ArrayList<AbstractExpression>();
        // For the top level node only WHERE expressions need to be evaluated for NULL-rejection
        if (joinTree.m_leftNode != null && joinTree.m_leftNode.m_whereExpr != null) {
            exprs.add(joinTree.m_leftNode.m_whereExpr);
        }
        if (joinTree.m_rightNode != null && joinTree.m_rightNode.m_whereExpr != null) {
            exprs.add(joinTree.m_rightNode.m_whereExpr);
        }
        simplifyOuterJoinRecursively(joinTree, exprs);
        return joinTree;
    }

    private void simplifyOuterJoinRecursively(JoinNode joinNode, List<AbstractExpression> exprs) {
        assert (joinNode != null);
        if (joinNode.m_table != null) {
            // End of the recursion. Nothing to simplify
            return;
        }
        assert(joinNode.m_leftNode != null);
        assert(joinNode.m_rightNode != null);
        JoinNode leftNode = joinNode.m_leftNode;
        JoinNode rightNode = joinNode.m_rightNode;
        JoinNode innerNode = null;
        if (joinNode.m_joinType == JoinType.LEFT) {
            innerNode = rightNode;
        } else if (joinNode.m_joinType == JoinType.RIGHT) {
            innerNode = leftNode;
        } else if (joinNode.m_joinType == JoinType.FULL) {
            // Full joins are not supported
            assert(false);
        }
        if (innerNode != null) {
            for (AbstractExpression expr : exprs) {
                if (innerNode.m_table != null) {
                    if (ExpressionUtil.isNullRejectingExpression(expr, innerNode.m_table.getTypeName())) {
                        // We are done at this level
                        joinNode.m_joinType = JoinType.INNER;
                        break;
                    }
                } else {
                    // This is a join node itself. Get all the tables underneath this node and
                    // see if the expression is NULL-rejecting for any of them
                    List<Table> tables = innerNode.generateTableJoinOrder();
                    boolean rejectNull = false;
                    for (Table table : tables) {
                        if (ExpressionUtil.isNullRejectingExpression(expr, table.getTypeName())) {
                            // We are done at this level
                            joinNode.m_joinType = JoinType.INNER;
                            rejectNull = true;
                            break;
                        }
                    }
                    if (rejectNull) {
                        break;
                    }
                }
            }
        }

        // Now add this node expression to the list and descend
        if (leftNode.m_joinExpr != null) {
            exprs.add(leftNode.m_joinExpr);
        }
        if (leftNode.m_whereExpr != null) {
            exprs.add(leftNode.m_whereExpr);
        }
        if (rightNode.m_joinExpr != null) {
            exprs.add(rightNode.m_joinExpr);
        }
        if (rightNode.m_whereExpr != null) {
            exprs.add(rightNode.m_whereExpr);
        }
        simplifyOuterJoinRecursively(joinNode.m_leftNode, exprs);
        simplifyOuterJoinRecursively(joinNode.m_rightNode, exprs);
    }

    /**
     * Pull a join order out of the join orders deque, compute all possible plans
     * for that join order, then append them to the computed plans deque.
     */
    @Override
    protected AbstractPlanNode nextPlan() {

        // repeat (usually run once) until plans are created
        // or no more plans can be created
        while (m_plans.size() == 0) {
            // get the join order for us to make plans out of
            JoinNode joinTree = m_joinOrders.poll();

            // no more join orders => no more plans to generate
            if (joinTree == null)
                return null;

            // Analyze join and filter conditions
            m_parsedStmt.analyzeJoinExpressions(joinTree);
            // a query that is a little too quirky or complicated.
            assert(m_parsedStmt.noTableSelectionList.size() == 0);

            if ( ! m_partitioning.wasSpecifiedAsSingle()) {
                // Now that analyzeJoinExpressions has done its job of properly categorizing
                // and placing the various filters that the HSQL parser tends to leave in the strangest
                // configuration, this is the first opportunity to analyze WHERE and JOIN filters'
                // effects on statement partitioning.
                // But this causes the analysis to be run based on a particular join order.
                // Which join orders does this analysis actually need to be run on?
                // Can it be run on the first join order and be assumed to hold for all join orders?
                // If there is a join order that fails to generate a single viable plan, is its
                // determination of partitioning (or partitioning failure) always valid for other
                // join orders, or should the analysis be repeated on a viable join order
                // in that case?
                // For now, analyze each join order independently and when an invalid partitioning is
                // detected, skip the plan generation for that particular ordering.
                // If this causes all plans to be skipped, commonly the case, the PlanAssembler
                // should propagate an error message identifying partitioning as the problem.
                HashMap<AbstractExpression, Set<AbstractExpression>>
                    valueEquivalence = joinTree.getAllEquivalenceFilters();
                int countOfIndependentlyPartitionedTables =
                        m_partitioning.analyzeForMultiPartitionAccess(m_parsedStmt.tableList,
                                                                      valueEquivalence);
                if (countOfIndependentlyPartitionedTables > 1) {
                    // The case of more than one independent partitioned table
                    // would result in an illegal plan with more than two fragments.
                    // Don't throw a planning error here, in case the problem is just with this
                    // particular join order, but do leave a hint to the PlanAssembler in case
                    // the failure is unanimous -- a common case.
                    m_recentErrorMsg =
                        "Join of multiple partitioned tables has insufficient join criteria.";
                    //System.out.println("DEBUG: bad partitioning for: " + joinTree);
                    // This join order, at least, is not worth trying to plan.
                    continue;
                }
            }

            generateMorePlansForJoinTree(joinTree);
        }
        return m_plans.poll();
    }

    /**
     * Given a specific join order, compute all possible sub-plan-graphs for that
     * join order and add them to the deque of plans. If this doesn't add plans,
     * it doesn't mean no more plans can be generated. It's possible that the
     * particular join order it got had no reasonable plans.
     *
     * @param joinOrder An array of tables in the join order.
     */
    private void generateMorePlansForJoinTree(JoinNode joinTree) {
        assert(joinTree != null);
        // generate the access paths for all nodes
        generateAccessPaths(joinTree);

        List<JoinNode> nodes = joinTree.generateAllNodesJoinOrder();
        generateSubPlanForJoinNodeRecursively(joinTree, 0, nodes);
    }

    /**
     * Generate all possible access paths for all nodes in the tree.
     * The join and filter expressions are kept at the parent node
     * 1- The OUTER-only join conditions - Testing the outer-only conditions COULD be considered as an
     *   optimal first step to processing each outer tuple - PreJoin predicate for NLJ or NLIJ
     * 2 -The INNER-only and INNER_OUTER join conditions are used for finding a matching inner tuple(s) for a
     *   given outer tuple. Index and end-Index expressions for NLIJ and join predicate for NLJ.
     * 3 -The OUTER-only filter conditions. - Can be pushed down to pre-qualify the outer tuples before they enter
     *   the join - Where condition for the left child
     * 4. The INNER-only and INNER_OUTER where conditions are used for filtering joined tuples. -
     *   Post join predicate for NLIJ and NLJ .  Possible optimization -
     *   if INNER-only condition is NULL-rejecting (inner_tuple is NOT NULL or inner_tuple > 0)
     *   it can be pushed down as a filter expression to the inner child
     *
     * @param joinNode A root to the join tree to generate access paths to all nodes in that tree.
     */
    private void generateAccessPaths(JoinNode joinNode) {
        assert(joinNode != null);
        if (joinNode.m_table != null) {
            // This is a select from a single table
            joinNode.m_accessPaths.addAll(getRelevantAccessPathsForTable(joinNode.m_table,
                    joinNode.m_joinInnerList,
                    joinNode.m_whereInnerList,
                    null));
        } else {
            assert (joinNode.m_leftNode != null && joinNode.m_rightNode != null);
            generateOuterAccessPaths(joinNode);
            generateInnerAccessPaths(joinNode);
            // An empty access path for the root
            joinNode.m_accessPaths.add(new AccessPath());
        }
    }

    /**
     * Generate all possible access paths for an outer node in a join.
     * The outer table and/or join can have the naive access path and possible index path(s)
     * Optimizations - outer-table-only where expressions can be pushed down to the child node
     * to pre-qualify the outer tuples before they enter the join.
     * For inner joins outer-table-only join expressions can be pushed down as well
     *
     * @param parentNode A parent node to the node to generate paths to.
     */
    private void generateOuterAccessPaths(JoinNode parentNode) {
        assert(parentNode.m_leftNode != null);
        JoinNode outerChildNode = parentNode.m_leftNode;
        List<AbstractExpression> joinOuterList =  (parentNode.m_joinType == JoinType.INNER) ?
                parentNode.m_joinOuterList : null;
        if (outerChildNode.m_table == null) {
            assert (outerChildNode.m_leftNode != null && outerChildNode.m_rightNode != null);
            generateOuterAccessPaths(outerChildNode);
            generateInnerAccessPaths(outerChildNode);
            // The join node can have only sequential scan access
            outerChildNode.m_accessPaths.add(getRelevantNaivePath(joinOuterList, parentNode.m_whereOuterList));
        } else {
            assert (outerChildNode.m_table != null);
            outerChildNode.m_accessPaths.addAll(getRelevantAccessPathsForTable(outerChildNode.m_table,
                    joinOuterList,
                    parentNode.m_whereOuterList,
                    null));
        }
        assert(outerChildNode.m_accessPaths.size() > 0);
    }

    /**
     * Generate all possible access paths for an inner node in a join.
     * The set of potential index expressions depends whether the inner node can be inlined
     * with the NLIJ or not. In the former case, inner and inner-outer join expressions can
     * be considered for the index access. In the latter, only inner join expressions qualifies.
     *
     * @param parentNode A parent node to the node to generate paths to.
     */
    private void generateInnerAccessPaths(JoinNode parentNode) {
        assert(parentNode.m_rightNode != null);
        JoinNode innerChildNode = parentNode.m_rightNode;
        // In case of inner join WHERE and JOIN expressions can be merged
        if (parentNode.m_joinType == JoinType.INNER) {
            parentNode.m_joinInnerOuterList.addAll(parentNode.m_whereInnerOuterList);
            parentNode.m_whereInnerOuterList.clear();
            parentNode.m_joinInnerList.addAll(parentNode.m_whereInnerList);
            parentNode.m_whereInnerList.clear();
        }
        if (innerChildNode.m_table == null) {
            assert (innerChildNode.m_leftNode != null && innerChildNode.m_rightNode != null);
            generateOuterAccessPaths(innerChildNode);
            generateInnerAccessPaths(innerChildNode);
            // The inner node is a join node itself. Only naive access path is possible
            innerChildNode.m_accessPaths.add(getRelevantNaivePath(parentNode.m_joinInnerOuterList, parentNode.m_joinInnerList));
            return;
        }

        // The inner table can have multiple index access paths based on
        // inner and inner-outer join expressions plus the naive one.
        innerChildNode.m_accessPaths.addAll(getRelevantAccessPathsForTable(innerChildNode.m_table,
                parentNode.m_joinInnerOuterList,
                parentNode.m_joinInnerList,
                null));

        // If there are inner expressions AND inner-outer expressions, it could be that there
        // are indexed access paths that use elements of both in the indexing expressions,
        // especially in the case of a compound index.
        // These access paths can not be considered for use with an NLJ because they rely on
        // inner-outer expressions.
        // If there is a possibility that NLIJ will not be an option due to the
        // "special case" processing that puts a send/receive plan between the join node
        // and its inner child node, other access paths need to be considered that use the
        // same indexes as those identified so far but in a simpler, less effective way
        // that does not rely on inner-outer expressions.
        // The following simplistic method of finding these access paths is to force
        // inner-outer expressions to be handled as NLJ-compatible post-filters and repeat
        // the search for access paths.
        // This will typically generate some duplicate access paths, including the naive
        // sequential scan path and any indexed paths that happened to use only the inner
        // expressions.
        // For now, we deal with this redundancy by dropping (and re-generating) all
        // access paths EXCPT those that reference the inner-outer expressions.
        // TODO: implementing access path hash and equality and possibly using a "Set"
        // would allow deduping as new access paths are added OR
        // the simplified access path search process could be based on
        // the existing indexed access paths -- for each access path that "hasInnerOuterIndexExpression"
        // try to generate and add a simpler access path using the same index,
        // this time with the inner-outer expressions used only as non-indexable post-filters.

        // Don't bother generating these redundant or inferior access paths unless there is
        // an inner-outer expression and a chance that NLIJ will be taken out of the running.
        boolean mayNeedInnerSendReceive = ( ! m_partitioning.wasSpecifiedAsSingle()) &&
                (m_partitioning.getCountOfPartitionedTables() > 0) &&
                (parentNode.m_joinType != JoinType.INNER) &&
                ! innerChildNode.m_table.getIsreplicated();
// too expensive/complicated to test here? (parentNode.m_leftNode has a replicated result?) &&


        if (mayNeedInnerSendReceive && ! parentNode.m_joinInnerOuterList.isEmpty()) {
            List<AccessPath> innerOuterAccessPaths = new ArrayList<AccessPath>();
            for (AccessPath innerAccessPath : innerChildNode.m_accessPaths) {
                if ((innerAccessPath.index != null) &&
                    hasInnerOuterIndexExpression(innerChildNode.m_table,
                                                 innerAccessPath.indexExprs,
                                                 innerAccessPath.initialExpr,
                                                 innerAccessPath.endExprs)) {
                    innerOuterAccessPaths.add(innerAccessPath);
                }
            }
            Collection<AccessPath> nljAccessPaths =
                    getRelevantAccessPathsForTable(innerChildNode.m_table,
                                                   null,
                                                   parentNode.m_joinInnerList,
                                                   parentNode.m_joinInnerOuterList);
            innerChildNode.m_accessPaths.clear();
            innerChildNode.m_accessPaths.addAll(nljAccessPaths);
            innerChildNode.m_accessPaths.addAll(innerOuterAccessPaths);
        }

        assert(innerChildNode.m_accessPaths.size() > 0);
    }

    /**
     * generate all possible plans for the tree.
     *
     * @param rootNode The root node for the whole join tree.
     * @param nodes The node list to iterate over.
     */
    private void generateSubPlanForJoinNodeRecursively(JoinNode rootNode,
                                                       int nextNode, List<JoinNode> nodes)
    {
        assert(nodes.size() > nextNode);
        JoinNode joinNode = nodes.get(nextNode);
        if (nodes.size() == nextNode + 1) {
            for (AccessPath path : joinNode.m_accessPaths) {
                joinNode.m_currentAccessPath = path;
<<<<<<< HEAD
                AbstractPlanNode plan = getSelectSubPlanForJoinNode(rootNode);
                if (plan == null) {
                    continue;
=======
                AbstractPlanNode plan = getSelectSubPlanForJoinNode(rootNode, false);
                if (plan == null) {
                    continue;
                }
                /*
                 * If the access plan for the table in the join order was for a
                 * distributed table scan there will be a send/receive pair at the top.
                 */
                if (m_partitioning.getCountOfPartitionedTables() > 1 && m_partitioning.requiresTwoFragments()) {
                    plan = addSendReceivePair(plan);
>>>>>>> e2c30871
                }
                m_plans.add(plan);
            }
            return;
        }

        for (AccessPath path : joinNode.m_accessPaths) {
            joinNode.m_currentAccessPath = path;
            generateSubPlanForJoinNodeRecursively(rootNode, nextNode+1, nodes);
        }
    }

    /**
     * Given a specific join node and access path set for inner and outer tables, construct the plan
     * that gives the right tuples. If
     *
     * @param joinNode The join node to build the plan for.
     * @param isInnerTable True if the join node is the inner node in the join
     * @return A completed plan-sub-graph that should match the correct tuples from the
     * correct tables.
     */
    private AbstractPlanNode getSelectSubPlanForJoinNode(JoinNode joinNode) {
        assert(joinNode != null);
        if (joinNode.m_table == null) {
            assert(joinNode.m_leftNode != null && joinNode.m_rightNode != null);
            // Outer node
<<<<<<< HEAD
            AbstractPlanNode outerScanPlan = getSelectSubPlanForJoinNode(joinNode.m_leftNode);
=======
            AbstractPlanNode outerScanPlan = getSelectSubPlanForJoinNode(joinNode.m_leftNode, false);
>>>>>>> e2c30871
            if (outerScanPlan == null) {
                return null;
            }

            // Inner Node.
<<<<<<< HEAD
            AbstractPlanNode innerScanPlan = getSelectSubPlanForJoinNode(joinNode.m_rightNode);
=======
            AbstractPlanNode innerScanPlan = getSelectSubPlanForJoinNode(joinNode.m_rightNode, true);
>>>>>>> e2c30871
            if (innerScanPlan == null) {
                return null;
            }

            // Join Node
            return getSelectSubPlanForJoin(joinNode, outerScanPlan, innerScanPlan);
        }
        // End of recursion
        AbstractPlanNode scanNode = getAccessPlanForTable(joinNode.m_table, joinNode.m_currentAccessPath);
        return scanNode;
    }


   /**
     * Given a join node and plan-sub-graph for outer and inner sub-nodes,
     * construct the plan-sub-graph for that node.
     *
     * @param joinNode A parent join node.
     * @param outerPlan The outer node plan-sub-graph.
     * @param innerPlan The inner node plan-sub-graph.
<<<<<<< HEAD
     * @return A completed plan-sub-graph
     * or null if a valid plan can not be produced for given access paths.
=======
     * @return A completed plan-sub-graph or null if a valid plan can not be produced for given access paths.
>>>>>>> e2c30871
     */
    private AbstractPlanNode getSelectSubPlanForJoin(JoinNode joinNode,
                                                     AbstractPlanNode outerPlan,
                                                     AbstractPlanNode innerPlan)
    {
        // Filter (post-join) expressions
        ArrayList<AbstractExpression> whereClauses  = new ArrayList<AbstractExpression>();
        whereClauses.addAll(joinNode.m_whereInnerList);
        whereClauses.addAll(joinNode.m_whereInnerOuterList);

        // The usual approach of calculating a local (partial) join result on each partition,
        // then sending and merging them with other partial results on the coordinator does not
        // ensure correct answers for some queries like:
        //     SELECT * FROM replicated LEFT JOIN partitioned ON ...
        // They require a "global view" of the partitioned working set in order to
        // properly identify which replicated rows need to be null-padded,
        // and to ensure that the same replicated row is not null-padded redundantly on multiple partitions.
        // Many queries using this pattern impractically require redistribution and caching of a considerable
        // subset of a partitioned table in preparation for a "coordinated" join.
        // Yet, there may be useful cases with sufficient constant-based partitioned table filtering
        // in the "ON clause" to keep the distributed working set size under control, like
        //     SELECT * FROM replicated R LEFT JOIN partitioned P
        //     ON R.key == P.non_partition_key AND P.non_partition_key BETWEEN ? and ?;
        //
        // Such queries need to be prohibited by the planner if it can not guarantee the
        // correct results that require a "send before join" plan.
        // This could be the case if the replicated-to-partition join in these examples
        // were subject to another join with a partitioned table, like
        //     SELECT * FROM replicated R LEFT JOIN partitioned P1 ON ...
        //                                LEFT JOIN also_partitioned P2 ON ...
        //

        assert(joinNode.m_rightNode != null);
        AccessPath innerAccessPath = joinNode.m_rightNode.m_currentAccessPath;
        // We may need to add a send/receive pair to the inner plan for the special case.
        // This trick only works once per plan, BUT once the partitioned data has been
        // received on the coordinator, it can be treated as replicated data in later
        // joins, which MAY help with later outer joins with replicated data.
        boolean needInnerSendReceive = ( ! m_partitioning.wasSpecifiedAsSingle()) &&
                                       (m_partitioning.getCountOfPartitionedTables() > 0) &&
                                       (joinNode.m_joinType != JoinType.INNER) &&
                                       ( ! hasReplicatedResult(innerPlan)) &&
                                       hasReplicatedResult(outerPlan);

        // When the inner plan is an IndexScan, there MAY be a choice of whether to join using a
        // NestLoopJoin (NLJ) or a NestLoopIndexJoin (NLIJ). The NLJ will have an advantage over the
        // NLIJ in the cases where it applies, since it does a single access or iteration over the index
        // and caches the result, where the NLIJ does an index access or iteration for each outer row.
        // The NestLoopJoin applies when the inner IndexScan is driven only by parameter and constant
        // expressions determined at the start of the query. That requires that none of the IndexScan's
        // various expressions that drive the index access may reference columns from the outer row
        // -- they can only reference columns of the index's base table (the indexed expressions)
        // as well as constants and parameters. The IndexScan's "otherExprs" expressions that only
        // drive post-filtering are not an issue since the NestLoopJoin does feature per-outer-tuple
        // post-filtering on each pass over the cached index scan result.

        // The special case of an OUTER JOIN of replicated outer row data with a partitioned inner
        // table requires that the partitioned data be sent to the coordinator prior to the join.
        // This limits the join option to NLJ. The index scan must make a single index access on
        // each partition and cache the result at the coordinator for post-filtering.
        // This requires that the index access be based on parameters or constants only
        // -- the replicated outer row data will only be available later at the coordinator,
        // so it can not drive the per-partition index scan.

        // If the NLJ option is precluded for the usual reason (outer-row-based indexing) AND
        // the NLIJ is precluded by the special case (OUTER JOIN of replicated outer rows and
        // partitioned inner rows) this method returns null, effectively rejecting this indexed
        // access path for the inner node. Other access paths or join orders may prove more successful.

        boolean canHaveNLJ = true;
        boolean canHaveNLIJ = true;
        if (innerPlan instanceof IndexScanPlanNode) {
            if (hasInnerOuterIndexExpression(joinNode.m_rightNode.m_table,
                                             innerAccessPath.indexExprs,
                                             innerAccessPath.initialExpr,
                                             innerAccessPath.endExprs)) {
                canHaveNLJ = false;
            }
        }
        else {
            canHaveNLIJ = false;
        }
        if (needInnerSendReceive) {
            canHaveNLIJ = false;
        }

        AbstractJoinPlanNode ajNode = null;
        if (canHaveNLJ) {
            NestLoopPlanNode nljNode = new NestLoopPlanNode();
            // get all the clauses that join the applicable two tables
            ArrayList<AbstractExpression> joinClauses = innerAccessPath.joinExprs;
            if (innerPlan instanceof IndexScanPlanNode) {
                // InnerPlan is an IndexScan. If there is a need for the intermediate send/receive pair
                // the index can not be based on the inner-outer join expression because the outer table
                // won't be 'visible' for the IndexScan node
                if (needInnerSendReceive && hasTableTVE(joinNode.m_leftNode, innerAccessPath)) {
                    return null;
                }
                // The inner and inner-outer non-index join expressions (if any) are in the otherExpr container.
                // The former should stay as an IndexScanPlan predicate and the latter stay at the NLJ node
                // as a join predicate
                List<AbstractExpression> innerExpr = filterSingleTVEExpressions(innerAccessPath.otherExprs);
                joinClauses.addAll(innerAccessPath.otherExprs);
                AbstractExpression indexScanPredicate = ExpressionUtil.combine(innerExpr);
                ((IndexScanPlanNode)innerPlan).setPredicate(indexScanPredicate);
            }
            nljNode.setJoinPredicate(ExpressionUtil.combine(joinClauses));

            // combine the tails plan graph with the new head node
            nljNode.addAndLinkChild(outerPlan);

            // If successful in the special case, the NLJ plan must be modified to cause the
            // partitioned inner data to be sent to the coordinator prior to the join.
            // This is done by adding send and receive plan nodes between the NLJ and its
            // right child node.
            if (needInnerSendReceive) {
                // This trick only works once per plan.
                if (outerPlan.hasAnyNodeOfType(PlanNodeType.RECEIVE) || innerPlan.hasAnyNodeOfType(PlanNodeType.RECEIVE)) {
                    return null;
                }
                innerPlan = addSendReceivePair(innerPlan);
            }

            nljNode.addAndLinkChild(innerPlan);
            // now generate the output schema for this join
            nljNode.generateOutputSchema(m_db);
            ajNode = nljNode;
        }
        else if (canHaveNLIJ) {
            NestLoopIndexPlanNode nlijNode = new NestLoopIndexPlanNode();

            IndexScanPlanNode innerNode = (IndexScanPlanNode) innerPlan;
            // Set IndexScan predicate
            innerNode.setPredicate(ExpressionUtil.combine(innerAccessPath.otherExprs));

            nlijNode.addInlinePlanNode(innerPlan);

            // combine the tails plan graph with the new head node
            nlijNode.addAndLinkChild(outerPlan);
            ajNode = nlijNode;
        }
        else {
            m_recentErrorMsg =
                "Unsupported special case of complex OUTER JOIN between replicated outer table and partitioned inner table.";
            return null;
        }
        ajNode.setJoinType(joinNode.m_joinType);
        ajNode.setPreJoinPredicate(ExpressionUtil.combine(joinNode.m_joinOuterList));
        ajNode.setWherePredicate(ExpressionUtil.combine(whereClauses));
        ajNode.generateOutputSchema(m_db);
        return ajNode;
    }

    private boolean hasReplicatedResult(AbstractPlanNode plan)
    {
        HashSet<String> tablesRead = new HashSet<String>();
        plan.getTablesReadByFragment(tablesRead);
        for (String tableName : tablesRead) {
            Table table = m_parsedStmt.getTableFromDB(tableName);
            if ( ! table.getIsreplicated()) {
                return false;
            }

        }
        return true;
    }

    /**
     * A method to filter out single TVE expressions.
     *
     * @param expr List of expressions.
     * @return List of single TVE expressions from the input collection.
     *         They are also removed from the input.
     */
    private List<AbstractExpression> filterSingleTVEExpressions(List<AbstractExpression> exprs) {
        List<AbstractExpression> singleTVEExprs = new ArrayList<AbstractExpression>();
        for (AbstractExpression expr : exprs) {
            List<TupleValueExpression> tves = ExpressionUtil.getTupleValueExpressions(expr);
            if (tves.size() == 1) {
                singleTVEExprs.add(expr);
            }
        }
        exprs.removeAll(singleTVEExprs);
        return singleTVEExprs;
    }

    /**
     * For a join node, determines whether any of the inner-outer expressions were used
     * for an inner index access -- this requires joining with a NestLoopIndexJoin.
     * These are detected as TVE references in the various clauses that drive the indexing
     * -- as opposed to TVE references in post-filters that pose no problem with either
     * NLIJ or the more efficient (one-pass through the index) NestLoopJoin.
     *
     * @param originalInnerOuterExprs The initial list of inner-outer join expressions.
     * @param indexExprs - a list of expressions used in the indexing
     * @param endExprs - a list of expressions used in the indexing
     * @param initialExpr - a list of expressions used in the indexing
     * @return true if at least one of the expression lists references a TVE.
     */
<<<<<<< HEAD
    private boolean hasInnerOuterIndexExpression(Table innerTable,
                                                 Collection<AbstractExpression> indexExprs,
                                                 Collection<AbstractExpression> initialExpr,
                                                 Collection<AbstractExpression> endExprs)
    {
        HashSet<AbstractExpression> indexedExprs = new HashSet<AbstractExpression>();
        indexedExprs.addAll(indexExprs);
        indexedExprs.addAll(initialExpr);
        indexedExprs.addAll(endExprs);
        // Find an outer TVE by ignoring any TVEs based on the inner table.
        for (AbstractExpression indexed : indexedExprs) {
            Collection<AbstractExpression> indexedTVEs = indexed.findBaseTVEs();
            for (AbstractExpression indexedTVExpr : indexedTVEs) {
                if ( ! TupleValueExpression.isOperandDependentOnTable(indexedTVExpr, innerTable)) {
                    return true;
                }
=======
    private boolean hasInnerOuterIndexExpression(List<AbstractExpression> originalInnerOuterExprs,
            List<AbstractExpression> nonIndexInnerOuterList) {
        HashSet<AbstractExpression> nonIndexInnerOuterSet = new HashSet<AbstractExpression>();
        nonIndexInnerOuterSet.addAll(nonIndexInnerOuterList);
        for (AbstractExpression originalInnerOuterExpr : originalInnerOuterExprs) {
            if (nonIndexInnerOuterSet.contains(originalInnerOuterExpr)) {
                nonIndexInnerOuterSet.remove(originalInnerOuterExpr);
            } else {
                return true;
>>>>>>> e2c30871
            }
        }
        return false;
    }

    /**
     * For a join node determines whether any of the end or index expressions for a given access path
     * has a TVE based on a child table of the input node.
     *
     * @param joinNode JoinNode.
     * @param accessPath Access path
     * @return true if at least one of the tables is involved in the index expressions.
     */
    boolean hasTableTVE(JoinNode joinNode, AccessPath accessPath) {
        assert (joinNode != null);
        // Get the list of tables for a given node
        List<Table> tables = joinNode.generateTableJoinOrder();
        Set<String> tableNames = new HashSet<String>();
        for (Table table : tables) {
            tableNames.add(table.getTypeName());
        }
        // Collect all TVEs
        List<TupleValueExpression> tves= new ArrayList<TupleValueExpression>();
        for (AbstractExpression expr : accessPath.indexExprs) {
            tves.addAll(ExpressionUtil.getTupleValueExpressions(expr));
        }
        for (AbstractExpression expr : accessPath.endExprs) {
            tves.addAll(ExpressionUtil.getTupleValueExpressions(expr));
        }
        Set<String> tveTableNames = new HashSet<String>();
        for (TupleValueExpression tve : tves) {
            tveTableNames.add(tve.getTableName());
        }
        tveTableNames.retainAll(tableNames);
        return !tveTableNames.isEmpty();
    }
}<|MERGE_RESOLUTION|>--- conflicted
+++ resolved
@@ -641,22 +641,9 @@
         if (nodes.size() == nextNode + 1) {
             for (AccessPath path : joinNode.m_accessPaths) {
                 joinNode.m_currentAccessPath = path;
-<<<<<<< HEAD
                 AbstractPlanNode plan = getSelectSubPlanForJoinNode(rootNode);
                 if (plan == null) {
                     continue;
-=======
-                AbstractPlanNode plan = getSelectSubPlanForJoinNode(rootNode, false);
-                if (plan == null) {
-                    continue;
-                }
-                /*
-                 * If the access plan for the table in the join order was for a
-                 * distributed table scan there will be a send/receive pair at the top.
-                 */
-                if (m_partitioning.getCountOfPartitionedTables() > 1 && m_partitioning.requiresTwoFragments()) {
-                    plan = addSendReceivePair(plan);
->>>>>>> e2c30871
                 }
                 m_plans.add(plan);
             }
@@ -683,21 +670,13 @@
         if (joinNode.m_table == null) {
             assert(joinNode.m_leftNode != null && joinNode.m_rightNode != null);
             // Outer node
-<<<<<<< HEAD
             AbstractPlanNode outerScanPlan = getSelectSubPlanForJoinNode(joinNode.m_leftNode);
-=======
-            AbstractPlanNode outerScanPlan = getSelectSubPlanForJoinNode(joinNode.m_leftNode, false);
->>>>>>> e2c30871
             if (outerScanPlan == null) {
                 return null;
             }
 
             // Inner Node.
-<<<<<<< HEAD
             AbstractPlanNode innerScanPlan = getSelectSubPlanForJoinNode(joinNode.m_rightNode);
-=======
-            AbstractPlanNode innerScanPlan = getSelectSubPlanForJoinNode(joinNode.m_rightNode, true);
->>>>>>> e2c30871
             if (innerScanPlan == null) {
                 return null;
             }
@@ -718,12 +697,8 @@
      * @param joinNode A parent join node.
      * @param outerPlan The outer node plan-sub-graph.
      * @param innerPlan The inner node plan-sub-graph.
-<<<<<<< HEAD
      * @return A completed plan-sub-graph
      * or null if a valid plan can not be produced for given access paths.
-=======
-     * @return A completed plan-sub-graph or null if a valid plan can not be produced for given access paths.
->>>>>>> e2c30871
      */
     private AbstractPlanNode getSelectSubPlanForJoin(JoinNode joinNode,
                                                      AbstractPlanNode outerPlan,
@@ -917,13 +892,12 @@
      * -- as opposed to TVE references in post-filters that pose no problem with either
      * NLIJ or the more efficient (one-pass through the index) NestLoopJoin.
      *
-     * @param originalInnerOuterExprs The initial list of inner-outer join expressions.
+     * @param innerTable - the Table of all inner TVEs that are exempt from the check.
      * @param indexExprs - a list of expressions used in the indexing
+     * @param initialExpr - a list of expressions used in the indexing
      * @param endExprs - a list of expressions used in the indexing
-     * @param initialExpr - a list of expressions used in the indexing
      * @return true if at least one of the expression lists references a TVE.
      */
-<<<<<<< HEAD
     private boolean hasInnerOuterIndexExpression(Table innerTable,
                                                  Collection<AbstractExpression> indexExprs,
                                                  Collection<AbstractExpression> initialExpr,
@@ -940,17 +914,6 @@
                 if ( ! TupleValueExpression.isOperandDependentOnTable(indexedTVExpr, innerTable)) {
                     return true;
                 }
-=======
-    private boolean hasInnerOuterIndexExpression(List<AbstractExpression> originalInnerOuterExprs,
-            List<AbstractExpression> nonIndexInnerOuterList) {
-        HashSet<AbstractExpression> nonIndexInnerOuterSet = new HashSet<AbstractExpression>();
-        nonIndexInnerOuterSet.addAll(nonIndexInnerOuterList);
-        for (AbstractExpression originalInnerOuterExpr : originalInnerOuterExprs) {
-            if (nonIndexInnerOuterSet.contains(originalInnerOuterExpr)) {
-                nonIndexInnerOuterSet.remove(originalInnerOuterExpr);
-            } else {
-                return true;
->>>>>>> e2c30871
             }
         }
         return false;
