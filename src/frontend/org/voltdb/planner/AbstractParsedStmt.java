--- conflicted
+++ resolved
@@ -44,7 +44,6 @@
 import org.voltdb.planner.parseinfo.StmtSubqueryScan;
 import org.voltdb.planner.parseinfo.SubqueryLeafNode;
 import org.voltdb.planner.parseinfo.TableLeafNode;
-import org.voltdb.planner.parseinfo.TempTable;
 import org.voltdb.plannodes.SchemaColumn;
 import org.voltdb.types.ExpressionType;
 import org.voltdb.types.JoinType;
@@ -410,29 +409,20 @@
      * @param subQuery
      * @return index into the cache array
      */
-    private int addTableToStmtCache(String tableName, String tableAlias, AbstractParsedStmt subQuery) {
+    private int addTableToStmtCache(String tableName, String tableAlias, AbstractParsedStmt subquery) {
         // Create an index into the query Catalog cache
         if (!tableAliasIndexMap.containsKey(tableAlias)) {
             int nextIndex = stmtCache.size();
             tableAliasIndexMap.put(tableAlias, nextIndex);
-<<<<<<< HEAD
-            StmtTableScan tableCache = null;
-            if (subQuery == null) {
-                tableCache = new StmtTargetTableScan(getTableFromDB(tableName), tableAlias);
+            StmtTableScan tableScan = null;
+            if (subquery == null) {
+                tableScan = new StmtTargetTableScan(getTableFromDB(tableName), tableAlias);
             } else {
                 // Temp table always have name SYSTEM_SUBQUERY.
                 // Need to use its alias to uniquely identify the sub-query
-                tableCache = new StmtSubqueryScan(new TempTable(tableAlias, tableAlias, subQuery), tableAlias);
-            }
-=======
-            StmtTableScan tableCache = new StmtTableScan();
-            tableCache.m_tableAlias = tableAlias;
-            tableCache.m_table = getTableFromDB(tableName);
-            assert(tableCache.m_table != null);
-            tableCache.populateColumnDictionary();
-
->>>>>>> 2e2f771b
-            stmtCache.add(tableCache);
+                tableScan = new StmtSubqueryScan(tableAlias, subquery);
+            }
+            stmtCache.add(tableScan);
             tableAliasIndexMap.put(tableAlias, nextIndex);
         }
         return tableAliasIndexMap.get(tableAlias);
@@ -612,9 +602,8 @@
             assert(parameter_idx >= 0); // better be valid by now.
             assert(parameter_idx < args.size()); // must refer to a provided argument
             expr.setParameterArg(parameter_idx);
-        }
-
-        expr.resolveForStmt(m_db, this);
+            expr.negotiateInitialValueTypes();
+        }
         return expr;
     }
 
@@ -642,28 +631,29 @@
             tableAlias = tableName;
         }
         // Possible sub-query
-        AbstractParsedStmt subQuery = parseSubQuery(tableNode);
+        AbstractParsedStmt subquery = parseSubQuery(tableNode);
 
         // add table to the query cache before processing the JOIN/WHERE expressions
         // The order is important because processing sub-query expressions assumes that
         // the sub-query is already registered
-        int aliasIdx = addTableToStmtCache(tableName, tableAlias, subQuery);
+        int aliasIdx = addTableToStmtCache(tableName, tableAlias, subquery);
 
         AbstractExpression joinExpr = parseJoinCondition(tableNode);
         AbstractExpression whereExpr = parseWhereCondition(tableNode);
 
-        StmtTableScan tableCache = stmtCache.get(aliasIdx);
-        if (tableCache.getScanType() == StmtTableScan.TABLE_SCAN_TYPE.TARGET_TABLE_SCAN) {
-            Table table = tableCache.getTargetTable();
+        StmtTableScan tableScan = stmtCache.get(aliasIdx);
+        if (tableScan instanceof StmtTargetTableScan) {
+            Table table = ((StmtTargetTableScan)tableScan).getTargetTable();
             tableList.add(table);
         }
 
         // The join type of the leaf node is always INNER
         // For a new tree its node's ids start with 0 and keep incrementing by 1
         int nodeId = (joinTree == null) ? 0 : joinTree.getId() + 1;
-        JoinNode leafNode = (subQuery == null) ?
+        JoinNode leafNode = (subquery == null) ?
                 new TableLeafNode(nodeId, aliasIdx, joinExpr, whereExpr) :
-                new SubqueryLeafNode(nodeId, aliasIdx, joinExpr, whereExpr);
+                new SubqueryLeafNode(nodeId, aliasIdx, joinExpr, whereExpr,
+                        new StmtSubqueryScan(tableAlias, subquery));
 
         if (joinTree == null) {
             // this is the first table
