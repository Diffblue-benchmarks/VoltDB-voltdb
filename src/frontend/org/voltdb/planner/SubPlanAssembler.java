/* This file is part of VoltDB.
 * Copyright (C) 2008-2013 VoltDB Inc.
 *
 * This program is free software: you can redistribute it and/or modify
 * it under the terms of the GNU Affero General Public License as
 * published by the Free Software Foundation, either version 3 of the
 * License, or (at your option) any later version.
 *
 * This program is distributed in the hope that it will be useful,
 * but WITHOUT ANY WARRANTY; without even the implied warranty of
 * MERCHANTABILITY or FITNESS FOR A PARTICULAR PURPOSE.  See the
 * GNU Affero General Public License for more details.
 *
 * You should have received a copy of the GNU Affero General Public License
 * along with VoltDB.  If not, see <http://www.gnu.org/licenses/>.
 */

package org.voltdb.planner;

import java.util.ArrayList;
import java.util.List;

import org.json_voltpatches.JSONException;
import org.voltdb.VoltType;
import org.voltdb.catalog.CatalogMap;
import org.voltdb.catalog.ColumnRef;
import org.voltdb.catalog.Database;
import org.voltdb.catalog.Index;
import org.voltdb.catalog.Table;
import org.voltdb.expressions.AbstractExpression;
import org.voltdb.expressions.ComparisonExpression;
import org.voltdb.expressions.ConstantValueExpression;
import org.voltdb.expressions.ExpressionUtil;
import org.voltdb.expressions.ParameterValueExpression;
import org.voltdb.expressions.TupleValueExpression;
import org.voltdb.planner.JoinTree.TablePair;
import org.voltdb.planner.ParsedSelectStmt.ParsedColInfo;
import org.voltdb.plannodes.AbstractPlanNode;
import org.voltdb.plannodes.AbstractScanPlanNode;
import org.voltdb.plannodes.IndexScanPlanNode;
import org.voltdb.plannodes.ReceivePlanNode;
import org.voltdb.plannodes.SendPlanNode;
import org.voltdb.plannodes.SeqScanPlanNode;
import org.voltdb.types.ExpressionType;
import org.voltdb.types.IndexLookupType;
import org.voltdb.types.IndexType;
import org.voltdb.types.SortDirectionType;
import org.voltdb.utils.CatalogUtil;

public abstract class SubPlanAssembler {

    /** The parsed statement structure that has the table and predicate info we need. */
    final AbstractParsedStmt m_parsedStmt;

    /** The catalog's database object which contains tables and access path info */
    final Database m_db;

    /** Describes the specified and inferred partition context. */
    final PartitioningForStatement m_partitioning;

    // This cached value saves work on the assumption that it is only used to return
    // final "leaf node" bindingLists that are never updated "in place",
    // but just get their contents dumped into a summary List that was created
    // inline and NOT initialized here.
    private final static List<AbstractExpression> s_reusableImmutableEmptyBinding =
        new ArrayList<AbstractExpression>();

    // Constants to specify how getIndexableExpressionFromFilters should react
    // to finding a filter that matches the current criteria.
    /// For some calls, primarily related to index-based filtering,
    /// the matched filter is going to be implemented by indexing,
    /// so it needs to be "consumed" (removed from the list)
    /// to not get redundantly applied as a post-condition.
    private final static boolean EXCLUDE_FROM_POST_FILTERS = true;
    /// For other calls, related to index-based ordering,
    /// the matched filter must remain in the list
    /// to eventually be applied as a post-filter.
    private final static boolean KEEP_IN_POST_FILTERS = false;

    SubPlanAssembler(Database db, AbstractParsedStmt parsedStmt, PartitioningForStatement partitioning)
    {
        m_db = db;
        m_parsedStmt = parsedStmt;
        m_partitioning = partitioning;
    }

    /**
     * Called repeatedly to iterate through possible embedable select plans.
     * Returns null when no more plans exist.
     *
     * @return The next plan to solve the subselect or null if no more plans.
     */
    abstract AbstractPlanNode nextPlan();

    /**
     * Given a table (and optionally the next table in the join order), using the
     * set of predicate expressions, figure out all the possible ways to get at
     * the data we want. One way will always be the naive sequential scan.
     *
     * @param table
     *     The table to get the data from.
     * @param nextTable
     *     The next tables in the join order or an empty array if there
     *     are none.
     * @return A list of access paths to access the data in the table.
     */
    protected ArrayList<AccessPath> getRelevantAccessPathsForTable(Table table, Table nextTables[]) {
        List<AbstractExpression> filterExprs = m_parsedStmt.joinTree.m_tableFilterList.get(table);
        List<AbstractExpression> joinExprs = new ArrayList<AbstractExpression>();
        for (int ii = 0; ii < nextTables.length; ii++) {
            final Table nextTable = nextTables[ii];
            // create a key to search the TablePair->Clause map
            TablePair pair = new TablePair();
            pair.t1 = table;
            pair.t2 = nextTable;
            List<AbstractExpression> pairExprs = m_parsedStmt.joinTree.m_joinSelectionList.get(pair);
            if (pairExprs != null) {
                joinExprs.addAll(pairExprs);
            }
        }
        // do the actual work
        return getRelevantAccessPathsForTable(table, joinExprs, filterExprs, null);
    }

    /**
     * Generate all possible access paths for given sets of join and filter expressions for a table.
     * The list includes the naive (scan) pass and possible index scans
     *
     * @param table Table to generate access pass for
     * @param joinExprs join expressions this table is part of
     * @param filterExprs filter expressions this table is part of
     * @param postExprs post expressions this table is part of
     * @return List of valid access paths
     */
    protected ArrayList<AccessPath> getRelevantAccessPathsForTable(Table table,
                                                                   List<AbstractExpression> joinExprs,
                                                                   List<AbstractExpression> filterExprs,
                                                                   List<AbstractExpression> postExprs) {
        ArrayList<AccessPath> paths = new ArrayList<AccessPath>();
        List<AbstractExpression> allJoinExprs = new ArrayList<AbstractExpression>();
        List<AbstractExpression> allExprs = new ArrayList<AbstractExpression>();
        // add the empty seq-scan access path
        if (joinExprs != null) {
            allExprs.addAll(joinExprs);
            allJoinExprs.addAll(joinExprs);
        }
        if (postExprs != null) {
            allJoinExprs.addAll(postExprs);
        }
        if (filterExprs != null) {
            allExprs.addAll(filterExprs);
        }

        AccessPath naivePath = getRelevantNaivePathForTable(allJoinExprs, filterExprs);
        paths.add(naivePath);

        CatalogMap<Index> indexes = table.getIndexes();

        for (Index index : indexes) {
            AccessPath path = getRelevantAccessPathForIndex(table, allExprs, index);
            if (path != null) {
                if (postExprs != null) {
                    path.joinExprs.addAll(postExprs);
                }
                paths.add(path);
            }
        }

        return paths;
    }

    /**
     * Generate the naive (scan) pass for the table
     *
     * @param table Table to generate naive pass for
     * @param joinExprs join expressions this table is part of
     * @param filterExprs filter expressions this table is part of
     * @return Naive access path
     */
    protected AccessPath getRelevantNaivePathForTable(List<AbstractExpression> joinExprs, List<AbstractExpression> filterExprs) {
        AccessPath naivePath = new AccessPath();

        if (filterExprs != null) {
            naivePath.otherExprs.addAll(filterExprs);
        }
        if (joinExprs != null) {
            naivePath.joinExprs.addAll(joinExprs);
        }
        return naivePath;
    }

    /**
     * A utility class for returning the results of a match between an indexed expression and a query filter
     * expression that uses it in some form in some useful fashion.
     * The "form" may be an exact match for the expression or some allowed parameterized variant.
     * The "fashion" may be in an equality or range comparison opposite something that can be
     * treated as a (sub)scan-time constant.
     */
    private static class IndexableExpression
    {
        // The matched expression, in its original form and
        // normalized so that its LHS is the part that matched the indexed expression.
        private final AbstractExpression m_originalFilter;
        private final ComparisonExpression m_filter;
        // The parameters, if any, that must be bound to enable use of the index
        // -- these have no effect on the current query,
        // but they effect the applicability of the resulting cached plan to other queries.
        private final List<AbstractExpression> m_bindings;

        public IndexableExpression(AbstractExpression originalExpr, ComparisonExpression normalizedExpr,
                                   List<AbstractExpression> bindings)
        {
            m_originalFilter = originalExpr;
            m_filter = normalizedExpr;
            m_bindings = bindings;
        }

        public AbstractExpression getOriginalFilter() { return m_originalFilter; }
        public AbstractExpression getFilter() { return m_filter; }
        public List<AbstractExpression> getBindings() { return m_bindings; }

        public IndexableExpression extractStartFromPrefixLike() {
            ComparisonExpression gteFilter = m_filter.getGteFilterFromPrefixLike();
            return new IndexableExpression(gteFilter, m_bindings);
        }

        public IndexableExpression extractEndFromPrefixLike() {
            ComparisonExpression ltFilter = m_filter.getLtFilterFromPrefixLike();
            return new IndexableExpression(ltFilter, m_bindings);
        }
    };

    /**
     * Given a table, a set of predicate expressions and a specific index, find the best way to
     * access the data using the given index, or return null if no good way exists.
     *
     * @param table The table we want data from.
     * @param exprs The set of predicate expressions.
     * @param index The index we want to use to access the data.
     * @return A valid access path using the data or null if none found.
     */
    protected AccessPath getRelevantAccessPathForIndex(Table table, List<AbstractExpression> exprs, Index index)
    {
        // Track the running list of filter expressions that remain as each is either cherry-picked
        // for optimized coverage via the index keys.
        List<AbstractExpression> filtersToCover = new ArrayList<AbstractExpression>();
        filtersToCover.addAll(exprs);

        String exprsjson = index.getExpressionsjson();
        // This list remains null if the index is just on simple columns.
        List<AbstractExpression> indexedExprs = null;
        // This vector of indexed columns remains null if indexedExprs is in use.
        List<ColumnRef> indexedColRefs = null;
        int[] indexedColIds = null;
        int keyComponentCount;
        if (exprsjson.isEmpty()) {
            // Don't bother to build a dummy indexedExprs list for a simple index on columns.
            // Just leave it null and handle this simpler case specially via indexedColRefs or
            // indexedColIds, all along the way.
            indexedColRefs = CatalogUtil.getSortedCatalogItems(index.getColumns(), "index");
            keyComponentCount = indexedColRefs.size();
            indexedColIds = new int[keyComponentCount];
            int ii = 0;
            for (ColumnRef cr : indexedColRefs) {
                indexedColIds[ii++] = cr.getColumn().getIndex();
            }
        } else {
            try {
                // This MAY want to happen once when the plan is loaded from the catalog
                // and cached in a sticky cached index-to-expressions map?
                indexedExprs = AbstractExpression.fromJSONArrayString(exprsjson, null);
                keyComponentCount = indexedExprs.size();
            } catch (JSONException e) {
                e.printStackTrace();
                assert(false);
                return null;
            }
        }

        // Hope for the best -- full coverage with equality matches on every expression in the index.
        AccessPath retval = new AccessPath();
        retval.use = IndexUseType.COVERING_UNIQUE_EQUALITY;
        retval.index = index;

        // Try to use the index scan's inherent ordering to implement the ORDER BY clause.
        // The effects of determineIndexOrdering are reflected in
        // retval.sortDirection, orderSpoilers, nSpoilers and bindingsForOrder.
        // In some borderline cases, the determination to use the index's order is optimistic and
        // provisional; it can be undone later in this function as new info comes to light.
        int orderSpoilers[] = new int[keyComponentCount];
        List<AbstractExpression> bindingsForOrder = new ArrayList<AbstractExpression>();
        int nSpoilers = determineIndexOrdering(table, keyComponentCount,
                                               indexedExprs, indexedColRefs,
                                               retval, orderSpoilers, bindingsForOrder);

        // Use as many covering indexed expressions as possible to optimize comparator expressions that can use them.

        // Start with equality comparisons on as many (prefix) indexed expressions as possible.
        int coveredCount = 0;
        // If determineIndexOrdering found one or more spoilers,
        // index key components that might interfere with the desired ordering of the result,
        // their ill effects are eliminated when they are constrained to be equal to constants.
        // These are called "recovered spoilers".
        // When their count reaches the count of spoilers, the order of the result will be as desired.
        // Initial "prefix key component" spoilers can be recovered in the normal course
        // of finding prefix equality filters for those key components.
        // The spoiler key component positions are listed (ascending) in orderSpoilers.
        // After the last prefix equality filter has been found,
        // nRecoveredSpoilers in comparison to nSpoilers may indicate remaining unrecovered spoilers.
        // That edge case motivates a renewed search for (non-prefix) equality filters solely for the purpose
        // of recovering the spoilers and confirming the relevance of the result's index ordering.
        int nRecoveredSpoilers = 0;
        AbstractExpression coveringExpr = null;
        int coveringColId = -1;
        for ( ; coveredCount < keyComponentCount; ++coveredCount) {
            if (indexedExprs == null) {
                coveringColId = indexedColIds[coveredCount];
            } else {
                coveringExpr = indexedExprs.get(coveredCount);
            }
            // Equality filters get first priority.
            IndexableExpression eqExpr = getIndexableExpressionFromFilters(
                ExpressionType.COMPARE_EQUAL, ExpressionType.COMPARE_EQUAL,
                coveringExpr, coveringColId, table, filtersToCover, EXCLUDE_FROM_POST_FILTERS);
            if (eqExpr == null) {
                break;
            }
            AbstractExpression comparator = eqExpr.getFilter();
            retval.indexExprs.add(comparator);
            retval.bindings.addAll(eqExpr.getBindings());
            // A non-empty endExprs has the later side effect of invalidating descending sort order
            // in all cases except the edge case of full coverage equality comparison.
            retval.endExprs.add(comparator);

            // If a provisional sort direction has been determined, the equality filter MAY confirm
            // that a "spoiler" index key component (one missing from the ORDER BY) is constant-valued
            // and so it can not spoil the scan result sort order established by other key components.
            // In this case, consider the spoiler recovered.
            if (nRecoveredSpoilers < nSpoilers &&
                orderSpoilers[nRecoveredSpoilers] == coveredCount) {
                // One recovery closer to confirming the sort order.
                ++nRecoveredSpoilers;
            }
        }

        // Make short work of the cases of full coverage with equality
        // which happens to be the only use case for non-scannable (i.e. HASH) indexes.
        if (coveredCount == keyComponentCount) {
            // All remaining filters get covered as post-filters
            // to be applied after the "random access" to the exact index key.
            retval.otherExprs.addAll(filtersToCover);
            if (retval.sortDirection != SortDirectionType.INVALID) {
                // This IS an odd (maybe non-existent) case
                // -- equality filters found on on all ORDER BY expressions?
                // That said, with all key components covered, there can't be any spoilers.
                retval.bindings.addAll(bindingsForOrder);
            }
            return retval;
        }

        if ( ! IndexType.isScannable(index.getType()) ) {
            // Failure to equality-match all expressions in a non-scannable index is unacceptable.
            return null;
        }

        //
        // Scannable indexes provide more options...
        //

        // Confirm or deny some provisional matches between the index key components and
        // the ORDER BY columns.
        // If there are still unrecovered "orderSpoilers", index key components that had to be skipped
        // to find matches for the ORDER BY columns, determine whether that match was actually OK
        // by continuing the search for (non-prefix) constant equality filters.
        if (nRecoveredSpoilers < nSpoilers) {
            assert(retval.sortDirection != SortDirectionType.INVALID); // There's an order to spoil.
            // Try to associate each skipped index key component with an equality filter.
            // If a key component equals a constant, its value can't actually spoil the ordering.
            // This extra checking is only needed when all of these conditions hold:
            //   -- There are three or more index key components.
            //   -- Two or more of them are in the ORDER BY clause
            //   -- One or more of them are "spoilers", i.e. are not in the ORDER BY clause.
            //   -- A "spoiler" falls between two non-spoilers in the index key component list.
            // e.g. "CREATE INDEX ... ON (A, B, C);" then "SELECT ... WHERE B=? ORDER BY A, C;"
            List<AbstractExpression> otherBindingsForOrder =
                recoverOrderSpoilers(orderSpoilers, nSpoilers, nRecoveredSpoilers,
                                     indexedExprs, indexedColIds,
                                     table, filtersToCover);
            if (otherBindingsForOrder == null) {
                // Some order spoiler didn't have an equality filter.
                // Invalidate the provisional indexed ordering.
                retval.sortDirection = SortDirectionType.INVALID;
                bindingsForOrder.clear(); // suddenly irrelevant
            }
            else {
                // Any non-null bindings list, even an empty one,
                // denotes success -- all spoilers were equality filtered.
                bindingsForOrder.addAll(otherBindingsForOrder);
            }
        }

        IndexableExpression startingBoundExpr = null;
        IndexableExpression endingBoundExpr = null;
        if ( ! filtersToCover.isEmpty()) {
            // A scannable index allows inequality matches, but only on the first key component
            // missing a usable equality comparator.

            // Look for a double-ended bound on it.
            // This is always the result of an edge case:
            // "indexed-general-expression LIKE prefix-constant".
            // The simpler case "column LIKE prefix-constant"
            // has already been re-written by the HSQL parser
            // into separate upper and lower bound inequalities.
            IndexableExpression doubleBoundExpr = getIndexableExpressionFromFilters(
                ExpressionType.COMPARE_LIKE, ExpressionType.COMPARE_LIKE,
                coveringExpr, coveringColId, table, filtersToCover, EXCLUDE_FROM_POST_FILTERS);

            // For simplicity of implementation:
            // In some odd edge cases e.g.
            // " FIELD(DOC, 'title') LIKE 'a%' AND FIELD(DOC, 'title') > 'az' ",
            // arbitrarily choose to index-optimize the LIKE expression rather than the inequality
            // ON THAT SAME COLUMN.
            // This MIGHT not always provide the most selective filtering.
            if (doubleBoundExpr != null) {
                startingBoundExpr = doubleBoundExpr.extractStartFromPrefixLike();
                endingBoundExpr = doubleBoundExpr.extractEndFromPrefixLike();
            }
            else {
                // Look for a lower bound.
                startingBoundExpr = getIndexableExpressionFromFilters(
                    ExpressionType.COMPARE_GREATERTHAN, ExpressionType.COMPARE_GREATERTHANOREQUALTO,
                    coveringExpr, coveringColId, table, filtersToCover, EXCLUDE_FROM_POST_FILTERS);

                // Look for an upper bound.
                endingBoundExpr = getIndexableExpressionFromFilters(
                    ExpressionType.COMPARE_LESSTHAN, ExpressionType.COMPARE_LESSTHANOREQUALTO,
                    coveringExpr, coveringColId, table, filtersToCover, EXCLUDE_FROM_POST_FILTERS);
            }
        }

        // Upper and lower bounds get handled differently for scans that produce descending order.
        if (retval.sortDirection == SortDirectionType.DESC) {
            // Descending order is not supported if there are any kind of upper bounds.
            // So, fall back to an order-indeterminate scan result which will get an explicit sort.
            if ((endingBoundExpr != null) || ( ! retval.endExprs.isEmpty())) {
                retval.sortDirection = SortDirectionType.INVALID;
            } else {
                // For a reverse scan, swap the start and end bounds.
                endingBoundExpr = startingBoundExpr;
                startingBoundExpr = null; // = the original endingBoundExpr, known to be null
            }
        }

        if (startingBoundExpr != null) {
            AbstractExpression comparator = startingBoundExpr.getFilter();
            retval.indexExprs.add(comparator);
            retval.bindings.addAll(startingBoundExpr.getBindings());
            if (comparator.getExpressionType() == ExpressionType.COMPARE_GREATERTHAN) {
                retval.lookupType = IndexLookupType.GT;
            } else {
                assert(comparator.getExpressionType() == ExpressionType.COMPARE_GREATERTHANOREQUALTO);
                retval.lookupType = IndexLookupType.GTE;
            }
            retval.use = IndexUseType.INDEX_SCAN;
        }

        if (endingBoundExpr != null) {
            AbstractExpression comparator = endingBoundExpr.getFilter();
            retval.endExprs.add(comparator);
            retval.bindings.addAll(endingBoundExpr.getBindings());
            retval.use = IndexUseType.INDEX_SCAN;
            if (retval.lookupType == IndexLookupType.EQ) {
                // This does not need to be that accurate;
                // anything OTHER than IndexLookupType.EQ is enough to enable a multi-key scan.
                //TODO: work out whether there is any possible use for more precise settings of
                // retval.lookupType, including for descending order cases ???
                retval.lookupType = IndexLookupType.GTE;
            }
        }

        // index not relevant to expression
        if (retval.indexExprs.size() == 0 &&
            retval.endExprs.size() == 0 &&
            retval.sortDirection == SortDirectionType.INVALID) {
            return null;
        }

        // If all of the index key components are not covered by comparisons (but SOME are),
        // then the scan may need to be reconfigured to account for the scan key being padded
        // with null values for the components that are not being filtered.
        //
        if (retval.indexExprs.size() < keyComponentCount) {
            // If IndexUseType has the default value of COVERING_UNIQUE_EQUALITY, then the
            // scan can use GTE instead to match all values, not only the null values, for the
            // unfiltered components -- assuming that any value is considered >= null.
            if (retval.use == IndexUseType.COVERING_UNIQUE_EQUALITY) {
                retval.use = IndexUseType.INDEX_SCAN;
                retval.lookupType = IndexLookupType.GTE;
            }
            // GTE scans can have any number of null key components appended without changing
            // the effective value. So, that leaves GT scans.
            else if (retval.lookupType == IndexLookupType.GT) {
                // GT scans pose a problem in that any compound key in the index that was an exact
                // equality match on the filtered key component(s) and had a non-null value for any
                // remaining component(s) would be mistaken for a match.
                // The current work-around for this is to add (back) the GT condition to the set of
                // "other" filter expressions that get evaluated for each tuple found in the index scan.
                // This will eliminate the initial entries that are equal on the prefix key.
                // This is not as efficient as getting the index scan to start in the "correct" place,
                // but it puts off having to change the EE code.
                // TODO: ENG-3913 describes more ambitious alternative solutions that include:
                //  - padding with MAX values rather than null/MIN values for GT scans.
                //  - adding the GT condition as a special "initialExpr" post-condition
                //    that disables itself as soon as it evaluates to true for any row
                //    -- it would be expected to always evaluate to true after that.
                // Restoring the original form of the filter to otherExprs simplifies later
                // coverage checks that influence the form of parent joins (NLJ vs. NLIJ).
                AbstractExpression comparator = startingBoundExpr.getOriginalFilter();
                retval.otherExprs.add(comparator);
            }
        }

        // All remaining filters get covered as post-filters
        // to be applied after the "random access" go at the index.
        retval.otherExprs.addAll(filtersToCover);
        if (retval.sortDirection != SortDirectionType.INVALID) {
            retval.bindings.addAll(bindingsForOrder);
        }
        return retval;
    }

    /**
     * Try to use the index scan's inherent ordering to implement the ORDER BY clause.
     * The most common scenario for this optimization is when the ORDER BY "columns"
     * (actually a list of columns OR expressions) corresponds to a prefix or a complete
     * match of a tree index's key components (also columns/expressions),
     * in the same order from major to minor.
     * For example, if a table has a tree index on columns "(A, B)", then
     * "ORDER BY A" or "ORDER BY A, B" are considered a match
     * but NOT "ORDER BY A, C" or "ORDER BY A, B, C" or "ORDER BY B" or "ORDER BY B, A".
     *
     * TODO: In theory, we COULD leverage index ordering when the index covers only a prefix of
     * the ORDER BY list, such as the "ORDER BY A, B, C" case listed above.
     * But that still requires an ORDER BY plan node.
     * To gain any substantial advantage, the ORDER BY plan node would have to be smart enough
     * to apply just an incremental "minor" sort on "C" to subsets of the result "grouped by"
     * equal A and B values.  The ORDER BY plan node is not yet that smart.
     * So, for now, this case is handled by tagging the index output as not sorted,
     * leaving the ORDER BY to do the full job.
     *
     * There are some additional considerations that might disqualify a match.
     * A match also requires that all columns are ordered in the same direction.
     * For example, if a table has a tree index on columns "(A, B, C)", then
     * "ORDER BY A, B" or "ORDER BY A DESC, B DESC, C DESC" are considered a match
     * but not "ORDER BY A, B DESC" or "ORDER BY A DESC, B".
     *
     * TODO: Currently only ascending key index definitions are supported
     * -- the DESC keyword is not supported in the index creation DDL.
     * If that is ever enabled, the checks here may need to be generalized
     * to maintain the current level of support for only exact matching or
     * "exact reverse" matching of the ASC/DESC qualifiers on all columns,
     * but no other cases.
     *
     * Caveat: "Reverse scans", that is, support for descending ORDER BYs using ascending key
     * indexes only work when the index scan can start at the very end of the index
     * (to work backwards).
     * That means no equality conditions or upper bound conditions can be allowed that would
     * interfere with the start of the backward scan.
     * To minimize re-work, those query qualifications are not checked here.
     * It is easier to tentatively claim the reverse sort order of the index output, here,
     * and later invalidate that sortDirection upon detecting that the reverse scan
     * is not supportable.
     *
     * Some special cases are supported in addition to the simple match of all the ORDER BY "columns":
     *
     * It is possible for an ORDER BY "column" to have a parameterized form that neither strictly
     * equals nor contradicts an index key component.
     * For example, an index might be defined on a particular character of a column "(substr(A, 1, 1))".
     * This trivially matches "ORDER BY substr(A, 1, 1)".
     * It trivially refuses to match "ORDER BY substr(A, 2, 1)" or even "ORDER BY substr(A, 2, ?)"
     * The more interesting case is "ORDER BY substr(A, ?, 1)" where a match
     * must be predicated on the user specifying the correct value "1" for the parameter.
     * This is handled by allowing the optimization but by generating and returning a
     * "parameter binding" that describes its inherent usage restriction.
     * Such parameterized plans are used for ad hoc statements only; it is easy to validate
     * immediately that they have been passed the correct parameter value.
     * Compiled stored procedure statements need to be more specific about constants
     * used in index expressions, even if that means compiling a separate statement with a
     * constant hard-coded in the place of the parameter to purposely match the indexed expression.
     *
     * It is possible for an index key to contain extra components that do not match the
     * ORDER BY columns and yet do not interfere with the intended ordering for a particular query.
     * For example, an index on "(A, B, C, D)" would not generally be considered a match for
     * "ORDER BY A, D" but in the narrow context of a query that also includes a clause like
     * "WHERE B = ? AND C = 1", the ORDER BY clause is functionally equivalent to
     * "ORDER BY A, B, C, D" so it CAN be considered a match.
     * This case is supported in 2 phases, one here and a later one in
     * getRelevantAccessPathForIndex as follows:
     * As long as each ORDER BY column is eventually found in the index key components
     * (in its correct major-to-minor order and ASC/DESC direction),
     * the positions of any non-matching key components that had to be
     * skipped are simply collected in order into an array of "orderSpoilers".
     * The index ordering is provisionally considered valid.
     * Later, in the processing of getRelevantAccessPathForIndex,
     * failure to find an equality filter for one of these "orderSpoilers"
     * causes an override of the provisional sortDirection established here.
     *
     * In theory, a similar (arguably less probable) case could arise in which the ORDER BY columns
     * contain values that are constrained by the WHERE clause to be equal to constants or parameters
     * and the other ORDER BY columns match the index key components in the usual way.
     * Such a case will simply fail to match, here, possibly resulting in suboptimal plans that
     * make unneccesary use of ORDER BY plan nodes, and possibly even use sequential scan plan nodes.
     * The rationale for not complicating this code to handle that case is that the case should be
     * detected by a statement pre-processor that simplifies the ORDER BY clause prior to any
     * "scan planning".
     *
     *TODO: Another case not accounted for is an ORDER BY list that uses a combination of
     * columns/expressions from different tables -- the most common missed case would be
     * when the major ORDER BY columns are from an outer table (index scan) of a join (NLIJ)
     * and the minor columns from its inner table index scan.
     * This would have to be detected from a wider perspective than that of a single table/index.
     * For now, there is some wasted effort in the join case, as this sort order determination is
     * carefully done for each scan in a join, but the result for all of them is ignored because
     * they are never at the top of the plan tree -- the join is there.
     * In theory, if the left-most child scan of a join tree
     * is an index scan with a valid sort order,
     * that should be enough to avoid an explicit sort.
     * Also, if one or more left-most child scans in a join tree
     * are constrained so that they are known to produce a single row result
     * AND the next-left-most child scan is an index scan with a valid sort order,
     * the explicit sort can be skipped.
     * So, the effort to determine the sort direction of an index scan that participates in a join
     * is currently ALWAYS wasted, and in the future, would continue to be wasted effort for the
     * majority of index scans that do not fall into one of the narrow special cases just described.
     *
     * @param table              only used here to validate base table names of ORDER BY columns' .
     * @param bindingsForOrder   restrictions on parameter settings that are prerequisite to the
     *                           any ordering optimization determined here
     * @param keyComponentCount  the length of indexedExprs or indexedColRefs,
     *                           ONE of which must be valid
     * @param indexedExprs       expressions for key components in the general case
     * @param indexedColRefs     column references for key components in the simpler case
     * @param retval the eventual result of getRelevantAccessPathForIndex,
     *               the bearer of a (tentative) sortDirection determined here
     * @param orderSpoilers      positions of key components which MAY invalidate the tentative
     *                           sortDirection
     * @param bindingsForOrder   restrictions on parameter settings that are prerequisite to the
     *                           any ordering optimization determined here
     * @return the number of discovered orderSpoilers that will need to be recovered from,
     *         to maintain the established sortDirection - always 0 if no sort order was determined.
     */
    private int determineIndexOrdering(Table table, int keyComponentCount,
            List<AbstractExpression> indexedExprs, List<ColumnRef> indexedColRefs,
            AccessPath retval, int[] orderSpoilers,
            List<AbstractExpression> bindingsForOrder)
    {
        // Only select statements are allowed to have ORDER BY clauses.
        if ( ! (m_parsedStmt instanceof ParsedSelectStmt)) {
            return 0;
        }
        int nSpoilers = 0;
        ParsedSelectStmt parsedSelectStmt = (ParsedSelectStmt) m_parsedStmt;
        int countOrderBys = parsedSelectStmt.orderColumns.size();
        // There need to be enough indexed expressions to provide full sort coverage.
        if (countOrderBys > 0 && countOrderBys <= keyComponentCount) {
            boolean ascending = parsedSelectStmt.orderColumns.get(0).ascending;
            retval.sortDirection = ascending ? SortDirectionType.ASC : SortDirectionType.DESC;
            int jj = 0;
            for (ParsedColInfo colInfo : parsedSelectStmt.orderColumns) {
                // This retry loop allows catching special cases that don't perfectly match the
                // ORDER BY columns but may still be usable for ordering.
                for ( ; jj < keyComponentCount; ++jj) {
                    if (colInfo.ascending == ascending) {
                        // Explicitly advance to the each indexed expression/column
                        // to match them with the query's "ORDER BY" expressions.
                        if (indexedExprs == null) {
                            ColumnRef nextColRef = indexedColRefs.get(jj);
                            //TODO: match the TVE attributes as they may potentially be more
                            // reliable than these colInfo attributes?
                            if (colInfo.expression instanceof TupleValueExpression &&
                                //TODO: match the TVE attributes as they may potentially be more
                                // reliable than these colInfo attributes?
                                colInfo.tableName.equals(table.getTypeName()) &&
                                colInfo.columnName.equals(nextColRef.getColumn().getTypeName())) {
                                break;
                            }
                        } else {
                            assert(jj < indexedExprs.size());
                            AbstractExpression nextExpr = indexedExprs.get(jj);
                            List<AbstractExpression> moreBindings =
                                colInfo.expression.bindingToIndexedExpression(nextExpr);
                            // Non-null bindings (even an empty list) denotes a match.
                            if (moreBindings != null) {
                                bindingsForOrder.addAll(moreBindings);
                                break;
                            }
                        }
                    }
                    // The ORDER BY column did not match the established ascending/descending
                    // pattern OR did not match the next index key component.
                    // The only hope for the sort being preserved is that
                    // (A) the ORDER BY column matches a later index key component
                    // -- so keep searching -- AND
                    // (B) the current (and each intervening) index key component is constrained
                    // to a single value, i.e. it is equality-filtered.
                    // -- so note the current component's position (jj).
                    orderSpoilers[nSpoilers++] = jj;
                }
                if (jj < keyComponentCount) {
                    // The loop exited prematurely.
                    // That means the current ORDER BY column matched the current key component,
                    // so move on to the next key component (to match the next ORDER BY column).
                    ++jj;
                } else {
                    // The current ORDER BY column ran out of key components to try to match.
                    // This is an outright failure case.
                    retval.sortDirection = SortDirectionType.INVALID;
                    bindingsForOrder.clear(); // suddenly irrelevant
                    return 0;  // Any orderSpoilers are also suddenly irrelevant.
                }
            }
        }
        return nSpoilers;
    }


    /**
     * @param orderSpoilers  positions of index key components that would need to be
     *                       equality filtered to keep from interfering with the desired order
     * @param nSpoilers      the number of valid orderSpoilers
     * @param coveredCount   the number of prefix key components already known to be filtered --
     *                       orderSpoilers before this position are covered.
     * @param indexedExprs   the index key component expressions in the general case
     * @param colIds         the index key component columns in the simple case
     * @param table          the index base table, used to validate column base tables
     * @param filtersToCover query conditions that may contain the desired equality filters
     */
    private List<AbstractExpression> recoverOrderSpoilers(int[] orderSpoilers, int nSpoilers,
        int nRecoveredSpoilers,
        List<AbstractExpression> indexedExprs, int[] colIds,
        Table table, List<AbstractExpression> filtersToCover)
    {
        // Filters leveraged for an optimization, such as the skipping of an ORDER BY plan node
        // always risk adding a dependency on a particular parameterization, so be prepared to
        // add prerequisite parameter bindings to the plan.
        List<AbstractExpression> otherBindingsForOrder = new ArrayList<AbstractExpression>();
        // Order spoilers must be recovered in the order they were found
        // for the index ordering to be considered acceptable.
        // Each spoiler key component is recovered by the detection of an equality filter on it.
        for (; nRecoveredSpoilers < nSpoilers; ++nRecoveredSpoilers) {
            // There may be more equality filters that weren't useful for "coverage"
            // but may still serve to recover an otherwise order-spoiling index key component.
            // The filter will only be applied as a post-condition,
            // but that's good enough to satisfy the ORDER BY.
            AbstractExpression coveringExpr = null;
            int coveringColId = -1;
            // This is a scaled down version of the coverage check in getRelevantAccessPathForIndex.
            // This version leaves intact any filter it finds,
            // so it will be picked up as a post-filter.
            if (indexedExprs == null) {
                coveringColId = colIds[orderSpoilers[nRecoveredSpoilers]];
            } else {
                coveringExpr = indexedExprs.get(orderSpoilers[nRecoveredSpoilers]);
            }
            List<AbstractExpression> moreBindings = null;
            IndexableExpression eqExpr = getIndexableExpressionFromFilters(
                ExpressionType.COMPARE_EQUAL, ExpressionType.COMPARE_EQUAL,
                coveringExpr, coveringColId, table, filtersToCover,
                KEEP_IN_POST_FILTERS);
            if (eqExpr == null) {
                return null;
            }
            // The equality filter confirms that the "spoiler" index key component
            // (one missing from the ORDER BY) is constant-valued,
            // so it can't spoil the scan result sort order established by other key components.
            moreBindings = eqExpr.getBindings();
            // Accumulate bindings (parameter constraints) across all recovered spoilers.
            otherBindingsForOrder.addAll(moreBindings);
        }
        return otherBindingsForOrder;
    }

    /**
     * For a given filter expression, return a normalized version of it that is always a comparison operator whose
     * left-hand-side references the table specified and whose right-hand-side does not.
     * Returns null if no such formulation of the filter expression is possible.
     * For example, "WHERE F_ID = 2" would return it input intact if F_ID is in the table passed in.
     * For join expressions like, "WHERE F_ID = Q_ID", it would also return the input expression if F_ID is in the table
     * but Q_ID is not. If only Q_ID were defined for the table, it would return an expression for (Q_ID = F_ID).
     * If both Q_ID and F_ID were defined on the table, null would be returned.
     * Ideally, the left-hand-side expression is intended to be an indexed expression on the table using the current
     * index. To help reduce false positives, the (base) columns and/or indexed expressions of the index are also
     * provided to help further reduce non-null returns in uninteresting cases.
     *
     * @param targetComparator An allowed comparison operator
     *                         -- its reverse is allowed in reversed expressions
     * @param altTargetComparator An alternatively allowed comparison operator
     *                            -- its reverse is allowed in reversed expressions
     * @param coveringExpr The indexed expression on the table's column
     *                     that might match a query filter, possibly null.
     * @param coveringColId When coveringExpr is null,
     *                      the id of the indexed column might match a query filter.
     * @param table The table on which the indexed expression is based
     * @param filtersToCover the query conditions that may contain the desired filter
     * @param filterAction the desired disposition of the matched filter,
                           either EXCLUDE_FROM_POST_FILTERS or KEEP_IN_POST_FILTERS
     * @return An IndexableExpression -- really just a pairing of a normalized form of expr with the
     * potentially indexed expression on the left-hand-side and the potential index key expression on
     * the right of a comparison operator, and a list of parameter bindings that are required for the
     * index scan to be applicable.
     * -- or null if there is no filter that matches the indexed expression
     */
    private IndexableExpression getIndexableExpressionFromFilters(
        ExpressionType targetComparator, ExpressionType altTargetComparator,
        AbstractExpression coveringExpr, int coveringColId, Table table,
        List<AbstractExpression> filtersToCover, boolean filterAction)
    {
        List<AbstractExpression> binding = null;
        AbstractExpression indexableExpr = null;
        AbstractExpression otherExpr = null;
        ComparisonExpression normalizedExpr = null;
        AbstractExpression originalFilter = null;
        for (AbstractExpression filter : filtersToCover) {
            // Expression type must be resolvable by an index scan
            if ((filter.getExpressionType() == targetComparator) ||
                (filter.getExpressionType() == altTargetComparator)) {
                normalizedExpr = (ComparisonExpression) filter;
                indexableExpr = filter.getLeft();
                otherExpr = filter.getRight();
                binding = bindingIfValidIndexedFilterOperand(table, indexableExpr, otherExpr,
                                                             coveringExpr, coveringColId);
                if (binding != null) {
<<<<<<< HEAD
                    // Additional restrictions apply to LIKE pattern arguments
                    if (targetComparator == ExpressionType.COMPARE_LIKE) {
                        if (otherExpr instanceof ParameterValueExpression) {
                            ParameterValueExpression pve = (ParameterValueExpression)otherExpr;
                            // Can't use an index for parameterized LIKE filters,
                            // e.g. "T1.column LIKE ?"
                            // UNLESS the parameter was artificially substituted
                            // for a user-specified constant AND that constant was a prefix pattern.
                            // In that case, the parameter has to be added to the bound list
                            // for this index/statement.
                            ConstantValueExpression cve = pve.getOriginalValue();
                            if (cve == null || ! cve.isPrefixPatternString()) {
                                binding = null; // the filter is not usable, so the binding is invalid
                                continue;
                            }
                            // Remember that the binding list returned by
                            // bindingIfValidIndexedFilterOperand above
                            // is often a "shared object" and is intended to be treated as immutable.
                            // To add a parameter to it, first copy the List.
                            List<AbstractExpression> moreBinding =
                                new ArrayList<AbstractExpression>(binding);
                            moreBinding.add(pve);
                            binding = moreBinding;
                        } else if (otherExpr instanceof ConstantValueExpression) {
                            // Can't use an index for non-prefix LIKE filters,
                            // e.g. " T1.column LIKE '%ish' "
                            ConstantValueExpression cve = (ConstantValueExpression)otherExpr;
                            if ( ! cve.isPrefixPatternString()) {
                                // The constant is not an index-friendly prefix pattern.
                                binding = null; // the filter is not usable, so the binding is invalid
                                continue;
                            }
                        } else {
                            // Other cases are not indexable, e.g. " T1.column LIKE T2.column "
                            binding = null; // the filter is not usable, so the binding is invalid
                            continue;
                        }
                    }
                    if (filterAction == EXCLUDE_FROM_POST_FILTERS) {
                        filtersToCover.remove(filter);
                    }
=======
                    originalFilter = filter;
                    filtersToCover.remove(filter);
>>>>>>> 34a336a9
                    break;
                }
            }
            if ((filter.getExpressionType() == ComparisonExpression.reverses.get(targetComparator)) ||
                (filter.getExpressionType() == ComparisonExpression.reverses.get(altTargetComparator))) {
                normalizedExpr = (ComparisonExpression) filter;
                normalizedExpr = normalizedExpr.reverseOperator();
                indexableExpr = filter.getRight();
                otherExpr = filter.getLeft();
                binding = bindingIfValidIndexedFilterOperand(table, indexableExpr, otherExpr,
                                                             coveringExpr, coveringColId);
                if (binding != null) {
<<<<<<< HEAD
                    if (filterAction == EXCLUDE_FROM_POST_FILTERS) {
                        filtersToCover.remove(filter);
                    }
=======
                    originalFilter = filter;
                    filtersToCover.remove(filter);
>>>>>>> 34a336a9
                    break;
                }
            }
        }

        if (binding == null) {
            // ran out of candidate filters.
            return null;
        }
        return new IndexableExpression(originalFilter, normalizedExpr, binding);
    }

    private boolean isOperandDependentOnTable(AbstractExpression expr, Table table) {
        for (TupleValueExpression tve : ExpressionUtil.getTupleValueExpressions(expr)) {
            //TODO: This clumsy testing of table names regardless of table aliases is
            // EXACTLY why we can't have nice things like self-joins.
            if (table.getTypeName().equals(tve.getTableName()))
            {
                return true;
            }
        }
        return false;
    }

    private List<AbstractExpression> bindingIfValidIndexedFilterOperand(Table table,
        AbstractExpression indexableExpr, AbstractExpression otherExpr,
        AbstractExpression coveringExpr, int coveringColId)
    {
        // Do some preliminary disqualifications.

        VoltType keyType = indexableExpr.getValueType();
        VoltType otherType = otherExpr.getValueType();
        // EE index key comparator should not lose precision when casting keys to the indexed type.
        // Do not choose an index that requires such a cast.
        if ( ! keyType.canExactlyRepresentAnyValueOf(otherType)) {
            // Except the EE DOES contain the necessary logic to avoid loss of SCALE
            // when the indexed type is just a narrower integer type.
            // This is very important, since the typing for integer constants
            // MAY not pay that much attention to minimizing scale.
            // This was behind issue ENG-4606 -- failure to index on constant equality.
            // So, accept any pair of integer types.
            if ( ! (keyType.isInteger() && otherType.isInteger()))  {
                return null;
            }
        }
        // Left and right operands must not be from the same table,
        // e.g. where t.a = t.b is not indexable with the current technology.
        if (isOperandDependentOnTable(otherExpr, table)) {
            return null;
        }

        if (coveringExpr == null) {
            // Match only the table's column that has the coveringColId
            if ((indexableExpr.getExpressionType() != ExpressionType.VALUE_TUPLE)) {
                return null;
            }
            TupleValueExpression tve = (TupleValueExpression) indexableExpr;
            // Handle a simple indexed column identified by its column id.
            if ((coveringColId == tve.getColumnIndex()) &&
                //FIXME: This clumsy testing of table names regardless of table aliases is
                // EXACTLY why we can't have nice things like self-joins.
                (table.getTypeName().equals(tve.getTableName()))) {
                // A column match never requires parameter binding. Return an empty list.
                return s_reusableImmutableEmptyBinding;
            }
            return null;
        }
        // Do a possibly more extensive match with coveringExpr which MAY require bound parameters.
        List<AbstractExpression> binding = indexableExpr.bindingToIndexedExpression(coveringExpr);
        return binding;
    }


    /**
     * Insert a send receive pair above the supplied scanNode.
     * @param scanNode that needs to be distributed
     * @return return the newly created receive node (which is linked to the new sends)
     */
    protected AbstractPlanNode addSendReceivePair(AbstractPlanNode scanNode) {

        SendPlanNode sendNode = new SendPlanNode();
        // this will make the child planfragment be sent to all partitions
        sendNode.isMultiPartition = true;
        sendNode.addAndLinkChild(scanNode);

        ReceivePlanNode recvNode = new ReceivePlanNode();
        recvNode.addAndLinkChild(sendNode);

        // receive node requires the schema of its output table
        recvNode.generateOutputSchema(m_db);
        return recvNode;
    }

    /**
     * Given an access path, build the single-site or distributed plan that will
     * assess the data from the table according to the path.
     *
     * @param table The table to get data from.
     * @param path The access path to access the data in the table (index/scan/etc).
     * @return The root of a plan graph to get the data.
     */
    protected AbstractPlanNode getAccessPlanForTable(Table table, AccessPath path) {
        assert(table != null);
        assert(path != null);

        AbstractScanPlanNode scanNode = null;
        // if no path is a sequential scan, call a subroutine for that
        if (path.index == null)
        {
            scanNode = getScanAccessPlanForTable(table, path.otherExprs);
        }
        else
        {
            scanNode = getIndexAccessPlanForTable(table, path);
        }
        // set the scan columns for this scan node based on the parsed SQL,
        // if any
        if (m_parsedStmt.scanColumns != null)
        {
            scanNode.setScanColumns(m_parsedStmt.scanColumns.get(table.getTypeName()));
        }
        scanNode.generateOutputSchema(m_db);
        return scanNode;
    }

    /**
     * Get a sequential scan access plan for a table. For multi-site plans/tables,
     * scans at all partitions and sends to one partition.
     *
     * @param table The table to scan.
     * @param exprs The predicate components.
     * @return A scan plan node
     */
    protected AbstractScanPlanNode
    getScanAccessPlanForTable(Table table, ArrayList<AbstractExpression> exprs)
    {
        // build the scan node
        SeqScanPlanNode scanNode = new SeqScanPlanNode();
        scanNode.setTargetTableName(table.getTypeName());

        // build the predicate
        AbstractExpression localWhere = null;
        if ((exprs != null) && (exprs.isEmpty() == false))
        {
            localWhere = ExpressionUtil.combine(exprs);
            scanNode.setPredicate(localWhere);
        }

        return scanNode;
    }

    /**
     * Get a index scan access plan for a table. For multi-site plans/tables,
     * scans at all partitions and sends to one partition.
     *
     * @param table The table to get data from.
     * @param path The access path to access the data in the table (index/scan/etc).
     * @return An index scan plan node
     */
    protected AbstractScanPlanNode getIndexAccessPlanForTable(Table table,
                                                              AccessPath path)
    {
        // now assume this will be an index scan and get the relevant index
        Index index = path.index;
        IndexScanPlanNode scanNode = new IndexScanPlanNode();
        // Build the list of search-keys for the index in question
        // They are the rhs expressions of the normalized indexExpr comparisons.
        for (AbstractExpression expr : path.indexExprs) {
            AbstractExpression expr2 = expr.getRight();
            assert(expr2 != null);
            scanNode.addSearchKeyExpression(expr2);
        }
        // create the IndexScanNode with all its metadata
        scanNode.setCatalogIndex(index);
        scanNode.setKeyIterate(path.keyIterate);
        scanNode.setLookupType(path.lookupType);
        scanNode.setBindings(path.bindings);
        scanNode.setSortDirection(path.sortDirection);
        scanNode.setEndExpression(ExpressionUtil.combine(path.endExprs));
        scanNode.setPredicate(ExpressionUtil.combine(path.otherExprs));

        scanNode.setTargetTableName(table.getTypeName());
        scanNode.setTargetTableAlias(table.getTypeName());
        scanNode.setTargetIndexName(index.getTypeName());
        return scanNode;
    }

    /**
     * For a multi-fragment plan that contains a join,
     * is it better to send partitioned tuples and join them on the coordinator
     * or is it better to join them before sending?
     * If bandwidth (or capacity of the receiving temp table) were the primary concern,
     * a decision could be based on
     * A) how much wider the joined rows are than the pre-joined rows.
     * B) the expected yield of the join filtering -- does each pre-joined row typically
     * match and get joined with multiple partner rows or does it typically fail to match
     * any row.
     * The statistics required to determine "B" are not generally available.
     * In any case, there are two over-arching concerns.
     * One is the correct handling of a special case
     * -- a join of more than one partitioned table on their partition keys.
     * In this case, the join MUST happen on each partition prior to sending any tuples.
     * This restriction stems directly from the way fragments always produce a single
     * (intermediate or final) result table and there can only be two fragments in a plan,
     * including the "coordinator" that receives (one) intermediate result table and produces
     * the final result table.
     * The second over-arching consideration is that there is an optimization available to the
     * transaction processer for the special case in which a coordinator fragment operates
     * without accessing any persistent local data (I learned this second hand from Izzy. --paul).
     * This provides further motivation to do all scanning and joining in the other fragment
     * prior to sending tuples.
     *
     * TODO: It has been proposed that these two considerations SHOULD override all others,
     * so that all multi-partition plans only "send after all joins", regardless of bandwidth/capacity
     * considerations, but there remain some edge cases in which the current simple legacy
     * implementation decides otherwise. That's where the following function comes into play.
     *
     * TODO: Weighing in on the other side, motivating multi-partition plans that
     * "send before (some?) joins" are some OUTER JOINS between partitioned and replicated tables.
     * Of particular concern are cases in which a partitioned table is on the INNER side of a join,
     * e.g. the right operand of a LEFT OUTER JOIN,
     *
     * SELECT * FROM replicated R LEFT JOIN partitioned P
     * ON R.key == P.non_partition_key;
     *
     * The usual approach of calculating a local (partial) join result on each partition,
     * then sending and merging them with other partial results does not ensure correct answers
     * for such queries. They require a "global view" of that partitioned working set.
     * Many such queries impractically require redistribution and caching of a considerable
     * subset of a partitioned table in preparation for a "coordinated" join.
     * Yet, there may be useful cases with sufficient constant-based partitioned table filtering
     * in the "ON clause" to keep the distributed working set size under control.
     * SELECT * FROM replicated R LEFT JOIN partitioned P
     * ON R.key == P.non_partition_key AND P.non_partition_key BETWEEN ? and ?;
     *
     * These OUTER JOIN queries need to be prohibited by the planner if it can not guarantee the
     * correct results that require a "send before join" plan
     * -- in direct contrast to the general trend suggested by the above "TODO".
     *
     * This function enables the legacy feature (pre-dating OUTER JOINs) of enabling mid-plan
     * "send" nodes potentially resulting in "send before join" plans whenever it returns false.
     * Its sole purpose is to maintain a "status quo", to continue to support "send before join"
     * in certain edge cases where it has historically been supported -- perhaps with no good reason.
     *
     * This function is called very selectively -- the caller does most of the work of weeding out
     * cases in which a "send" is most assuredly NOT required. Its role in these "questionable" cases
     * is to determine whether the query taken as a whole dictates that a "send" is NEVER required
     * except perhaps after all joins.
     * That is, all multi-partition plans get an additional opportunity to "send after all joins"
     * which does NOT consult this function but rather complements its effects
     * -- to finally implement the "send" that this function may have "defered".
     * This function would have no place in a pure "send after all joins" scheme.
     * Yet, it may (in some form) still have some limited use if called even more selectively,
     * specifically in support of the OUTER JOIN edge case described above.
     *
     * @return true if the plan is single-partition OR has more than one partitoned table
     * that must be joined prior to sending tuples to the coordinator
     * both for efficiency and to satisfy the two-fragment limitation.
     * false otherwise
     */
    protected boolean canDeferSendReceivePairForNode() {
        return m_partitioning.getCountOfPartitionedTables() > 1 || !m_partitioning.requiresTwoFragments();
    }


}<|MERGE_RESOLUTION|>--- conflicted
+++ resolved
@@ -221,12 +221,12 @@
 
         public IndexableExpression extractStartFromPrefixLike() {
             ComparisonExpression gteFilter = m_filter.getGteFilterFromPrefixLike();
-            return new IndexableExpression(gteFilter, m_bindings);
+            return new IndexableExpression(null, gteFilter, m_bindings);
         }
 
         public IndexableExpression extractEndFromPrefixLike() {
             ComparisonExpression ltFilter = m_filter.getLtFilterFromPrefixLike();
-            return new IndexableExpression(ltFilter, m_bindings);
+            return new IndexableExpression(null, ltFilter, m_bindings);
         }
     };
 
@@ -830,7 +830,6 @@
                 binding = bindingIfValidIndexedFilterOperand(table, indexableExpr, otherExpr,
                                                              coveringExpr, coveringColId);
                 if (binding != null) {
-<<<<<<< HEAD
                     // Additional restrictions apply to LIKE pattern arguments
                     if (targetComparator == ExpressionType.COMPARE_LIKE) {
                         if (otherExpr instanceof ParameterValueExpression) {
@@ -869,13 +868,10 @@
                             continue;
                         }
                     }
+                    originalFilter = filter;
                     if (filterAction == EXCLUDE_FROM_POST_FILTERS) {
                         filtersToCover.remove(filter);
                     }
-=======
-                    originalFilter = filter;
-                    filtersToCover.remove(filter);
->>>>>>> 34a336a9
                     break;
                 }
             }
@@ -888,14 +884,10 @@
                 binding = bindingIfValidIndexedFilterOperand(table, indexableExpr, otherExpr,
                                                              coveringExpr, coveringColId);
                 if (binding != null) {
-<<<<<<< HEAD
+                    originalFilter = filter;
                     if (filterAction == EXCLUDE_FROM_POST_FILTERS) {
                         filtersToCover.remove(filter);
                     }
-=======
-                    originalFilter = filter;
-                    filtersToCover.remove(filter);
->>>>>>> 34a336a9
                     break;
                 }
             }
