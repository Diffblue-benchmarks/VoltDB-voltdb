--- conflicted
+++ resolved
@@ -254,12 +254,7 @@
         m_isInCatalog = true;
         m_eos = false;
         m_client = null;
-<<<<<<< HEAD
         m_es = ExecutorFactory.instance().getExecutor(m_partitionId, m_tableName);
-=======
-        m_es = CoreUtils.getListeningExecutorService("ExportDataSource for table " +
-        m_tableName + " partition " + m_partitionId, 1);
->>>>>>> f0c20063
     }
 
     public ExportDataSource(Generation generation, File adFile, List<Pair<Integer, Integer>> localPartitionsToSites) throws IOException {
@@ -322,12 +317,7 @@
         m_isInCatalog = false;
         m_eos = false;
         m_client = null;
-<<<<<<< HEAD
         m_es = ExecutorFactory.instance().getExecutor(m_partitionId, m_tableName);
-=======
-        m_es = CoreUtils.getListeningExecutorService("ExportDataSource for table " +
-                m_tableName + " partition " + m_partitionId, 1);
->>>>>>> f0c20063
     }
 
     public void setReadyForPolling(boolean readyForPolling) {
@@ -552,14 +542,9 @@
             long uso,
             ByteBuffer buffer,
             boolean sync,
-<<<<<<< HEAD
-            boolean poll) throws Exception {
-
-=======
             boolean poll,
             int tupleCount) throws Exception {
         final java.util.concurrent.atomic.AtomicBoolean deleted = new java.util.concurrent.atomic.AtomicBoolean(false);
->>>>>>> f0c20063
         if (exportLog.isTraceEnabled()) {
             exportLog.trace("pushExportBufferImpl with uso=" + uso + ", sync=" + sync + ", poll=" + poll);
         }
