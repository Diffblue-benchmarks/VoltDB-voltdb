--- conflicted
+++ resolved
@@ -456,19 +456,12 @@
             ByteBuffer buffer,
             boolean sync,
             boolean poll) throws Exception {
-<<<<<<< HEAD
-
-            if (exportLog.isTraceEnabled()) {
-                exportLog.trace("pushExportBufferImpl with uso=" + uso + ", sync=" + sync + ", poll=" + poll);
-            }
-            if (buffer != null) {
-=======
+
         if (exportLog.isTraceEnabled()) {
             exportLog.trace("pushExportBufferImpl with uso=" + uso + ", sync=" + sync + ", poll=" + poll);
         }
         if (buffer != null) {
             buffer.order(ByteOrder.LITTLE_ENDIAN);
->>>>>>> 82775ae6
             //There will be 8 bytes of no data that we can ignore, it is header space for storing
             //the USO in stream block
             if (buffer.capacity() > 8) {
