--- conflicted
+++ resolved
@@ -2,7 +2,6 @@
     "use strict";
     var CommandParser,
         queryToRun = queryString;
-<<<<<<< HEAD
 
     function ICommandParser() {
         var MatchEndOfLineComments = /^\s*(?:\/\/|--).*$/gm,
@@ -135,141 +134,6 @@
         $(targetMonospace).html('');
 
         function callback(response) {
-=======
-
-    function ICommandParser() {
-        var MatchEndOfLineComments = /^\s*(?:\/\/|--).*$/gm,
-            MatchOneQuotedString = /'[^']*'/m,
-            MatchDoubleQuotes = /\"/g,
-            EscapedDoubleQuoteLiteral = '\\"',
-            QuotedStringNonceLiteral = "#COMMAND_PARSER_REPLACED_STRING#",
-            // Generate fixed-length 5-digit nonce values from 100000 - 999999.
-            // That's 900000 strings per statement batch -- that should be enough.
-            MatchOneQuotedStringNonce = /#COMMAND_PARSER_REPLACED_STRING#(\d\d\d\d\d\d)/,
-            QuotedStringNonceBase = 100000,
-
-            // Stored procedure parameters can be separated by commas or whitespace.
-            // Multiple commas like "execute proc a,,b" are merged into one separator because that's easy.
-            MatchParameterSeparators = /[\s,]+/g;
-
-
-        // Avoid false positives for statement grammar inside quoted strings by
-        // substituting a nonce for each string.
-        function disguiseQuotedStrings(src, stringBankOut) {
-            var nonceNum, nextString;
-
-            // Extract quoted strings to keep their content from getting confused with interesting
-            // statement syntax.
-            nonceNum = QuotedStringNonceBase;
-            while (true) {
-                nextString = MatchOneQuotedString.exec(src);
-                if (nextString === null) {
-                    break;
-                }
-                stringBankOut.push(nextString);
-                src = src.replace(nextString, QuotedStringNonceLiteral + nonceNum);
-                nonceNum += 1;
-            }
-            return src;
-        }
-
-        // Restore quoted strings by replcaing each nonce with its original quoted string.
-        function undisguiseQuotedStrings(src, stringBank) {
-            var nextNonce, nonceNum;
-            // Clean up by restoring the replaced quoted strings.
-            while (true) {
-                nextNonce = MatchOneQuotedStringNonce.exec(src);
-                if (nextNonce === null) {
-                    break;
-                }
-                nonceNum = parseInt(nextNonce[1], 10);
-                src = src.replace(QuotedStringNonceLiteral + nonceNum,
-                                  stringBank[nonceNum - QuotedStringNonceBase]);
-            }
-            return src;
-        }
-
-        // break down a multi-statement string into a statement array.
-        function parseUserInputMethod(src) {
-            var splitStmts, stmt, ii, len,
-                stringBank = [],
-                statementBank = [];
-            // Eliminate line comments permanently.
-            src = src.replace(MatchEndOfLineComments, '');
-
-            // Extract quoted strings to keep their content from getting confused with
-            // interesting statement syntax. This is required for statement splitting at 
-            // semicolon boundaries -- semicolons might appear in quoted text.
-            src = disguiseQuotedStrings(src, stringBank);
-
-            splitStmts = src.split(';');
-
-            statementBank = [];
-            for (ii = 0, len = splitStmts.length; ii < len; ii += 1) {
-                stmt = splitStmts[ii].trim();
-                if (stmt !== '') {
-                    // Clean up by restoring the replaced quoted strings.
-                    stmt = undisguiseQuotedStrings(stmt, stringBank);
-
-                    // Prepare double-quotes for HTTP request formatting by \-escaping them.
-                    // NOTE: This is NOT a clean up of any mangling done inside this function.
-                    // It just needs doing at some point, so why not here?
-                    stmt = stmt.replace(MatchDoubleQuotes, EscapedDoubleQuoteLiteral);
-
-                    statementBank.push(stmt);
-                }
-            }
-            return statementBank;
-        }
-
-        // break down a multi-parameter proc call into an array of (1) proc name and any parameters.
-        function parseProcedureCallParametersMethod(src) {
-            // Extract quoted strings to keep their content from getting confused with interesting
-            // statement syntax.
-            var splitParams, param, ii, len,
-                stringBank = [],
-                parameterBank = [];
-            src = disguiseQuotedStrings(src, stringBank);
-
-            splitParams = src.split(MatchParameterSeparators);
-
-            for (ii = 0, len = splitParams.length; ii < len; ii += 1) {
-                param = splitParams[ii].trim();
-                if (param !== '') {
-                    if (param.toLowerCase() === 'null') {
-                        parameterBank.push(null);
-                    } else {
-                        if (param.indexOf(QuotedStringNonceLiteral) == 0) {
-                            // Clean up by restoring the replaced quoted strings.
-                            param = undisguiseQuotedStrings(param, stringBank);
-                        }
-                        parameterBank.push(param);
-                    }
-                }
-            }
-            return parameterBank;
-        }
-
-        this.parseProcedureCallParameters = parseProcedureCallParametersMethod
-        this.parseUserInput = parseUserInputMethod;
-    }
-
-    CommandParser = new ICommandParser();
-
-    //TODO: Apply reasonable coding standards to the code below...
-
-    function executeCallback(format, target, id) {
-        var Format = format;
-        var targetHtml = target.find('#resultHtml');
-        var targetCsv = target.find('#resultCsv');
-        var targetMonospace = target.find('#resultMonospace');
-        var Id = id;
-        $(targetHtml).html('');
-        $(targetCsv).html('');
-        $(targetMonospace).html('');
-
-        function callback(response) {
->>>>>>> 2705d472
 
             var processResponseForAllViews = function() {
                 processResponse('HTML', targetHtml, Id + '_html', response);
@@ -321,7 +185,6 @@
         }
 
         var connection = VoltDBCore.connections[dataSource];
-<<<<<<< HEAD
         var source = '';
         source = queryToRun;
         source = source.replace(/^\s+|\s+$/g, '');
@@ -511,187 +374,4 @@
     }
 
     this.execute = executeMethod;
-}
-=======
-        var source = '';
-        source = queryToRun;
-        source = source.replace(/^\s+|\s+$/g, '');
-        if (source == '')
-            return;
-
-        $("#runBTn").attr('disabled', 'disabled');
-        $("#runBTn").addClass("graphOpacity");
-
-        var statements = CommandParser.parseUserInput(source);
-        var start = (new Date()).getTime();
-        var connectionQueue = connection.getQueue();
-        connectionQueue.Start();
-        for (var i = 0; i < statements.length; i++) {
-            var id = 'r' + i;
-            var callback = new executeCallback(format, target, id);
-            if (/^execute /i.test(statements[i]))
-                statements[i] = 'exec ' + statements[i].substr(8);
-            if (/^exec /i.test(statements[i])) {
-                var params = CommandParser.parseProcedureCallParameters(statements[i].substr(5));
-                var procedure = params.splice(0, 1)[0];
-                connectionQueue.BeginExecute(procedure, params, callback.Callback);
-            }
-            else
-                if (/^explain /i.test(statements[i])) {
-                    connectionQueue.BeginExecute('@Explain', statements[i].substr(8).replace(/[\r\n]+/g, " ").replace(/'/g, "''"), callback.Callback);
-                }
-                else
-                    if (/^explainproc /i.test(statements[i])) {
-                        connectionQueue.BeginExecute('@ExplainProc', statements[i].substr(12).replace(/[\r\n]+/g, " ").replace(/'/g, "''"), callback.Callback);
-                    }
-                    else {
-                        connectionQueue.BeginExecute('@AdHoc', statements[i].replace(/[\r\n]+/g, " ").replace(/'/g, "''"), callback.Callback);
-                    }
-        }
-        function atEnd(state, success) {
-            var totalDuration = (new Date()).getTime() - state;
-            if (success) {
-                $('#queryResults').removeClass('errorValue');
-                $('#queryResults').html('Query Duration: ' + (totalDuration / 1000.0) + 's');
-            } else {
-                $('#queryResults').addClass('errorValue');
-                $('#queryResults').html('Query error | Query Duration: ' + (totalDuration / 1000.0) + 's');
-            }
-            $("#runBTn").removeAttr('disabled');
-            $("#runBTn").removeClass("graphOpacity");
-        }
-        connectionQueue.End(atEnd, start);
-    }
-
-    function processResponse(format, target, id, response) {
-        if (response.status == 1) {
-            var tables = response.results;
-            for (var j = 0; j < tables.length; j++)
-                printResult(format, target, id + '_' + j, tables[j]);
-
-        } else {
-            target.append('<span class="errorValue">Error: ' + response.statusstring + '\r\n</span>');
-        }
-    }
-
-    function printResult(format, target, id, table) {
-        switch (format.toUpperCase()) {
-            case 'CSV'.toUpperCase():
-                printCSV(target, id, table);
-                break;
-            case 'MONOSPACE':
-                printMonoSpace(target, id, table);
-                 break;
-            default:
-                printGrid(target, id, table);
-                break;
-        }
-    }
-
-    function isUpdateResult(table) {
-        return ((table.schema[0].name.length == 0 || table.schema[0].name == "modified_tuples") && table.data.length == 1 && table.schema.length == 1 && table.schema[0].type == 6);
-    }
-
-    function applyFormat(val) {
-        // Formatting for explain proc.  Only format on objects that have a replace function
-        if (null != val && val.replace != null) {
-            val = val.replace(/\t/g, '&nbsp;&nbsp;&nbsp;&nbsp;');
-            val = val.replace(/ /g, '&nbsp;');
-            val = val.replace(/\n/g, '<br>');
-        }
-        return val;
-    }
-
-    function lPadZero(v, len) {
-        // return a string left padded with zeros to length 'len'
-        v = v + "";
-        if (v.length < len) {
-            v = Array(len - v.length + 1).join("0") + v;
-        }
-        return v;
-    }
-
-    function printGrid(target, id, table) {
-        var src = '<table id="table_'+id+'" width="100%" border="0" cellspacing="0" cellpadding="0" class="dbTbl sortable tablesorter" id="queryResultTbl"><thead class="ui-widget-header noborder"><tr>';
-        if (isUpdateResult(table))
-            src += '<th>modified_tuples</th>';
-        else {
-            for (var j = 0; j < table.schema.length; j++)
-                src += '<th width="' + 100/table.schema.length + '%">' + (table.schema[j].name == "" ? ("Column " + (j + 1)) : table.schema[j].name) + '</th>';
-        }
-        src += '</tr></thead><tbody>';
-        for (var j = 0; j < table.data.length; j++) {
-            src += '<tr>';
-            for (var k = 0; k < table.data[j].length; k++) {
-                var val = table.data[j][k];
-                var typ = table.schema[k].type;
-                if (typ == 11) {
-                    var us = val % 1000;
-                    var dt = new Date(val / 1000);
-                    val = lPadZero(dt.getUTCFullYear(), 4) + "-"
-                        + lPadZero((dt.getUTCMonth()) + 1, 2) + "-"
-                        + lPadZero(dt.getUTCDate(), 2) + " "
-                        + lPadZero(dt.getUTCHours(), 2) + ":"
-                        + lPadZero(dt.getUTCMinutes(), 2) + ":"
-                        + lPadZero(dt.getUTCSeconds(), 2) + "."
-                        + lPadZero((dt.getUTCMilliseconds()) * 1000 + us, 6);
-                    typ = 9;  //code for varchar
-                }
-                val = applyFormat(val);
-                src += '<td align="left">' + val + '</td>';
-            }
-            src += '</tr>';
-        }
-        src += '</tbody></table>';
-        $(target).append(src);
-        sorttable.makeSortable(document.getElementById('table_'+id));
-    }
-
-    function printMonoSpace(target, id, table) {
-        if (isUpdateResult(table)) {
-            $(target).append('\r\n\r\n(' + table.data[0][0] + ' row(s) affected)\r\n\r\n');
-            return;
-        }
-        var src = '';
-        for (var j = 0; j < table.schema.length; j++) {
-            if (j > 0) src += '\t';
-            src += table.schema[j].name;
-        }
-        src += '</br>\r\n';
-        for (var j = 0; j < table.data.length; j++) {
-            for (var k = 0; k < table.data[j].length; k++) {
-                if (k > 0) src += '\t';
-                src += table.data[j][k];
-            }
-            src += '</br>\r\n';
-        }
-        src += '</br>\r\n(' + j + ' row(s) affected)\r\n\r\n</br></br>';
-        $(target).append(src);
-    }
-
-    function printCSV(target, id, table) {
-        if (isUpdateResult(table)) {
-            $(target).append('\r\n\r\n(' + table.data[0][0] + ' row(s) affected)\r\n\r\n');
-            return;
-        }
-        var src = '<pr>';
-        var colModeData = [];
-        for (var j = 0; j < table.schema.length; j++) {
-            if (j > 0) src += ', ';
-            src += table.schema[j].name;
-        }
-        src += '</br>\r\n';
-        for (var j = 0; j < table.data.length; j++) {
-            for (var k = 0; k < table.data[j].length; k++) {
-                if (k > 0) src += ', ';
-                src += table.data[j][k];
-            }
-            src += '</br>\r\n';
-        }
-        src += '</br>\r\n(' + j + ' row(s) affected)\r\n\r\n</pr></br></br>';
-        $(target).append(src);
-    }
-
-    this.execute = executeMethod;
-}
->>>>>>> 2705d472
+}