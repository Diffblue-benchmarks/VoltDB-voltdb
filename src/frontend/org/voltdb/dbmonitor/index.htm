--- conflicted
+++ resolved
@@ -41,11 +41,7 @@
     <link href="css/resources/datatables/jquery.dataTables.css" rel="stylesheet" />
     <script src="js/bignumber.js"></script>
     <script src="js/jsonParse.js"></script>
-<<<<<<< HEAD
-    <!----<link href="css/resources/datatables/jquery.dataTables.min.css" rel="stylesheet" />-->
-=======
     <!--<link href="css/resources/datatables/jquery.dataTables.min.css" rel="stylesheet" />-->
->>>>>>> 40f12680
     <link href="css/resources/datatables/theme.default.min.css" rel="stylesheet" />
     <script src="js/jquery.dataTables.js"></script>
     <script src="js/jqueryDatatablePlugins.js"></script>
