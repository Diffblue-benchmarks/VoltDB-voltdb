/* This file is part of VoltDB.
 * Copyright (C) 2008-2012 VoltDB Inc.
 *
 * VoltDB is free software: you can redistribute it and/or modify
 * it under the terms of the GNU General Public License as published by
 * the Free Software Foundation, either version 3 of the License, or
 * (at your option) any later version.
 *
 * VoltDB is distributed in the hope that it will be useful,
 * but WITHOUT ANY WARRANTY; without even the implied warranty of
 * MERCHANTABILITY or FITNESS FOR A PARTICULAR PURPOSE.  See the
 * GNU General Public License for more details.
 *
 * You should have received a copy of the GNU General Public License
 * along with VoltDB.  If not, see <http://www.gnu.org/licenses/>.
 */

package org.voltdb;

import java.io.IOException;
import java.io.PrintWriter;
import java.io.StringWriter;
import java.net.InetSocketAddress;
import java.nio.ByteBuffer;
import java.nio.channels.SelectionKey;
import java.nio.channels.ServerSocketChannel;
import java.nio.channels.SocketChannel;
import java.util.ArrayList;
import java.util.HashMap;
import java.util.List;
import java.util.Map;
import java.util.Map.Entry;
import java.util.concurrent.Callable;
import java.util.concurrent.CopyOnWriteArrayList;
import java.util.concurrent.ExecutionException;
import java.util.concurrent.ExecutorService;
import java.util.concurrent.Executors;
import java.util.concurrent.Future;
import java.util.concurrent.FutureTask;
import java.util.concurrent.LinkedBlockingDeque;
import java.util.concurrent.ScheduledFuture;
import java.util.concurrent.ThreadFactory;
import java.util.concurrent.TimeUnit;
import java.util.concurrent.atomic.AtomicBoolean;
import java.util.concurrent.atomic.AtomicInteger;
import java.util.concurrent.atomic.AtomicLong;
import java.util.concurrent.atomic.AtomicReference;

import org.apache.commons.lang3.ArrayUtils;
import org.apache.zookeeper_voltpatches.ZooKeeper;
import org.voltcore.logging.Level;
import org.voltcore.logging.VoltLogger;
import org.voltcore.messaging.HostMessenger;
import org.voltcore.messaging.LocalObjectMessage;
import org.voltcore.messaging.Mailbox;
import org.voltcore.messaging.VoltMessage;
import org.voltcore.network.Connection;
import org.voltcore.network.InputHandler;
import org.voltcore.network.NIOReadStream;
import org.voltcore.network.QueueMonitor;
import org.voltcore.network.VoltNetworkPool;
import org.voltcore.network.VoltProtocolHandler;
import org.voltcore.network.WriteStream;
import org.voltcore.utils.EstTime;
import org.voltcore.utils.Pair;
import org.voltdb.SystemProcedureCatalog.Config;
import org.voltdb.VoltZK.MailboxType;
import org.voltdb.catalog.CatalogMap;
import org.voltdb.catalog.Procedure;
import org.voltdb.catalog.SnapshotSchedule;
import org.voltdb.catalog.Table;
import org.voltdb.client.ClientResponse;
import org.voltdb.compiler.AdHocCompilerCache;
import org.voltdb.compiler.AdHocPlannedStatement;
import org.voltdb.compiler.AdHocPlannedStmtBatch;
import org.voltdb.compiler.AdHocPlannerWork;
import org.voltdb.compiler.AsyncCompilerResult;
import org.voltdb.compiler.CatalogChangeResult;
import org.voltdb.compiler.CatalogChangeWork;
import org.voltdb.dtxn.SimpleDtxnInitiator;
import org.voltdb.dtxn.TransactionInitiator;
import org.voltdb.export.ExportManager;
import org.voltdb.messaging.FastDeserializer;
import org.voltdb.messaging.FastSerializer;
import org.voltdb.messaging.LocalMailbox;
import org.voltdb.sysprocs.LoadSinglepartitionTable;
import org.voltdb.utils.Encoder;
import org.voltdb.utils.LogKeys;
import org.voltdb.utils.MiscUtils;
import java.util.concurrent.locks.ReentrantLock;

/**
 * Represents VoltDB's connection to client libraries outside the cluster.
 * This class accepts new connections and manages existing connections through
 * <code>ClientConnection</code> instances.
 *
 */
public class ClientInterface implements SnapshotDaemon.DaemonInitiator {

    // reasons a connection can fail
    public static final byte AUTHENTICATION_FAILURE = -1;
    public static final byte MAX_CONNECTIONS_LIMIT_ERROR = 1;
    public static final byte WIRE_PROTOCOL_TIMEOUT_ERROR = 2;
    public static final byte WIRE_PROTOCOL_FORMAT_ERROR = 3;
    public static final byte AUTHENTICATION_FAILURE_DUE_TO_REJOIN = 4;
    public static final byte EXPORT_DISABLED_REJECTION = 5;

    private static final VoltLogger log = new VoltLogger(ClientInterface.class.getName());
    private static final VoltLogger authLog = new VoltLogger("AUTH");
    private static final VoltLogger hostLog = new VoltLogger("HOST");
    private static final VoltLogger networkLog = new VoltLogger("NETWORK");
    private final ClientAcceptor m_acceptor;
    private ClientAcceptor m_adminAcceptor;
    private final TransactionInitiator m_initiator;

    /*
     * This lock must be held while checking and signaling a backpressure condition
     * in order to avoid ensure that nothing misses the end of backpressure notification
     */
    private final ReentrantLock m_backpressureLock = new ReentrantLock();
    private final CopyOnWriteArrayList<Connection> m_connections = new CopyOnWriteArrayList<Connection>();
    private final SnapshotDaemon m_snapshotDaemon = new SnapshotDaemon();
    private final SnapshotDaemonAdapter m_snapshotDaemonAdapter = new SnapshotDaemonAdapter();

    // cache of adhoc plans
    AdHocCompilerCache m_adhocCache = new AdHocCompilerCache();

    // Atomically allows the catalog reference to change between access
    private final AtomicReference<CatalogContext> m_catalogContext = new AtomicReference<CatalogContext>(null);

    /** If this is true, update the catalog */
    private final AtomicBoolean m_shouldUpdateCatalog = new AtomicBoolean(false);

    /**
     * Counter of the number of client connections. Used to enforce a limit on the maximum number of connections
     */
    private final AtomicInteger m_numConnections = new AtomicInteger(0);

    /**
     * Policies used to determine if we can accept an invocation.
     */
    private final Map<String, List<InvocationAcceptancePolicy>> m_policies =
            new HashMap<String, List<InvocationAcceptancePolicy>>();

    // clock time of last call to the initiator's tick()
    static final int POKE_INTERVAL = 1000;

    private final int m_allPartitions[];
    final long m_siteId;
    final long m_plannerSiteId;

    final Mailbox m_mailbox;

    private final QueueMonitor m_clientQueueMonitor = new QueueMonitor() {
        private final int MAX_QUEABLE = 33554432;

        private int m_queued = 0;

        @Override
        public boolean queue(int queued) {
            m_backpressureLock.lock();
            try {
                m_queued += queued;
                if (m_queued > MAX_QUEABLE) {
                    if (m_hasGlobalClientBackPressure || m_hasDTXNBackPressure) {
                        m_hasGlobalClientBackPressure = true;
                        //Guaranteed to already have reads disabled
                        return false;
                    }

                    m_hasGlobalClientBackPressure = true;
                    for (final Connection c : m_connections) {
                        c.disableReadSelection();
                    }
                } else {
                    if (!m_hasGlobalClientBackPressure) {
                        return false;
                    }

                    if (m_hasGlobalClientBackPressure && !m_hasDTXNBackPressure) {
                        for (final Connection c : m_connections) {
                            if (!c.writeStream().hadBackPressure()) {
                                /*
                                 * Also synchronize on the individual connection
                                 * so that enabling of read selection happens atomically
                                 * with the checking of client backpressure (client not reading responses)
                                 * in the write stream
                                 * so that this doesn't interleave incorrectly with
                                 * SimpleDTXNInitiator disabling read selection.
                                 */
                                synchronized (c) {
                                    if (!c.writeStream().hadBackPressure()) {
                                        c.enableReadSelection();
                                    }
                                }
                            }
                        }
                    }
                    m_hasGlobalClientBackPressure = false;
                }
            } finally {
                m_backpressureLock.unlock();
            }
            return false;
        }
    };

    /**
     * This boolean allows the DTXN to communicate to the
     * ClientInputHandler the presence of DTXN backpressure.
     * The m_connections ArrayList is used as the synchronization
     * point to ensure that modifications to read interest ops
     * that are based on the status of this information are atomic.
     * Additionally each connection must be synchronized on before modification
     * because the disabling of read selection for an individual connection
     * due to backpressure (not DTXN backpressure, client backpressure due to a client
     * that refuses to read responses) occurs inside the SimpleDTXNInitiator which
     * doesn't have access to m_connections
     */
    private boolean m_hasDTXNBackPressure = false;

    // MAX_CONNECTIONS is updated to be (FD LIMIT - 300) after startup
    private final AtomicInteger MAX_CONNECTIONS = new AtomicInteger(800);
    private ScheduledFuture<?> m_maxConnectionUpdater;

    /**
     * Way too much data tied up sending responses to clients.
     * Wait until they receive data or have been booted.
     */
    private boolean m_hasGlobalClientBackPressure = false;
    private final boolean m_isConfiguredForHSQL;

    /** A port that accepts client connections */
    public class ClientAcceptor implements Runnable {
        private final int m_port;
        private final ServerSocketChannel m_serverSocket;
        private final VoltNetworkPool m_network;
        private volatile boolean m_running = true;
        private Thread m_thread = null;
        private final boolean m_isAdmin;

        /**
         * Used a cached thread pool to accept new connections.
         */
        private final ExecutorService m_executor = Executors.newCachedThreadPool(new ThreadFactory() {
            private final AtomicLong m_createdThreadCount = new AtomicLong(0);
            private final ThreadGroup m_group =
                new ThreadGroup(Thread.currentThread().getThreadGroup(), "Client authentication threads");

            @Override
            public Thread newThread(Runnable r) {
                return new Thread(m_group, r, "Client authenticator " + m_createdThreadCount.getAndIncrement(), 131072);
            }
        });

        ClientAcceptor(int port, VoltNetworkPool network, boolean isAdmin)
        {
            m_network = network;
            m_port = port;
            m_isAdmin = isAdmin;
            ServerSocketChannel socket;
            try {
                socket = ServerSocketChannel.open();
            } catch (IOException e) {
                if (m_isAdmin) {
                    hostLog.fatal("Failed to open admin wire protocol listener on port "
                            + m_port + "(" + e.getMessage() + ")");
                }
                else {
                    hostLog.fatal("Failed to open native wire protocol listener on port "
                            + m_port + "(" + e.getMessage() + ")");
                }
                throw new RuntimeException(e);
            }
            m_serverSocket = socket;
        }

        public void start() throws IOException {
            if (m_thread != null) {
                throw new IllegalStateException("A thread for this ClientAcceptor is already running");
            }
            if (!m_serverSocket.socket().isBound()) {
                try {
                    m_serverSocket.socket().bind(new InetSocketAddress(m_port));
                }
                catch (IOException e) {
                    hostLog.fatal("Client interface failed to bind to port " + m_port);
                    hostLog.fatal("IOException message: \"" + e.getMessage() + "\"");
                    MiscUtils.printPortsInUse(hostLog);
                    VoltDB.crashLocalVoltDB("Client interface failed to bind to port " + m_port, false, e);
                }
            }
            m_running = true;
            String threadName = m_isAdmin ? "AdminPort connection acceptor" : "ClientPort connection acceptor";
            m_thread = new Thread( null, this, threadName, 262144);
            m_thread.setDaemon(true);
            m_thread.start();
        }

        public void shutdown() throws InterruptedException {
            //sync prevents interruption while shuttown down executor
            synchronized (this) {
                m_running = false;
                m_thread.interrupt();
            }
            m_thread.join();
        }

        @Override
        public void run() {
            try {
                do {
                    final SocketChannel socket;
                    try
                    {
                        socket = m_serverSocket.accept();
                    }
                    catch (IOException ioe)
                    {
                        if (ioe.getMessage() != null &&
                            ioe.getMessage().contains("Too many open files"))
                        {
                            networkLog.warn("Rejected accepting new connection due to too many open files");
                            continue;
                        }
                        else
                        {
                            throw ioe;
                        }
                    }

                    /*
                     * Enforce a limit on the maximum number of connections
                     */
                    if (m_numConnections.get() == MAX_CONNECTIONS.get()) {
                        networkLog.warn("Rejected connection from " +
                                socket.socket().getRemoteSocketAddress() +
                                " because the connection limit of " + MAX_CONNECTIONS + " has been reached");
                        /*
                         * Send rejection message with reason code
                         */
                        final ByteBuffer b = ByteBuffer.allocate(1);
                        b.put(MAX_CONNECTIONS_LIMIT_ERROR);
                        b.flip();
                        socket.configureBlocking(true);
                        for (int ii = 0; ii < 4 && b.hasRemaining(); ii++) {
                            socket.write(b);
                        }
                        socket.close();
                        continue;
                    }

                    /*
                     * Increment the number of connections even though this one hasn't been authenticated
                     * so that a flood of connection attempts (with many doomed) will not result in
                     * successful authentication of connections that would put us over the limit.
                     */
                    m_numConnections.incrementAndGet();

                    m_executor.execute(new Runnable() {
                        @Override
                        public void run() {
                            if (socket != null) {
                                boolean success = false;
                                try {
                                    final InputHandler handler = authenticate(socket);
                                    if (handler != null) {
                                        socket.configureBlocking(false);
                                        if (handler instanceof ClientInputHandler) {
                                            socket.socket().setTcpNoDelay(false);
                                        }
                                        socket.socket().setKeepAlive(true);

                                        if (handler instanceof ClientInputHandler) {
                                            Connection c = m_network.registerChannel(socket, handler, 0);
                                            m_backpressureLock.lock();
                                            try {
                                                if (!m_hasDTXNBackPressure) {
                                                    c.enableReadSelection();
                                                }
                                                m_connections.add(c);
                                            } finally {
                                                m_backpressureLock.unlock();
                                            }
                                        } else {
                                            m_network.registerChannel(socket, handler, SelectionKey.OP_READ);
                                        }
                                        success = true;
                                    }
                                } catch (IOException e) {
                                    try {
                                        socket.close();
                                    } catch (IOException e1) {
                                        //Don't care connection is already lost anyways
                                    }
                                    if (m_running) {
                                        hostLog.warn("Exception authenticating and registering user in ClientAcceptor", e);
                                    }
                                } finally {
                                    if (!success) {
                                        m_numConnections.decrementAndGet();
                                    }
                                }
                            }
                        }
                    });
                } while (m_running);
            }  catch (IOException e) {
                if (m_running) {
                    hostLog.fatal("Exception in ClientAcceptor. The acceptor has died", e);
                }
            } finally {
                try {
                    m_serverSocket.close();
                } catch (IOException e) {
                    hostLog.fatal(null, e);
                }
                //Prevent interruption
                synchronized (this) {
                    Thread.interrupted();
                    m_executor.shutdownNow();
                    try {
                        m_executor.awaitTermination( 1, TimeUnit.DAYS);
                    } catch (InterruptedException e) {
                        throw new RuntimeException(e);
                    }
                }
            }
        }

        /**
         * Attempt to authenticate the user associated with this socket connection
         * @param socket
         * @return AuthUser a set of user permissions or null if authentication fails
         * @throws IOException
         */
        private InputHandler
        authenticate(final SocketChannel socket) throws IOException
        {
            ByteBuffer responseBuffer = ByteBuffer.allocate(6);
            byte version = (byte)0;
            responseBuffer.putInt(2);//message length
            responseBuffer.put(version);//version

            /*
             * The login message is a length preceded name string followed by a length preceded
             * SHA-1 single hash of the password.
             */
            socket.configureBlocking(false);//Doing NIO allows timeouts via Thread.sleep()
            socket.socket().setTcpNoDelay(true);//Greatly speeds up requests hitting the wire
            final ByteBuffer lengthBuffer = ByteBuffer.allocate(4);

            //Do non-blocking I/O to retrieve the length preceding value
            for (int ii = 0; ii < 4; ii++) {
                socket.read(lengthBuffer);
                if (!lengthBuffer.hasRemaining()) {
                    break;
                }
                try {
                    Thread.sleep(400);
                } catch (InterruptedException e) {
                    throw new IOException(e);
                }
            }

            //Didn't get the value. Client isn't going to get anymore time.
            if (lengthBuffer.hasRemaining()) {
                authLog.debug("Failure to authenticate connection(" + socket.socket().getRemoteSocketAddress() +
                              "): wire protocol violation (timeout reading message length).");
                //Send negative response
                responseBuffer.put(WIRE_PROTOCOL_TIMEOUT_ERROR).flip();
                socket.write(responseBuffer);
                socket.close();
                return null;
            }
            lengthBuffer.flip();

            final int messageLength = lengthBuffer.getInt();
            if (messageLength < 0) {
                authLog.warn("Failure to authenticate connection(" + socket.socket().getRemoteSocketAddress() +
                             "): wire protocol violation (message length " + messageLength + " is negative).");
                //Send negative response
                responseBuffer.put(WIRE_PROTOCOL_FORMAT_ERROR).flip();
                socket.write(responseBuffer);
                socket.close();
                return null;
            }
            if (messageLength > ((1024 * 1024) * 2)) {
                  authLog.warn("Failure to authenticate connection(" + socket.socket().getRemoteSocketAddress() +
                               "): wire protocol violation (message length " + messageLength + " is too large).");
                  //Send negative response
                  responseBuffer.put(WIRE_PROTOCOL_FORMAT_ERROR).flip();
                  socket.write(responseBuffer);
                  socket.close();
                  return null;
              }

            final ByteBuffer message = ByteBuffer.allocate(messageLength);
            //Do non-blocking I/O to retrieve the login message
            for (int ii = 0; ii < 4; ii++) {
                socket.read(message);
                if (!message.hasRemaining()) {
                    break;
                }
                try {
                    Thread.sleep(20);
                } catch (InterruptedException e) {
                    throw new IOException(e);
                }
            }

            //Didn't get the whole message. Client isn't going to get anymore time.
            if (lengthBuffer.hasRemaining()) {
                authLog.warn("Failure to authenticate connection(" + socket.socket().getRemoteSocketAddress() +
                             "): wire protocol violation (timeout reading authentication strings).");
                //Send negative response
                responseBuffer.put(WIRE_PROTOCOL_TIMEOUT_ERROR).flip();
                socket.write(responseBuffer);
                socket.close();
                return null;
            }
            message.flip().position(1);//skip version
            FastDeserializer fds = new FastDeserializer(message);
            final String service = fds.readString();
            final String username = fds.readString();
            final byte password[] = new byte[20];
            message.get(password);

            CatalogContext context = m_catalogContext.get();

            /*
             * Don't use the auth system during recovery. Not safe to use
             * the node to initiate multi-partition txns during recovery
             */
            if (!VoltDB.instance().recovering()) {
                /*
                 * Authenticate the user.
                 */
                boolean authenticated = context.authSystem.authenticate(username, password);

                if (!authenticated) {
                    authLog.warn("Failure to authenticate connection(" + socket.socket().getRemoteSocketAddress() +
                                 "): user " + username + " failed authentication.");
                    //Send negative response
                    responseBuffer.put(AUTHENTICATION_FAILURE).flip();
                    socket.write(responseBuffer);
                    socket.close();
                    return null;
                }
            } else {
                authLog.warn("Failure to authenticate connection(" + socket.socket().getRemoteSocketAddress() +
                        "): user " + username + " because this node is rejoining.");
                //Send negative response
                responseBuffer.put(AUTHENTICATION_FAILURE_DUE_TO_REJOIN).flip();
                socket.write(responseBuffer);
                socket.close();
                return null;
            }

            AuthSystem.AuthUser user = context.authSystem.getUser(username);

            /*
             * Create an input handler.
             */
            InputHandler handler = null;
            if (service.equalsIgnoreCase("database")) {
                handler =
                    new ClientInputHandler(
                            username,
                            socket.socket().getInetAddress().getHostName(),
                            m_isAdmin);
            }
            else {
                String strUser = "ANONYMOUS";
                if ((username != null) && (username.length() > 0)) strUser = username;

                // If no processor can handle this service, null is returned.
                String connectorClassName = ExportManager.instance().getConnectorForService(service);
                if (connectorClassName == null) {
                    //Send negative response
                    responseBuffer.put(EXPORT_DISABLED_REJECTION).flip();
                    socket.write(responseBuffer);
                    socket.close();
                    authLog.warn("Rejected user " + strUser +
                                 " attempting to use disabled or unconfigured service " +
                                 service + ".");
                    return null;
                }
                if (!user.authorizeConnector(connectorClassName)) {
                    //Send negative response
                    responseBuffer.put(AUTHENTICATION_FAILURE).flip();
                    socket.write(responseBuffer);
                    socket.close();
                    authLog.warn("Failure to authorize user " + strUser + " for service " + service + ".");
                    return null;
                }

                handler = ExportManager.instance().createInputHandler(service, m_isAdmin);
            }

            if (handler != null) {
                byte buildString[] = VoltDB.instance().getBuildString().getBytes("UTF-8");
                responseBuffer = ByteBuffer.allocate(34 + buildString.length);
                responseBuffer.putInt(30 + buildString.length);//message length
                responseBuffer.put((byte)0);//version

                //Send positive response
                responseBuffer.put((byte)0);
                responseBuffer.putInt(VoltDB.instance().getHostMessenger().getHostId());
                responseBuffer.putLong(handler.connectionId());
                responseBuffer.putLong(VoltDB.instance().getHostMessenger().getInstanceId().getTimestamp());
                responseBuffer.putInt(VoltDB.instance().getHostMessenger().getInstanceId().getCoord());
                responseBuffer.putInt(buildString.length);
                responseBuffer.put(buildString).flip();
                socket.write(responseBuffer);

            }
            else {
                authLog.warn("Failure to authenticate connection(" + socket.socket().getRemoteSocketAddress() +
                             "): user " + username + " failed authentication.");
                // Send negative response
                responseBuffer.put(AUTHENTICATION_FAILURE).flip();
                socket.write(responseBuffer);
                socket.close();
                return null;

            }
            return handler;
        }
    }

    /** A port that reads client procedure invocations and writes responses */
    public class ClientInputHandler extends VoltProtocolHandler {
        public static final int MAX_READ = 8192 * 4;

        private Connection m_connection;
        private final String m_hostname;
        private final boolean m_isAdmin;

        /**
         * Must use username to do a lookup via the auth system
         * rather then caching the AuthUser because the AuthUser
         * can be invalidated on catalog updates
         */
        private final String m_username;

        public ClientInputHandler(String username, String hostname,
                                  boolean isAdmin)
        {
            m_username = username.intern();
            m_hostname = hostname;
            m_isAdmin = isAdmin;
        }

        public boolean isAdmin()
        {
            return m_isAdmin;
        }

        @Override
        public int getMaxRead() {
            if (m_hasDTXNBackPressure) {
                return 0;
            } else {
                return Math.max( MAX_READ, getNextMessageLength());
            }
        }

        @Override
        public void handleMessage(ByteBuffer message, Connection c) {
            try {
                final ClientResponseImpl error = handleRead(message, this, c);
                if (error != null) {
                    ByteBuffer buf = ByteBuffer.allocate(error.getSerializedSize() + 4);
                    buf.putInt(buf.capacity() - 4);
                    error.flattenToBuffer(buf).flip();
                    c.writeStream().enqueue(buf);
                }
            } catch (Exception e) {
                throw new RuntimeException(e);
            }
        }

        @Override
        public void started(final Connection c) {
            m_connection = c;
        }

        @Override
        public void stopping(Connection c) {
            m_connections.remove(c);
        }

        @Override
        public void stopped(Connection c) {
            m_numConnections.decrementAndGet();
            m_initiator.removeConnectionStats(connectionId());
        }

        @Override
        public Runnable offBackPressure() {
            return new Runnable() {
                @Override
                public void run() {
                    /**
                     * Must synchronize to prevent a race between the DTXN backpressure starting
                     * and this attempt to reenable read selection (which should not occur
                     * if there is DTXN backpressure)
                     */
                    m_backpressureLock.lock();
                    try {
                        if (!m_hasDTXNBackPressure) {
                            m_connection.enableReadSelection();
                        }
                    } finally {
                        m_backpressureLock.unlock();
                    }
                }
            };
        }

        @Override
        public Runnable onBackPressure() {
            return new Runnable() {
                @Override
                public void run() {
                    synchronized (m_connection) {
                        m_connection.disableReadSelection();
                    }
                }
            };
        }

        @Override
        public QueueMonitor writestreamMonitor() {
            return m_clientQueueMonitor;
        }
    }

    /**
     * Invoked when DTXN backpressure starts
     *
     */
    public void onBackPressure() {
        log.trace("Had back pressure disabling read selection");
        m_backpressureLock.lock();
        try {
            m_hasDTXNBackPressure = true;
            for (final Connection c : m_connections) {
                c.disableReadSelection();
            }
        } finally {
            m_backpressureLock.unlock();
        }
    }

    /**
     * Invoked when DTXN backpressure stops
     *
     */
    public void offBackPressure() {
        log.trace("No more back pressure attempting to enable read selection");
        m_backpressureLock.lock();
        try {
            m_hasDTXNBackPressure = false;
            if (m_hasGlobalClientBackPressure) {
                return;
            }
            for (final Connection c : m_connections) {
                if (!c.writeStream().hadBackPressure()) {
                    /*
                     * Also synchronize on the individual connection
                     * so that enabling of read selection happens atomically
                     * with the checking of client backpressure (client not reading responses)
                     * in the write stream
                     * so that this doesn't interleave incorrectly with
                     * SimpleDTXNInitiator disabling read selection.
                     */
                    synchronized (c) {
                        if (!c.writeStream().hadBackPressure()) {
                            c.enableReadSelection();
                        }
                    }
                }
            }
        } finally {
            m_backpressureLock.unlock();
        }
    }


    // Wrap API to SimpleDtxnInitiator - mostly for the future
    public  boolean createTransaction(
            final long connectionId,
            final String connectionHostname,
            final boolean adminConnection,
            final StoredProcedureInvocation invocation,
            final boolean isReadOnly,
            final boolean isSinglePartition,
            final boolean isEveryPartition,
            final int partitions[],
            final int numPartitions,
            final Object clientData,
            final int messageSize,
            final long now)
    {
        return m_initiator.createTransaction(
                connectionId,
                connectionHostname,
                adminConnection,
                invocation,
                isReadOnly,
                isSinglePartition,
                isEveryPartition,
                partitions,
                numPartitions,
                clientData,
                messageSize,
                now);
    }



    /**
     * Static factory method to easily create a ClientInterface with the default
     * settings.
     * @throws Exception
     */
    public static ClientInterface create(
            HostMessenger messenger,
            CatalogContext context,
            ReplicationRole replicationRole,
            SimpleDtxnInitiator initiator,
            int partitionCount,
            int port,
            int adminPort,
            long timestampTestingSalt) throws Exception {

        // create a list of all partitions
        int[] allPartitions = new int[partitionCount];
        int index = 0;
        for (Integer partition : VoltDB.instance().getSiteTracker().m_partitionsToSitesImmutable.keySet()) {
            allPartitions[index++] = partition;
        }

        /*
         * Construct the runnables so they have access to the list of connections
         */
        final ClientInterface ci = new ClientInterface(
           port, adminPort, context, messenger, replicationRole, initiator, allPartitions);

        initiator.setClientInterface(ci);
        return ci;
    }

    ClientInterface(int port, int adminPort, CatalogContext context, HostMessenger messenger,
                    ReplicationRole replicationRole, TransactionInitiator initiator,
                    int[] allPartitions) throws Exception
    {
        m_catalogContext.set(context);
        m_initiator = initiator;

        // pre-allocate single partition array
        m_allPartitions = allPartitions;
        m_acceptor = new ClientAcceptor(port, messenger.getNetwork(), false);
        m_adminAcceptor = null;
        m_adminAcceptor = new ClientAcceptor(adminPort, messenger.getNetwork(), true);
        registerPolicies(replicationRole);

        m_mailbox = new LocalMailbox(VoltDB.instance().getHostMessenger()) {
            LinkedBlockingDeque<VoltMessage> m_d = new LinkedBlockingDeque<VoltMessage>();
            @Override
            public void deliver(final VoltMessage message) {
                m_d.offer(message);
            }
            @Override
            public VoltMessage recv() {
                return m_d.poll();
            }
        };
        messenger.createMailbox(null, m_mailbox);
        m_plannerSiteId = messenger.getHSIdForLocalSite(HostMessenger.ASYNC_COMPILER_SITE_ID);
        registerMailbox(messenger.getZK());
        m_siteId = m_mailbox.getHSId();
        m_isConfiguredForHSQL = (VoltDB.instance().getBackendTargetType() == BackendTarget.HSQLDB_BACKEND);
    }

    /**
     * Publishes the HSId of this execution site to ZK
     * @param zk
     * @param partitionId
     * @throws Exception
     */
    private void registerMailbox(ZooKeeper zk) throws Exception {
        MailboxNodeContent mnc = new MailboxNodeContent(m_mailbox.getHSId(), null);
        VoltDB.instance().getMailboxPublisher().registerMailbox(MailboxType.ClientInterface, mnc);
        VoltDB.instance().getMailboxPublisher().publish(zk);
    }

    private void registerPolicies(ReplicationRole replicationRole) {
        registerPolicy(new InvocationPermissionPolicy(true));
        registerPolicy(new ParameterDeserializationPolicy(true));
        registerPolicy(new ReplicaInvocationAcceptancePolicy(replicationRole == ReplicationRole.REPLICA));

        registerPolicy("@AdHoc", new AdHocAcceptancePolicy(true));
        registerPolicy("@UpdateApplicationCatalog", new UpdateCatalogAcceptancePolicy(true));
    }

    private void registerPolicy(InvocationAcceptancePolicy policy) {
        List<InvocationAcceptancePolicy> policies = m_policies.get(null);
        if (policies == null) {
            policies = new ArrayList<InvocationAcceptancePolicy>();
            m_policies.put(null, policies);
        }
        policies.add(policy);
    }

    private void registerPolicy(String procName, InvocationAcceptancePolicy policy) {
        List<InvocationAcceptancePolicy> policies = m_policies.get(procName);
        if (policies == null) {
            policies = new ArrayList<InvocationAcceptancePolicy>();
            m_policies.put(procName, policies);
        }
        policies.add(policy);
    }

    /**
     * Check the procedure invocation against a set of policies to see if it
     * should be rejected.
     *
     * @param name The procedure name, null for generic policies.
     * @return ClientResponseImpl on error or null if okay.
     */
    private ClientResponseImpl checkPolicies(String name, AuthSystem.AuthUser user,
                                  final StoredProcedureInvocation task,
                                  final Procedure catProc, Config sysProc) {
        List<InvocationAcceptancePolicy> policies = m_policies.get(name);
        ClientResponseImpl error = null;
        if (policies != null) {
            for (InvocationAcceptancePolicy policy : policies) {
                if (catProc != null) {
                    if ((error = policy.shouldAccept(user, task, catProc)) != null) {
                        return error;
                    }
                } else {
                    if ((error = policy.shouldAccept(user, task, sysProc)) != null) {
                        return error;
                    }
                }
            }
        }
        return null;
    }

    /**
     * Called when the replication role of the cluster changes.
     * @param role
     */
    public void setReplicationRole(ReplicationRole role) {
        List<InvocationAcceptancePolicy> policies = m_policies.get(null);
        if (policies != null) {
            for (InvocationAcceptancePolicy policy : policies) {
                if (policy instanceof ReplicaInvocationAcceptancePolicy) {
                    policy.setMode(role == ReplicationRole.REPLICA);
                }
            }
        }
    }

    /**
     * Initializes the snapshot daemon so that it's ready to take snapshots
     */
    public void initializeSnapshotDaemon(ZooKeeper zk) {
        m_snapshotDaemon.init(this, zk);
    }

    // if this ClientInterface's site ID is the lowest non-execution site ID
    // in the cluster, make our SnapshotDaemon responsible for snapshots
    public void mayActivateSnapshotDaemon() {
        SnapshotSchedule schedule = m_catalogContext.get().database.getSnapshotschedule().get("default");
        if (VoltDB.instance().getSiteTracker().isFirstHost() &&
            schedule != null && schedule.getEnabled())
        {
            Future<Void> future = m_snapshotDaemon.makeActive(schedule);
            try {
                future.get();
            } catch (InterruptedException e) {
                throw new RuntimeException(e);
            } catch (ExecutionException e) {
                throw new RuntimeException(e.getCause());
            }
        } else {
            m_snapshotDaemon.makeInactive();
        }
    }

    /**
     * Set the flag that tells this client interface to update its
     * catalog when it's threadsafe.
     */
    public void notifyOfCatalogUpdate() {
        m_shouldUpdateCatalog.set(true);
    }

    private ClientResponseImpl errorResponse(Connection c, long handle, byte status, String reason, Exception e, boolean log) {
        String realReason = reason;
        if (e != null) {
            StringWriter sw = new StringWriter();
            PrintWriter pw = new PrintWriter(sw);
            e.printStackTrace(pw);
            realReason = sw.toString();
        }
        if (log) {
            hostLog.warn(realReason);
        }
        return new ClientResponseImpl(status,
                new VoltTable[0], realReason, handle);
    }


    ClientResponseImpl dispatchAdHoc(StoredProcedureInvocation task, ClientInputHandler handler, Connection ccxn) {
        ParameterSet params = task.getParams();
        String sql = (String) params.toArray()[0];

        // get the partition param if it exists
        // null means MP-txn
        Object partitionParam = null;
        if (params.toArray().length > 1) {
            if (params.toArray()[1] == null) {
                // nulls map to zero
                partitionParam = new Long(0);
                // skip actual null value because it means MP txn
            }
            else {
                partitionParam = params.toArray()[1];
            }
        }

        List<AdHocPlannedStatement> statements = new ArrayList<AdHocPlannedStatement>();

        // try the cache
        // For now it's all or nothing on a batch of statements, i.e. all statements must match or
        // none.
        // TODO: Handle a mix of cached and uncached statements.
        List<String> sqlStatements = MiscUtils.splitSQLStatements(sql);
        AdHocPlannedStmtBatch planBatch =
                new AdHocPlannedStmtBatch(sql,
                                          partitionParam,
                                          m_catalogContext.get().catalogVersion,
                                          task.clientHandle,
                                          handler.connectionId(),
                                          handler.m_hostname,
                                          handler.isAdmin(),
                                          ccxn);
        for (String sqlStatement : sqlStatements) {
            AdHocPlannedStatement plannedStatement = m_adhocCache.get(sql, partitionParam != null);
            // check the catalog version if there is a cached plan
            if (plannedStatement == null || plannedStatement.catalogVersion != m_catalogContext.get().catalogVersion) {
                break;
            }
            planBatch.addStatement(sqlStatement,
                                   plannedStatement.aggregatorFragment,
                                   plannedStatement.collectorFragment,
                                   plannedStatement.isReplicatedTableDML);
        }
        // All statements retrieved from cache?
        if (planBatch.plannedStatements.size() == sqlStatements.size()) {
            createAdHocTransaction(planBatch);
            return null;
        }

        LocalObjectMessage work = new LocalObjectMessage(
                new AdHocPlannerWork(
                    m_siteId,
                    false, task.clientHandle, handler.connectionId(),
                    handler.m_hostname, handler.isAdmin(), ccxn,
                    sql, sqlStatements, partitionParam));

        m_mailbox.send(m_plannerSiteId, work);
        return null;
    }

    ClientResponseImpl dispatchUpdateApplicationCatalog(StoredProcedureInvocation task,
            ClientInputHandler handler, Connection ccxn)
    {
        ParameterSet params = task.getParams();
        byte[] catalogBytes = null;
        if (params.toArray()[0] instanceof String) {
            catalogBytes = Encoder.hexDecode((String) params.toArray()[0]);
        } else if (params.toArray()[0] instanceof byte[]) {
            catalogBytes = (byte[]) params.toArray()[0];
        } else {
            // findbugs triggers a NPE alert here... and the
            // policy check is pretty far away from here.
            // assert and satisfy findbugs, and the casual reader.
            assert false : "Expected to catch invalid parameters in UpdateCatalogAcceptancePolicy.";
            return new ClientResponseImpl(ClientResponseImpl.GRACEFUL_FAILURE,
                    new VoltTable[0], "Failed to process UpdateApplicationCatalog request." +
                    " Catalog content must be passed as string or byte[].",
                    task.clientHandle);
        }
        String deploymentString = (String) params.toArray()[1];
        LocalObjectMessage work = new LocalObjectMessage(
                new CatalogChangeWork(
                    m_siteId,
                    task.clientHandle, handler.connectionId(), handler.m_hostname,
                    handler.isAdmin(), ccxn, catalogBytes, deploymentString));

        // XXX: need to know the async compiler mailbox id.
        m_mailbox.send(m_plannerSiteId, work);
        return null;
    }

    ClientResponseImpl dispatchLoadSinglepartitionTable(ByteBuffer buf,
            StoredProcedureInvocation task, ClientInputHandler handler, Connection ccxn)
    {
        int[] involvedPartitions = null;
        // break out the Hashinator and calculate the appropriate partition
        try {
            CatalogMap<Table> tables = m_catalogContext.get().database.getTables();
            Object valueToHash =
                LoadSinglepartitionTable.
                    partitionValueFromInvocation(tables, task);
            involvedPartitions =
                new int[] { TheHashinator.hashToPartition(valueToHash) };
        }
        catch (Exception e) {
            authLog.warn(e.getMessage());
            return new ClientResponseImpl(ClientResponseImpl.UNEXPECTED_FAILURE,
                    new VoltTable[0], e.getMessage(), task.clientHandle);
        }
        assert(involvedPartitions != null);
        // XXX-ZOMG This really should pass in the SystemProcedureCatalog.Config object
        // and read these settings out of it rather than hardwiring them here.
        createTransaction(handler.connectionId(), handler.m_hostname,
                handler.isAdmin(),
                task,
                false, // read only
                true,  // single partition
                false, // every site
                involvedPartitions, involvedPartitions.length,
                ccxn, buf.capacity(),
                System.currentTimeMillis());
        return null;
    }

    ClientResponseImpl dispatchStatistics(Config sysProc, ByteBuffer buf, StoredProcedureInvocation task,
            ClientInputHandler handler, Connection ccxn) {
        ParameterSet params = task.getParams();
        // DR uses the new StatsAgent. Other stats do not.
        if ((params.toArray().length != 0) && (((String)params.toArray()[0]).equals("DR"))) {
            try {
                VoltDB.instance().getStatsAgent().collectStats(ccxn, task.clientHandle, "DR");
                return null;
            } catch (Exception e) {
                return errorResponse( ccxn, task.clientHandle, ClientResponse.UNEXPECTED_FAILURE, null, e, true);
            }
        }
        else {
            int[] involvedPartitions = m_allPartitions;
            createTransaction(handler.connectionId(), handler.m_hostname,
                    handler.isAdmin(),
                    task,
                    sysProc.getReadonly(),
                    sysProc.getSinglepartition(),
                    sysProc.getEverysite(),
                    involvedPartitions, involvedPartitions.length,
                    ccxn, buf.capacity(),
                    System.currentTimeMillis());
            return null;
        }
    }

    ClientResponseImpl dispatchPromote(Config sysProc,
                                       ByteBuffer buf,
                                       StoredProcedureInvocation task,
                                       ClientInputHandler handler,
                                       Connection ccxn)
    {
        if (VoltDB.instance().getReplicationRole() == ReplicationRole.NONE)
        {
            return new ClientResponseImpl(ClientResponseImpl.GRACEFUL_FAILURE,
                    new VoltTable[0], "@Promote issued on master cluster." +
                    " No action taken.",
                    task.clientHandle);
        }

        // the shared dispatch for sysprocs
        int[] involvedPartitions = m_allPartitions;
        createTransaction(handler.connectionId(), handler.m_hostname,
                          handler.isAdmin(),
                          task,
                          sysProc.getReadonly(),
                          sysProc.getSinglepartition(),
                          sysProc.getEverysite(),
                          involvedPartitions, involvedPartitions.length,
                          ccxn, buf.capacity(),
                          System.currentTimeMillis());
        return null;
    }

    /**
     *
     * @param port
     * * return True if an error was generated and needs to be returned to the client
     */
    final ClientResponseImpl handleRead(ByteBuffer buf, ClientInputHandler handler, Connection ccxn) throws IOException {
        final long now = System.currentTimeMillis();
        final FastDeserializer fds = new FastDeserializer(buf);
        final StoredProcedureInvocation task = fds.readObject(StoredProcedureInvocation.class);
        ClientResponseImpl error = null;

        // Check for admin mode restrictions before proceeding any further
        VoltDBInterface instance = VoltDB.instance();
        if (instance.getMode() == OperationMode.PAUSED && !handler.isAdmin())
        {
            return new ClientResponseImpl(ClientResponseImpl.SERVER_UNAVAILABLE,
                    new VoltTable[0], "Server is currently unavailable; try again later",
                    task.clientHandle);
        }

        // ping just responds as fast as possible to show the connection is alive
        // nb: ping is not a real procedure, so this is checked before other "sysprocs"
        if (task.procName.equals("@Ping")) {
            return new ClientResponseImpl(ClientResponseImpl.SUCCESS, new VoltTable[0], "", task.clientHandle);
        }

        // Deserialize the client's request and map to a catalog stored procedure
        final CatalogContext catalogContext = m_catalogContext.get();
        AuthSystem.AuthUser user = catalogContext.authSystem.getUser(handler.m_username);
        final Procedure catProc = catalogContext.procedures.get(task.procName);
        Config sysProc = SystemProcedureCatalog.listing.get(task.procName);

        if (user == null) {
            authLog.info("User " + handler.m_username + " has been removed from the system via a catalog update");
            return new ClientResponseImpl(ClientResponseImpl.UNEXPECTED_FAILURE,
                    new VoltTable[0], "User " + handler.m_username +
                    " has been removed from the system via a catalog update",
                    task.clientHandle);
        }

        if (catProc == null && sysProc == null) {
            String errorMessage = "Procedure " + task.procName + " was not found";
            authLog.l7dlog( Level.WARN, LogKeys.auth_ClientInterface_ProcedureNotFound.name(), new Object[] { task.procName }, null);
            return new ClientResponseImpl(
                    ClientResponseImpl.UNEXPECTED_FAILURE,
                    new VoltTable[0], errorMessage, task.clientHandle);
        }

        // Check procedure policies
        error = checkPolicies(null, user, task, catProc, sysProc);
        if (error != null) {
            return error;
        }

        error = checkPolicies(task.procName, user, task, catProc, sysProc);
        if (error != null) {
            return error;
        }

        if (sysProc != null) {
            // these have helpers that do all the work...
            if (task.procName.startsWith("@AdHoc")) {
                return dispatchAdHoc(task, handler, ccxn);
            } else if (task.procName.equals("@UpdateApplicationCatalog")) {
                return dispatchUpdateApplicationCatalog(task, handler, ccxn);
            } else if (task.procName.equals("@LoadSinglepartitionTable")) {
                return dispatchLoadSinglepartitionTable(buf, task, handler, ccxn);
            } else if (task.procName.equals("@SnapshotSave")) {
                m_snapshotDaemon.requestUserSnapshot(task, ccxn);
                return null;
            } else if (task.procName.equals("@Statistics")) {
                return dispatchStatistics(sysProc, buf, task, handler, ccxn);
            } else if (task.procName.equals("@Promote")) {
                return dispatchPromote(sysProc, buf, task, handler, ccxn);
            }

            // If you're going to copy and paste something, CnP the pattern
            // up above.  -rtb.

            // Verify that admin mode sysprocs are called from a client on the
            // admin port, otherwise return a failure
            if (task.procName.equals("@Pause") || task.procName.equals("@Resume")) {
                if (!handler.isAdmin()) {
                    return new ClientResponseImpl(ClientResponseImpl.UNEXPECTED_FAILURE,
                            new VoltTable[0],
                            "" + task.procName + " is not available to this client",
                            task.clientHandle);
                }
            }
            else if (task.procName.equals("@SystemInformation")) {
                ParameterSet params = task.getParams();
                // hacky: support old @SystemInformation behavior by
                // filling in a missing selector to get the overview key/value info
                if (params.toArray().length == 0) {
                    task.setParams("OVERVIEW");
                }
            }

            // the shared dispatch for sysprocs
            int[] involvedPartitions = m_allPartitions;
            createTransaction(handler.connectionId(), handler.m_hostname,
                    handler.isAdmin(),
                    task,
                    sysProc.getReadonly(),
                    sysProc.getSinglepartition(),
                    sysProc.getEverysite(),
                    involvedPartitions, involvedPartitions.length,
                    ccxn, buf.capacity(),
                    now);

        }

        // dispatch a user procedure
        if (catProc != null) {
            int[] involvedPartitions = null;
            if (catProc.getSinglepartition() == false) {
                involvedPartitions = m_allPartitions;
            }
            else {
                // break out the Hashinator and calculate the appropriate partition
                try {
                    involvedPartitions = new int[] {
                                getPartitionForProcedure(
                                        catProc.getPartitionparameter(),
                                        catProc.getPartitioncolumn().getType(),
                                        task)
                            };
                }
                catch (RuntimeException e) {
                    // unable to hash to a site, return an error
                    String errorMessage = "Error sending procedure "
                        + task.procName + " to the correct partition. Make sure parameter values are correct.";
                    authLog.l7dlog( Level.WARN,
                            LogKeys.host_ClientInterface_unableToRouteSinglePartitionInvocation.name(),
                            new Object[] { task.procName }, null);
                    return new ClientResponseImpl(ClientResponseImpl.UNEXPECTED_FAILURE,
                            new VoltTable[0], errorMessage, task.clientHandle);
                }
                catch (Exception e) {
                    authLog.l7dlog( Level.WARN,
                            LogKeys.host_ClientInterface_unableToRouteSinglePartitionInvocation.name(),
                            new Object[] { task.procName }, null);
                    return new ClientResponseImpl(ClientResponseImpl.UNEXPECTED_FAILURE,
                            new VoltTable[0], e.getMessage(), task.clientHandle);
                }
            }
            boolean success =
                createTransaction(handler.connectionId(), handler.m_hostname,
                        handler.isAdmin(),
                        task,
                        catProc.getReadonly(),
                        catProc.getSinglepartition(),
                        catProc.getEverysite(),
                        involvedPartitions, involvedPartitions.length,
                        ccxn, buf.capacity(),
                        now);
            if (!success) {
                // HACK: this return is for the DR agent so that it
                // will move along on duplicate replicated transactions
                // reported by the slave cluster.  We report "SUCCESS"
                // to keep the agent from choking.  ENG-2334
                return new ClientResponseImpl(ClientResponseImpl.UNEXPECTED_FAILURE,
                        new VoltTable[0],
                        ClientResponseImpl.DUPE_TRANSACTION,
                        task.clientHandle);
            }
        }
        return null;
    }

    void createAdHocTransaction(final AdHocPlannedStmtBatch plannedStmtBatch) {
        // create the execution site task
        StoredProcedureInvocation task = new StoredProcedureInvocation();
        // pick the sysproc based on the presence of partition info
        // HSQL does not specifically implement AdHocSP -- instead, use its always-SP implementation of AdHoc
        boolean isSinglePartition = (plannedStmtBatch.partitionParam != null) && ! m_isConfiguredForHSQL;
        int partitions[] = null;

        if (isSinglePartition) {
            task.procName = "@AdHocSP";
            assert(plannedStmtBatch.isSinglePartitionCompatible());
            partitions = new int[] { TheHashinator.hashToPartition(plannedStmtBatch.partitionParam) };
        }
        else {
            task.procName = "@AdHoc";
            partitions = m_allPartitions;
        }

        // Set up the parameters.
        // Need separate lists due to limitations on the kind of objects that can be dispatched.
        // Convert to arrays, preferring primitive types.
        List<String> aggregatorFragmentList = plannedStmtBatch.getAggregatorFragments();
        String[] aggregatorFragments = aggregatorFragmentList.toArray(
                new String[aggregatorFragmentList.size()]);
        List<String> collectorFragmentList = plannedStmtBatch.getCollectorFragments();
        String[] collectorFragments = collectorFragmentList.toArray(
                new String[collectorFragmentList.size()]);
        List<String> sqlStatementList = plannedStmtBatch.getSQLStatements();
        String[] sqlStatements = sqlStatementList.toArray(
                new String[sqlStatementList.size()]);
        List<Integer> replicatedTableDMLFlagList = plannedStmtBatch.getReplicatedTableDMLFlags();
        int[] replicatedTableDMLFlags = ArrayUtils.toPrimitive(
                replicatedTableDMLFlagList.toArray(
                        new Integer[replicatedTableDMLFlagList.size()]));
        task.setParams(aggregatorFragments,
                       collectorFragments,
                       sqlStatements,
                       replicatedTableDMLFlags);
        task.clientHandle = plannedStmtBatch.clientHandle;

        /*
         * Round trip the invocation to initialize it for command logging
         */
        FastSerializer fs = new FastSerializer();
        try {
            fs.writeObject(task);
            ByteBuffer source = fs.getBuffer();
            ByteBuffer copy = ByteBuffer.allocate(source.remaining());
            copy.put(source);
            copy.flip();
            FastDeserializer fds = new FastDeserializer(copy);
            task = new StoredProcedureInvocation();
            task.readExternal(fds);
        } catch (Exception e) {
            VoltDB.crashLocalVoltDB(e.getMessage(), true, e);
        }

        // initiate the transaction
        createTransaction(plannedStmtBatch.connectionId, plannedStmtBatch.hostname,
                plannedStmtBatch.adminConnection,
                task, false, isSinglePartition, false, partitions,
                partitions.length, plannedStmtBatch.clientData,
                0, EstTime.currentTimeMillis());

        // cache the plans, but don't hold onto the connection object
        plannedStmtBatch.clientData = null;
        for (AdHocPlannedStatement plannedStatement : plannedStmtBatch.plannedStatements) {
            m_adhocCache.put(plannedStatement);
        }
    }

    final void checkForFinishedCompilerWork() {
        VoltMessage message;
        while ((message = m_mailbox.recv()) != null) {

            if (!(message instanceof LocalObjectMessage)) {
                continue;
            }

            final LocalObjectMessage lom = (LocalObjectMessage)message;
            if (!(lom.payload instanceof AsyncCompilerResult)) {
                continue;
            }

            final AsyncCompilerResult result = (AsyncCompilerResult)lom.payload;
            if (result.errorMsg == null) {
                if (result instanceof AdHocPlannedStmtBatch) {
                    final AdHocPlannedStmtBatch plannedStmtBatch = (AdHocPlannedStmtBatch) result;
                    if (plannedStmtBatch.catalogVersion != m_catalogContext.get().catalogVersion) {

                        /* The adhoc planner learns of catalog updates after the EE and the
                           rest of the system. If the adhoc sql was planned against an
                           obsolete catalog, re-plan. */
                        LocalObjectMessage work = new LocalObjectMessage(
                                new AdHocPlannerWork(m_siteId,
                                                     false,
                                                     plannedStmtBatch.clientHandle,
                                                     plannedStmtBatch.connectionId,
                                                     plannedStmtBatch.hostname,
                                                     plannedStmtBatch.adminConnection,
                                                     plannedStmtBatch.clientData,
                                                     plannedStmtBatch.sqlBatchText,
                                                     plannedStmtBatch.getSQLStatements(),
                                                     plannedStmtBatch.partitionParam));

<<<<<<< HEAD
                        try {
                            // XXX: Need to know the async mailbox id.
                            m_mailbox.send(Long.MIN_VALUE, work);
                        } catch (MessagingException ex) {
                            final ClientResponseImpl errorResponse =
                                new ClientResponseImpl(ClientResponseImpl.GRACEFUL_FAILURE,
                                        new VoltTable[0], "Failed to process Ad Hoc request. No data was read or written.",
                                        plannedStmtBatch.clientHandle);
                            ByteBuffer buf = ByteBuffer.allocate(errorResponse.getSerializedSize() + 4);
                            buf.putInt(buf.capacity() + 4);
                            errorResponse.flattenToBuffer(buf);
                            buf.flip();
                            ((Connection)(plannedStmtBatch.clientData)).writeStream().enqueue(buf);
                        }
=======
                        // XXX: Need to know the async mailbox id.
                        m_mailbox.send(Long.MIN_VALUE, work);
>>>>>>> b659d0c3
                    }
                    else {
                        createAdHocTransaction(plannedStmtBatch);
                    }
                }
                else if (result instanceof CatalogChangeResult) {
                    final CatalogChangeResult changeResult = (CatalogChangeResult) result;
                    // create the execution site task
                    StoredProcedureInvocation task = new StoredProcedureInvocation();
                    task.procName = "@UpdateApplicationCatalog";
                    task.setParams(changeResult.encodedDiffCommands, changeResult.catalogBytes,
                                   changeResult.expectedCatalogVersion, changeResult.deploymentString,
                                   changeResult.deploymentCRC);
                    task.clientHandle = changeResult.clientHandle;

                    /*
                     * Round trip the invocation to initialize it for command logging
                     */
                    FastSerializer fs = new FastSerializer();
                    try {
                        fs.writeObject(task);
                        ByteBuffer source = fs.getBuffer();
                        ByteBuffer copy = ByteBuffer.allocate(source.remaining());
                        copy.put(source);
                        copy.flip();
                        FastDeserializer fds = new FastDeserializer(copy);
                        task = new StoredProcedureInvocation();
                        task.readExternal(fds);
                    } catch (Exception e) {
                        hostLog.fatal(e);
                        VoltDB.crashLocalVoltDB(e.getMessage(), true, e);
                    }

                    // initiate the transaction. These hard-coded values from catalog
                    // procedure are horrible, horrible, horrible.
                    createTransaction(changeResult.connectionId, changeResult.hostname,
                            changeResult.adminConnection,
                            task, false, true, true, m_allPartitions,
                            m_allPartitions.length, changeResult.clientData, 0,
                            EstTime.currentTimeMillis());
                }
                else {
                    throw new RuntimeException(
                            "Should not be able to get here (ClientInterface.checkForFinishedCompilerWork())");
                }
            }
            else {
                ClientResponseImpl errorResponse =
                    new ClientResponseImpl(
                            ClientResponseImpl.UNEXPECTED_FAILURE,
                            new VoltTable[0], result.errorMsg,
                            result.clientHandle);
                final Connection c = (Connection) result.clientData;
                ByteBuffer buf = ByteBuffer.allocate(errorResponse.getSerializedSize() + 4);
                buf.putInt(buf.capacity() - 4);
                errorResponse.flattenToBuffer(buf);
                buf.flip();
                c.writeStream().enqueue(buf);
            }
        }
    }

    /**
     * Tick counter used to perform dead client detection every N ticks
     */
    private long m_tickCounter = 0;

    public final void processPeriodicWork() {
        final long time = m_initiator.tick();
        m_tickCounter++;
        if (m_tickCounter % 20 == 0) {
            checkForDeadConnections(time);
        }

        // check for catalog updates
        if (m_shouldUpdateCatalog.compareAndSet(true, false)) {
            m_catalogContext.set(VoltDB.instance().getCatalogContext());
            /*
             * Update snapshot daemon settings.
             *
             * Don't do it if the system is still initializing (CL replay),
             * because snapshot daemon may call @SnapshotScan on activation and
             * it will mess replaying txns up.
             */
            if (VoltDB.instance().getMode() != OperationMode.INITIALIZING) {
                mayActivateSnapshotDaemon();
            }
        }

        // poll planner queue
        checkForFinishedCompilerWork();

        return;
    }

    /**
     * Check for dead connections by providing each connection with the current
     * time so it can calculate the delta between now and the time the oldest message was
     * queued for sending.
     * @param now Current time in milliseconds
     */
    private final void checkForDeadConnections(final long now) {
        final ArrayList<Connection> connectionsToRemove = new ArrayList<Connection>();
        for (final Connection c : m_connections) {
            final int delta = c.writeStream().calculatePendingWriteDelta(now);
            if (delta > 4000) {
                connectionsToRemove.add(c);
            }
        }

        for (final Connection c : connectionsToRemove) {
            networkLog.warn("Closing connection to " + c + " at " + new java.util.Date() + " because it refuses to read responses");
            c.unregister();
        }
    }

    // BUG: this needs some more serious thinking
    // probably should be able to schedule a shutdown event
    // to the dispatcher..  Or write a "stop reading and flush
    // all your read buffers" events .. or something ..
    protected void shutdown() throws InterruptedException {
        if (m_maxConnectionUpdater != null) {
            m_maxConnectionUpdater.cancel(false);
        }
        if (m_acceptor != null) {
            m_acceptor.shutdown();
        }
        if (m_adminAcceptor != null)
        {
            m_adminAcceptor.shutdown();
        }
        if (m_snapshotDaemon != null) {
            m_snapshotDaemon.shutdown();
        }
    }

    public void startAcceptingConnections() throws IOException {
        /*
         * Periodically check the limit on the number of open files
         */
        m_maxConnectionUpdater = VoltDB.instance().scheduleWork(new Runnable() {
            @Override
            public void run() {
                Integer limit = org.voltdb.utils.CLibrary.getOpenFileLimit();
                if (limit != null) {
                    //Leave 300 files open for "stuff"
                    MAX_CONNECTIONS.set(limit - 300);
                }
            }
        }, 0, 10, TimeUnit.MINUTES);
        m_acceptor.start();
        if (m_adminAcceptor != null)
        {
            m_adminAcceptor.start();
        }
        mayActivateSnapshotDaemon();
    }

    /**
     * Identify the partition for an execution site task.
     * @return The partition best set up to execute the procedure.
     * @throws Exception
     */
    int getPartitionForProcedure(int partitionIndex, int partitionType,
            StoredProcedureInvocation task)
    throws Exception
    {
        Object invocationParameter = task.getParameterAtIndex(partitionIndex);
        final VoltType partitionParamType = VoltType.get((byte)partitionType);

        // Special case: if the user supplied a string for a number column,
        // try to do the conversion. This makes it substantially easier to
        // load CSV data or other untyped inputs that match DDL without
        // requiring the loader to know precise the schema.
        if ((invocationParameter != null) &&
            (invocationParameter.getClass() == String.class) &&
            (partitionParamType.isNumber()))
        {
            invocationParameter = ParameterConverter.stringToLong(
                    invocationParameter,
                    partitionParamType.classFromType());
        }

        return TheHashinator.hashToPartition(invocationParameter);
    }

    @Override
    public void initiateSnapshotDaemonWork(final String procedureName, long clientData, final Object params[]) {
        final Config sysProc = SystemProcedureCatalog.listing.get(procedureName);
        if (sysProc == null) {
            throw new RuntimeException("SnapshotDaemon attempted to invoke " + procedureName +
            " which is not a known procedure");
        }
        Procedure catProc = sysProc.asCatalogProcedure();
        StoredProcedureInvocation spi = new StoredProcedureInvocation();
        spi.procName = procedureName;
        spi.params = new FutureTask<ParameterSet>(new Callable<ParameterSet>() {
            @Override
            public ParameterSet call() {
                ParameterSet paramSet = new ParameterSet();
                paramSet.setParameters(params);
                return paramSet;
            }
        });
        spi.clientHandle = clientData;
        // initiate the transaction
        createTransaction(-1, "SnapshotDaemon", true, // treat the snapshot daemon like it's on an admin port
                spi, catProc.getReadonly(),
                catProc.getSinglepartition(), catProc.getEverysite(),
                m_allPartitions, m_allPartitions.length,
                m_snapshotDaemonAdapter,
                0, EstTime.currentTimeMillis());
    }

    /**
     * A dummy connection to provide to the DTXN. It routes
     * ClientResponses back to the daemon
     *
     */
    private class SnapshotDaemonAdapter implements Connection, WriteStream {

        @Override
        public void disableReadSelection() {
            throw new UnsupportedOperationException();
        }

        @Override
        public void enableReadSelection() {
            throw new UnsupportedOperationException();
        }

        @Override
        public NIOReadStream readStream() {
            throw new UnsupportedOperationException();
        }

        @Override
        public WriteStream writeStream() {
            return this;
        }

        @Override
        public int calculatePendingWriteDelta(long now) {
            throw new UnsupportedOperationException();
        }

        @Override
        public boolean hadBackPressure() {
            throw new UnsupportedOperationException();
        }

        @Override
        public boolean isEmpty() {
            throw new UnsupportedOperationException();
        }

        @Override
        public String getHostnameOrIP() {
            return "";
        }

        @Override
        public Future<?> unregister() {
            return null;
        }

        @Override
        public long connectionId()
        {
            return -1;
        }

        @Override
        public int getOutstandingMessageCount()
        {
            throw new UnsupportedOperationException();
        }

        @Override
        public void enqueue(org.voltcore.utils.DeferredSerialization ds)
        {
            throw new UnsupportedOperationException();
        }

        @Override
        public void enqueue(ByteBuffer b)
        {
            ClientResponseImpl resp = new ClientResponseImpl();
            b.position(4);
            try
            {
                resp.initFromBuffer(b);
            }
            catch (IOException ioe)
            {
                hostLog.error("Unable to deserialize ClientResponse from snapshot",
                              ioe);
                return;
            }
            m_snapshotDaemon.processClientResponse(resp,
                                                   resp.getClientHandle());
        }

        @Override
        public void enqueue(ByteBuffer[] b)
        {
            if (b.length == 1)
            {
                // Buffer chains are currently not used, just hand the first
                // buffer to the single buffer handler
                enqueue(b[0]);
            }
            else
            {
                log.error("Something is using buffer chains with enqueue");
            }
        }
    }

    public Map<Long, Pair<String, long[]>> getLiveClientStats()
    {
        Map<Long, Pair<String, long[]>> client_stats =
            new HashMap<Long, Pair<String, long[]>>();

        Map<Long, long[]> inflight_txn_stats = m_initiator.getOutstandingTxnStats();

        // put all the live connections in the stats map, then fill in admin and
        // outstanding txn info from the inflight stats

        for (Connection c : m_connections)
        {
            if (!client_stats.containsKey(c.connectionId()))
            {
                client_stats.put(
                    c.connectionId(),
                    new Pair<String, long[]>(c.getHostnameOrIP(),
                            new long[]{0,
                                       c.readStream().dataAvailable(),
                                       c.writeStream().getOutstandingMessageCount(),
                                       0})
                                 );
            }
        }

        for (Entry<Long, long[]> stat : inflight_txn_stats.entrySet())
        {
            if (client_stats.containsKey(stat.getKey()))
            {
                client_stats.get(stat.getKey()).getSecond()[0] = stat.getValue()[0];
                client_stats.get(stat.getKey()).getSecond()[3] = stat.getValue()[1];
            }
        }

        return client_stats;
    }

    public SnapshotDaemon getSnapshotDaemon() {
        return m_snapshotDaemon;
    }
}<|MERGE_RESOLUTION|>--- conflicted
+++ resolved
@@ -1474,25 +1474,8 @@
                                                      plannedStmtBatch.getSQLStatements(),
                                                      plannedStmtBatch.partitionParam));
 
-<<<<<<< HEAD
-                        try {
-                            // XXX: Need to know the async mailbox id.
-                            m_mailbox.send(Long.MIN_VALUE, work);
-                        } catch (MessagingException ex) {
-                            final ClientResponseImpl errorResponse =
-                                new ClientResponseImpl(ClientResponseImpl.GRACEFUL_FAILURE,
-                                        new VoltTable[0], "Failed to process Ad Hoc request. No data was read or written.",
-                                        plannedStmtBatch.clientHandle);
-                            ByteBuffer buf = ByteBuffer.allocate(errorResponse.getSerializedSize() + 4);
-                            buf.putInt(buf.capacity() + 4);
-                            errorResponse.flattenToBuffer(buf);
-                            buf.flip();
-                            ((Connection)(plannedStmtBatch.clientData)).writeStream().enqueue(buf);
-                        }
-=======
                         // XXX: Need to know the async mailbox id.
                         m_mailbox.send(Long.MIN_VALUE, work);
->>>>>>> b659d0c3
                     }
                     else {
                         createAdHocTransaction(plannedStmtBatch);
